import pytest

import numpy as np

from careamics_restoration.dataloader_utils.dataloader_utils import (
    compute_patch_steps,
    _compute_number_of_patches,
    compute_overlap,
    compute_reshaped_view,
    are_axes_valid,
<<<<<<< HEAD
=======
    compute_crop_and_stitch_coords_1d,
>>>>>>> 32355c6f
)


@pytest.mark.parametrize(
    "shape, patch_sizes, expected",
    [
        ((1, 10, 10), (10, 5), (1, 2)),
        ((1, 9, 9), (4, 3), (3, 3)),
        ((1, 10, 9), (3, 5), (4, 2)),
        ((1, 5, 9, 10), (2, 3, 5), (3, 3, 2)),
    ],
)
def test_compute_number_of_patches(shape, patch_sizes, expected):
    """Test computing number of patches"""
    arr = np.ones(shape)

    assert _compute_number_of_patches(arr, patch_sizes) == expected


@pytest.mark.parametrize(
    "shape, patch_sizes, expected",
    [
        ((1, 10, 10), (10, 5), (0, 0)),
        ((1, 9, 9), (4, 3), (2, 0)),
        ((1, 10, 9), (3, 5), (1, 1)),
    ],
)
def test_compute_overlap(shape, patch_sizes, expected):
    """Test computing overlap between patches"""
    arr = np.ones(shape)

    assert compute_overlap(arr, patch_sizes) == expected


@pytest.mark.parametrize("dims", [2, 3])
@pytest.mark.parametrize("patch_size", [2, 3])
@pytest.mark.parametrize("overlap", [0, 1, 4])
def test_compute_patch_steps(dims, patch_size, overlap):
    """Test computing patch steps"""
    patch_sizes = (patch_size,) * dims
    overlaps = (overlap,) * dims
    expected = (min(patch_size - overlap, patch_size),) * dims

    assert compute_patch_steps(patch_sizes, overlaps) == expected


<<<<<<< HEAD
def check_compute_reshaped_view(array, window_shape, steps):
    """Check the number of patches"""
=======
@pytest.mark.parametrize("axis_size", [32, 35, 40])
@pytest.mark.parametrize("patch_size, overlap", [(16, 4), (8, 6), (16, 8)])
def test_compute_crop_and_stitch_coords_1d(axis_size, patch_size, overlap):
    crop_coords, stitch_coords, overlap_crop_coords = compute_crop_and_stitch_coords_1d(
        axis_size, patch_size, overlap
    )

    # check that the number of patches is sufficient to cover the whole axis and that the number of coordinates is
    # the same for all three coordinate groups
    num_patches = np.ceil((axis_size - overlap) / (patch_size - overlap)).astype(int)
    assert (
        len(crop_coords)
        == len(stitch_coords)
        == len(overlap_crop_coords)
        == num_patches
    )
    # check if 0 is the first coordinate, axis_size is last coordinate in all three coordinate groups
    assert all(
        [
            all((group[0][0] == 0, group[-1][1] == axis_size))
            for group in [crop_coords, stitch_coords]
        ]
    )
    # TODO Joran non si piaciono perche questo e molto complicato
    # check if neighboring stitch coordinates are equal
    assert all(
        [
            stitch_coords[i][1] == stitch_coords[i + 1][0]
            for i in range(len(stitch_coords) - 1)
        ]
    )

    # check that the crop coordinates cover the whole axis
    assert (
        np.sum(np.array(crop_coords)[:, 1] - np.array(crop_coords)[:, 0])
        == patch_size * num_patches
    )

    # check that the overlap crop coordinates cover the whole axis
    assert (
        np.sum(
            np.array(overlap_crop_coords)[:, 1] - np.array(overlap_crop_coords)[:, 0]
        )
        == axis_size
    )

    # check that shape of all cropped tiles is equal
    assert np.array_equal(
        np.array(overlap_crop_coords)[:, 1] - np.array(overlap_crop_coords)[:, 0],
        np.array(stitch_coords)[:, 1] - np.array(stitch_coords)[:, 0],
    )


@pytest.mark.parametrize(
    "window_shape, steps",
    [
        ((5, 5), (1, 1)),
        ((5, 5), (2, 3)),
        ((5, 7), (1, 1)),
    ],
)
def test_compute_reshaped_view_2d(array_2D, window_shape, steps):
    """Test computing reshaped view of an array of shape (1, 10, 9)."""
>>>>>>> 32355c6f

    win = (1,) + window_shape
    step = (1,) + steps
    output_shape = (-1,) + window_shape

    # compute views
    output = compute_reshaped_view(array, win, step, output_shape)

    # check the number of patches
    n_patches = [
        np.ceil((array.shape[1 + i] - window_shape[i] + 1) / steps[i]).astype(int)
        for i in range(len(window_shape))
    ]
    assert output.shape == (np.prod(n_patches),) + window_shape


@pytest.mark.parametrize(
    "window_shape, steps",
    [
        ((5, 5), (1, 1)),
        ((5, 5), (2, 3)),
        ((5, 7), (1, 1)),
    ],
)
def test_compute_reshaped_view_2d(array_2D, window_shape, steps):
    """Test computing reshaped view of an array of shape (1, 10, 9)."""
    check_compute_reshaped_view(array_2D, window_shape, steps)


@pytest.mark.parametrize(
    "window_shape, steps",
    [
        ((1, 5, 5), (2, 1, 2)),
        ((2, 5, 5), (2, 3, 4)),
        ((3, 7, 8), (1, 1, 3)),
    ],
)
def test_compute_reshaped_view_3d(array_3D, window_shape, steps):
    """Test computing reshaped view of an array of shape (1, 5, 10, 9)."""
    check_compute_reshaped_view(array_3D, window_shape, steps)


@pytest.mark.parametrize(
    "axes, valid",
    [
        # Passing
        ("yx", True),
        ("Yx", True),
        ("Zyx", True),
        ("TzYX", True),
        ("SZYX", True),
        # Failing due to order
        ("XY", False),
        ("YXZ", False),
        ("YXT", False),
        ("ZTYX", False),
        # too few axes
        ("", False),
        ("X", False),
        # too many axes
        ("STZYX", False),
        # no yx axes
        ("ZT", False),
        ("ZY", False),
        # unsupported axes or axes pair
        ("STYX", False),
        ("CYX", False),
        # repeating characters
        ("YYX", False),
        ("YXY", False),
        # invalid characters
        ("YXm", False),
        ("1YX", False),
    ],
)
def test_are_axes_valid(axes, valid):
    """Test if axes are valid"""
    if valid:
        are_axes_valid(axes)
    else:
        with pytest.raises((ValueError, NotImplementedError)):
            are_axes_valid(axes)<|MERGE_RESOLUTION|>--- conflicted
+++ resolved
@@ -8,10 +8,7 @@
     compute_overlap,
     compute_reshaped_view,
     are_axes_valid,
-<<<<<<< HEAD
-=======
     compute_crop_and_stitch_coords_1d,
->>>>>>> 32355c6f
 )
 
 
@@ -58,10 +55,24 @@
     assert compute_patch_steps(patch_sizes, overlaps) == expected
 
 
-<<<<<<< HEAD
 def check_compute_reshaped_view(array, window_shape, steps):
     """Check the number of patches"""
-=======
+
+    win = (1,) + window_shape
+    step = (1,) + steps
+    output_shape = (-1,) + window_shape
+
+    # compute views
+    output = compute_reshaped_view(array, win, step, output_shape)
+
+    # check the number of patches
+    n_patches = [
+        np.ceil((array.shape[1 + i] - window_shape[i] + 1) / steps[i]).astype(int)
+        for i in range(len(window_shape))
+    ]
+    assert output.shape == (np.prod(n_patches),) + window_shape
+
+
 @pytest.mark.parametrize("axis_size", [32, 35, 40])
 @pytest.mark.parametrize("patch_size, overlap", [(16, 4), (8, 6), (16, 8)])
 def test_compute_crop_and_stitch_coords_1d(axis_size, patch_size, overlap):
@@ -113,33 +124,6 @@
         np.array(overlap_crop_coords)[:, 1] - np.array(overlap_crop_coords)[:, 0],
         np.array(stitch_coords)[:, 1] - np.array(stitch_coords)[:, 0],
     )
-
-
-@pytest.mark.parametrize(
-    "window_shape, steps",
-    [
-        ((5, 5), (1, 1)),
-        ((5, 5), (2, 3)),
-        ((5, 7), (1, 1)),
-    ],
-)
-def test_compute_reshaped_view_2d(array_2D, window_shape, steps):
-    """Test computing reshaped view of an array of shape (1, 10, 9)."""
->>>>>>> 32355c6f
-
-    win = (1,) + window_shape
-    step = (1,) + steps
-    output_shape = (-1,) + window_shape
-
-    # compute views
-    output = compute_reshaped_view(array, win, step, output_shape)
-
-    # check the number of patches
-    n_patches = [
-        np.ceil((array.shape[1 + i] - window_shape[i] + 1) / steps[i]).astype(int)
-        for i in range(len(window_shape))
-    ]
-    assert output.shape == (np.prod(n_patches),) + window_shape
 
 
 @pytest.mark.parametrize(
