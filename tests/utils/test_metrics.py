--- conflicted
+++ resolved
@@ -2,16 +2,12 @@
 import pytest
 import torch
 
-<<<<<<< HEAD
 from careamics.utils.metrics import (
     _zero_mean,
     multiscale_ssim,
     psnr,
     scale_invariant_psnr,
 )
-=======
-from careamics.utils.metrics import _zero_mean, psnr, scale_invariant_psnr
->>>>>>> 20dde7f5
 
 # TODO: add missing test cases
 # - `psnr` result
@@ -41,10 +37,8 @@
         (np.array([[1, 2, 3], [4, 5, 6]]), np.array([[1, 2, 3], [4, 5, 6]]), 332.22),
     ],
 )
-<<<<<<< HEAD
 def test_scale_invariant_psnr(gt: np.ndarray, pred: np.ndarray, result: float):
     assert scale_invariant_psnr(gt, pred) == pytest.approx(result, rel=5e-3)
-
 
 @pytest.mark.parametrize(
     "data_type",
@@ -82,14 +76,10 @@
     mssim = multiscale_ssim(gt, pred, range_invariant=False)
     assert len(rinv_mssim) == num_ch
     assert len(mssim) == num_ch
-=======
-def test_scale_invariant_psnr(gt, pred, result):
-    assert scale_invariant_psnr(gt, pred) == pytest.approx(result, rel=5e-3)
 
-
+    
 def test_psnr_no_range():
     gt_ = np.random.rand(8, 8)
     pred_ = np.random.rand(8, 8)
     with pytest.raises(ValueError):
-        psnr(gt_, pred_, None)
->>>>>>> 20dde7f5
+        psnr(gt_, pred_, None)