--- conflicted
+++ resolved
@@ -613,25 +613,16 @@
     assert config.algorithm_config.n2v_config.struct_mask_span == struct_n2v_span
 
 
-<<<<<<< HEAD
 def test_n2v_configuration_limit_train_batches():
     """Num_steps parameter is passed to trainer config as limit_train_batches."""
     num_steps = 20
 
     config = create_n2v_configuration(
-=======
-def test_microsplit_configuration(tmp_path: Path, create_dummy_noise_model):
-    """Test that MicroSplit configuration can be created."""
-    np.savez(tmp_path / "dummy_noise_model.npz", **create_dummy_noise_model)
-
-    config = create_microsplit_configuration(
->>>>>>> 70c8bfa7
-        experiment_name="test",
-        data_type="tiff",
-        axes="YX",
-        patch_size=[64, 64],
-        batch_size=8,
-<<<<<<< HEAD
+        experiment_name="test",
+        data_type="tiff",
+        axes="YX",
+        patch_size=[64, 64],
+        batch_size=8,
         num_steps=num_steps,
     )
     assert (
@@ -1135,7 +1126,18 @@
     assert n2v_config.training_config.checkpoint_callback.monitor == "val_loss"
     assert care_config.training_config.checkpoint_callback.monitor == "val_loss"
     assert n2n_config.training_config.checkpoint_callback.monitor == "val_loss"
-=======
+
+
+def test_microsplit_configuration(tmp_path: Path, create_dummy_noise_model):
+    """Test that MicroSplit configuration can be created."""
+    np.savez(tmp_path / "dummy_noise_model.npz", **create_dummy_noise_model)
+
+    config = create_microsplit_configuration(
+        experiment_name="test",
+        data_type="tiff",
+        axes="YX",
+        patch_size=[64, 64],
+        batch_size=8,
         num_epochs=100,
         predict_logvar="pixelwise",
         nm_paths=[tmp_path / "dummy_noise_model.npz"],
@@ -1145,5 +1147,4 @@
     assert config.algorithm_config.algorithm == "microsplit"
     assert isinstance(config.algorithm_config, MicroSplitAlgorithm)
     assert config.algorithm_config.model.architecture == "LVAE"
-    assert config.algorithm_config.noise_model_likelihood is not None
->>>>>>> 70c8bfa7
+    assert config.algorithm_config.noise_model_likelihood is not None