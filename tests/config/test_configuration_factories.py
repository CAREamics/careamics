--- conflicted
+++ resolved
@@ -173,8 +173,6 @@
     assert model.independent_channels == independent_channels
 
 
-<<<<<<< HEAD
-=======
 def test_create_configuration():
     """Test that the methods correctly passes all parameters."""
     algorithm = "care"
@@ -202,23 +200,25 @@
     }
 
     # instantiate config
-    config = _create_configuration(
-        algorithm=algorithm,
-        experiment_name=experiment_name,
-        data_type=data_type,
-        axes=axes,
-        patch_size=patch_size,
-        batch_size=batch_size,
-        num_epochs=num_epochs,
-        augmentations=transform_list,
-        independent_channels=independent_channels,
-        loss=loss,
-        n_channels_in=n_channels_in,
-        n_channels_out=n_channels_out,
-        logger=logger,
-        model_params=model_params,
-        train_dataloader_params=train_dataloader_params,
-        val_dataloader_params=val_dataloader_params,
+    config = CAREConfiguration(
+        **_create_supervised_config_dict(
+            algorithm=algorithm,
+            experiment_name=experiment_name,
+            data_type=data_type,
+            axes=axes,
+            patch_size=patch_size,
+            batch_size=batch_size,
+            num_epochs=num_epochs,
+            augmentations=transform_list,
+            independent_channels=independent_channels,
+            loss=loss,
+            n_channels_in=n_channels_in,
+            n_channels_out=n_channels_out,
+            logger=logger,
+            model_params=model_params,
+            train_dataloader_params=train_dataloader_params,
+            val_dataloader_params=val_dataloader_params,
+        )
     )
 
     assert config.algorithm_config.algorithm == algorithm
@@ -239,7 +239,6 @@
     assert config.data_config.val_dataloader_params == val_dataloader_params
 
 
->>>>>>> b3144618
 def test_supervised_configuration_error_with_channel_axes():
     """Test that an error is raised if channels are in axes, but the input channel
     number is not specified."""
