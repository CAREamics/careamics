from pathlib import Path

import numpy as np
import pytest

from careamics.config import VAEBasedAlgorithm
from careamics.config.architectures import LVAEModel
from careamics.config.nm_model import (
    GaussianMixtureNMConfig,
    MultiChannelNMConfig,
)
from careamics.config.support import SupportedLoss


@pytest.mark.skip(
    reason="VAEAlgorithmConfig model is not currently serializable.\n"
    "The line `schema = VAEAlgorithmConfig.model_json_schema()` currently results "
    "in the following error:\n"
    "PydanticInvalidForJsonSchema: Cannot generate a JsonSchema for "
    "core_schema.IsInstanceSchema (<class 'torch.nn.modules.module.Module'>)"
)
def test_all_losses_are_supported():
    """Test that all losses defined in the Literal are supported."""
    # list of supported losses
    losses = list(SupportedLoss)

    # Algorithm json schema
    schema = VAEBasedAlgorithm.model_json_schema()

    # check that all losses are supported
    for loss in schema["properties"]["loss"]["enum"]:
        assert loss in losses


@pytest.mark.skip("Needs to be updated!")
def test_noise_model_usplit(minimum_algorithm_musplit):
    """Test that the noise model is correctly provided."""
    config = VAEBasedAlgorithm(**minimum_algorithm_musplit)
    assert config.noise_model is None


@pytest.mark.skip("Needs to be updated!")
def test_noise_model_denoisplit(tmp_path: Path, create_dummy_noise_model):
    """Test that the noise model is correctly provided."""
    # TODO this construct with the minimum_config dicts is increasingly annoying

    # Create a dummy noise model
    np.savez(tmp_path / "dummy_noise_model.npz", **create_dummy_noise_model)

    # Instantiate the noise model
    gmm = GaussianMixtureNMConfig(
        model_type="GaussianMixtureNoiseModel",
        path=tmp_path / "dummy_noise_model.npz",
        # all other params are default
    )
<<<<<<< HEAD
    config = VAEBasedAlgorithm(
=======
    config = VAEAlgorithmConfig(
        algorithm_type="vae",
>>>>>>> 0f49fccc
        algorithm="denoisplit",
        loss="denoisplit",
        model=LVAEModel(architecture="LVAE"),
        noise_model=MultiChannelNMConfig(noise_models=[gmm]),
    )
    assert config.noise_model is not None


def test_no_noise_model_error_denoisplit(minimum_algorithm_denoisplit):
    """Test that the noise model is correctly provided."""
    minimum_algorithm_denoisplit["noise_model"] = None
    with pytest.raises(ValueError):
        VAEBasedAlgorithm(**minimum_algorithm_denoisplit)<|MERGE_RESOLUTION|>--- conflicted
+++ resolved
@@ -53,12 +53,7 @@
         path=tmp_path / "dummy_noise_model.npz",
         # all other params are default
     )
-<<<<<<< HEAD
     config = VAEBasedAlgorithm(
-=======
-    config = VAEAlgorithmConfig(
-        algorithm_type="vae",
->>>>>>> 0f49fccc
         algorithm="denoisplit",
         loss="denoisplit",
         model=LVAEModel(architecture="LVAE"),
