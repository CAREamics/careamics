--- conflicted
+++ resolved
@@ -49,33 +49,20 @@
 @pytest.mark.parametrize(
     "algorithm, loss, model",
     [
-<<<<<<< HEAD
         ("n2v", "n2v", {"architecture": "UNet", "n2v2": False}),
         ("n2n", "mae", {"architecture": "UNet", "n2v2": False}),
+        ("care", "mae", {"architecture": "UNet", "n2v2": False}),
     ],
 )
 def test_algorithm_constraints(algorithm: str, loss: str, model: dict):
     """Test that constraints are passed for each algorithm."""
     FCNAlgorithmConfig(algorithm=algorithm, loss=loss, model=model)
-=======
-        ("fcn", "n2v", "n2v", {"architecture": "UNet", "n2v2": False}),
-        ("fcn", "n2n", "mae", {"architecture": "UNet", "n2v2": False}),
-        ("fcn", "care", "mae", {"architecture": "UNet", "n2v2": False}),
-    ],
-)
-def test_algorithm_constraints(algorithm_type, algorithm: str, loss: str, model: dict):
-    """Test each algorithm."""
-    FCNAlgorithmConfig(
-        algorithm_type=algorithm_type, algorithm=algorithm, loss=loss, model=model
-    )
->>>>>>> 427fa268
 
 
 def test_n_channels_n2v():
     """Check that an error is raised if n2v has different number of channels in
     input and output."""
     model = {
-        "algorithm_type": "fcn",
         "architecture": "UNet",
         "in_channels": 1,
         "num_classes": 2,
@@ -99,7 +86,6 @@
     """Check that no error is thrown when instantiating the algorithm with a valid
     number of in and out channels."""
     model = {
-        "algorithm_type": "fcn",
         "architecture": "UNet",
         "in_channels": n_in,
         "num_classes": n_out,
@@ -107,19 +93,13 @@
     }
     loss = "n2v" if algorithm == "n2v" else "mae"
 
-<<<<<<< HEAD
     FCNAlgorithmConfig(algorithm=algorithm, loss=loss, model=model)
-=======
-    FCNAlgorithmConfig(
-        algorithm_type=algorithm_type, algorithm=algorithm, loss=loss, model=model
-    )
 
 
 def test_custom_model(custom_model_parameters):
     """Test that a custom model can be instantiated."""
     # create algorithm configuration
     FCNAlgorithmConfig(
-        algorithm_type="fcn",
         algorithm=SupportedAlgorithm.CUSTOM.value,
         loss="mse",
         model=custom_model_parameters,
@@ -131,9 +111,7 @@
     # create algorithm configuration
     with pytest.raises(ValueError):
         FCNAlgorithmConfig(
-            algorithm_type="fcn",
             algorithm=SupportedAlgorithm.CARE.value,
             loss="mse",
             model=custom_model_parameters,
-        )
->>>>>>> 427fa268
+        )