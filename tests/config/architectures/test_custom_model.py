import pytest

from careamics.config.architectures import CustomModel, get_custom_model, register_model
from careamics.config.support import SupportedArchitecture


@register_model(name="not_a_model")
class NotAModel:
    def __init__(self, id):
        self.id = id

    def forward(self, input):
        return input


def test_any_custom_parameters():
    """Test that the custom model can have any fields.

    Note that those fields are validated by instantiating the
    model.
    """
<<<<<<< HEAD
    CustomModel(architecture="custom", name="linear", in_features=10, out_features=5)
=======
    CustomModel(
        architecture=SupportedArchitecture.CUSTOM.value,
        name="linear",
        in_features=10,
        out_features=5,
    )
>>>>>>> a28c2170


def test_linear_model(custom_model_name):
    """Test that the model can be retrieved and instantiated."""
    model = get_custom_model(custom_model_name)
    model(in_features=10, out_features=5)


def test_not_a_model():
    """Test that the model can be retrieved and instantiated."""
    model = get_custom_model("not_a_model")
    model(3)


def test_custom_model(custom_model_parameters):
    """Test that the custom model can be instantiated."""

    # create Pydantic model
    pydantic_model = CustomModel(**custom_model_parameters)

    # instantiate model
    model_class = get_custom_model(pydantic_model.name)
    model = model_class(**pydantic_model.model_dump())

    assert model.in_features == 10
    assert model.out_features == 5


def test_custom_model_wrong_class():
    """Test that the Pydantic custom model raises an error if the model is not a
    torch.nn.Module subclass."""
    # prepare model dictionary
    model_dict = {
        "architecture": SupportedArchitecture.CUSTOM.value,
        "name": "not_a_model",
        "parameters": {"id": 3},
    }

    # create Pydantic model
    with pytest.raises(ValueError):
        CustomModel(**model_dict)


def test_wrong_parameters(custom_model_name):
    """Test that the custom model raises an error if the parameters are not valid."""
    # prepare model dictionary
    model_dict = {
        "architecture": SupportedArchitecture.CUSTOM.value,
        "name": custom_model_name,
        "parameters": {"in_features": 10},
    }

    # create Pydantic model
    with pytest.raises(ValueError):
        CustomModel(**model_dict)<|MERGE_RESOLUTION|>--- conflicted
+++ resolved
@@ -19,16 +19,12 @@
     Note that those fields are validated by instantiating the
     model.
     """
-<<<<<<< HEAD
-    CustomModel(architecture="custom", name="linear", in_features=10, out_features=5)
-=======
     CustomModel(
         architecture=SupportedArchitecture.CUSTOM.value,
         name="linear",
         in_features=10,
         out_features=5,
     )
->>>>>>> a28c2170
 
 
 def test_linear_model(custom_model_name):
