--- conflicted
+++ resolved
@@ -15,8 +15,6 @@
     lvae_predict_tiled_batch,
 )
 
-<<<<<<< HEAD
-=======
 
 @pytest.fixture
 def minimum_lvae_params():
@@ -40,7 +38,6 @@
     return {"predict_logvar": "pixelwise", "logvar_lowerbound": -5}
 
 
->>>>>>> bf1dd3f5
 # TODO: Test with mock LCMultiChDloader
 
 
