--- conflicted
+++ resolved
@@ -5,13 +5,8 @@
     collect_arrays,
     create_zarr_image_stacks,
     decipher_zarr_uri,
-<<<<<<< HEAD
-=======
     is_valid_uri,
->>>>>>> ce119b62
 )
-
-# TODO rename file and sort tests
 
 
 @pytest.mark.parametrize("zarr_source", ["zarr_linear", "zarr_groups", "zarr_multiple"])
