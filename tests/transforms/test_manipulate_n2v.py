--- conflicted
+++ resolved
@@ -3,12 +3,8 @@
 from albumentations import Compose
 
 from careamics.config.support import SupportedPixelManipulation
-<<<<<<< HEAD
-from careamics.transforms import N2VManipulateUniform
-=======
 from careamics.transforms import ManipulateN2V
 
->>>>>>> c9cb71d4
 
 @pytest.mark.parametrize(
     "strategy", [SupportedPixelManipulation.UNIFORM, SupportedPixelManipulation.MEDIAN]
@@ -19,19 +15,9 @@
     array = np.arange(16 * 16).reshape((16, 16))
 
     # create augmentation
-<<<<<<< HEAD
-    aug = Compose([
-        N2VManipulateUniform(
-            roi_size=5,
-            masked_pixel_percentage=5,
-            strategy=strategy
-        )
-    ])
-=======
     aug = Compose(
         [ManipulateN2V(roi_size=5, masked_pixel_percentage=5, strategy=strategy)]
     )
->>>>>>> c9cb71d4
 
     # apply augmentation
     augmented = aug(image=array)
