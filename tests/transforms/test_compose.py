--- conflicted
+++ resolved
@@ -7,12 +7,9 @@
     XYFlipModel,
     XYRandomRotate90Model,
 )
-<<<<<<< HEAD
 from careamics.dataset.dataset_utils import compute_normalization_stats
 from careamics.transforms import Compose, NDFlip, Normalize, XYRandomRotate90
-=======
-from careamics.transforms import Compose, Normalize, XYFlip, XYRandomRotate90
->>>>>>> 763d9651
+
 
 
 def test_empty_compose(ordered_array):
@@ -68,25 +65,16 @@
 
 
     transform_list_pydantic = [
-<<<<<<< HEAD
         NormalizeModel(image_means=means, image_stds=stds),
         NDFlipModel(seed=seed),
-=======
-        NormalizeModel(mean=mean, std=std),
-        XYFlipModel(seed=seed),
->>>>>>> 763d9651
         XYRandomRotate90Model(seed=seed),
         N2VManipulateModel(),
     ]
 
     # apply the transforms
-<<<<<<< HEAD
     normalize = Normalize(image_means=means, image_stds=stds)
-    ndflip = NDFlip(seed=seed)
-=======
-    normalize = Normalize(mean=mean, std=std)
     xyflip = XYFlip(seed=seed)
->>>>>>> 763d9651
+
     xyrotate = XYRandomRotate90(seed=seed)
     array_aug, _ = xyrotate(*xyflip(*normalize(array)))
 
