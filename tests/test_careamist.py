--- conflicted
+++ resolved
@@ -157,8 +157,7 @@
     )
     assert (tmp_path / "model.zip").exists()
 
-
-<<<<<<< HEAD
+@pytest.mark.mps_gh_fail
 @pytest.mark.skip(reason="VAE based models are not supported yet.")
 def test_train_array_vae(tmp_path: Path, minimum_configuration_hdn: dict):
     """Test that CAREamics can be trained on arrays."""
@@ -197,9 +196,7 @@
     assert (tmp_path / "model.zip").exists()
 
 
-=======
-@pytest.mark.mps_gh_fail
->>>>>>> 404b3658
+@pytest.mark.mps_gh_fail
 @pytest.mark.parametrize("independent_channels", [False, True])
 def test_train_array_channel(
     tmp_path: Path, minimum_n2v_configuration: dict, independent_channels: bool
