--- conflicted
+++ resolved
@@ -530,14 +530,9 @@
     assert (tmp_path / "model.zip").exists()
 
 
-<<<<<<< HEAD
-@pytest.mark.parametrize("batch_size", [1, 2])
-def test_predict_arrays_no_tiling(tmp_path: Path, minimum_configuration: dict, batch_size:int):
-=======
 @pytest.mark.parametrize("samples", [1, 2, 4])
 @pytest.mark.parametrize("batch_size", [1, 2])
 def test_predict_arrays_no_tiling(tmp_path: Path, minimum_configuration: dict, batch_size, samples):
->>>>>>> f4d057f3
     """Test that CAREamics can predict on arrays without tiling."""
     # training data
     train_array = random_array((samples, 32, 32))
