--- conflicted
+++ resolved
@@ -575,12 +575,7 @@
 @pytest.mark.parametrize("samples", [1, 2, 4])
 @pytest.mark.parametrize("batch_size", [1, 2])
 @pytest.mark.parametrize("channels", [1, 2])
-<<<<<<< HEAD
-def test_stitch_prediction_loop(
-    tmp_path: Path, minimum_configuration: dict, batch_size, samples, channels
-=======
 def test_stitch_prediction_loop(    tmp_path: Path, minimum_configuration: dict, batch_size, samples, channels, ordered_array
->>>>>>> 53b4d94f
 ):
     """Test that CAREamics can predict on arrays."""
 
@@ -607,13 +602,7 @@
     careamist.train(train_source=train_array)
 
     # predict CAREamist
-<<<<<<< HEAD
-    predicted = careamist.predict(
-        train_array, batch_size=batch_size, tile_size=(16, 16), tile_overlap=(4, 4)
-    )
-=======
     predicted = careamist.predict(train_array, batch_size=batch_size, tile_size=tile_size, tile_overlap=tile_overlap)
->>>>>>> 53b4d94f
     if samples == 1:
         predicted = [predicted]
 
