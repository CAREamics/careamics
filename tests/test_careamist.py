--- conflicted
+++ resolved
@@ -122,12 +122,7 @@
     assert (tmp_path / "model.zip").exists()
 
 
-<<<<<<< HEAD
 def test_train_array(tmp_path: Path, minimum_configuration: dict):
-=======
-@pytest.mark.skip(reason="bmz")
-def test_train_array(tmp_path: Path, minimum_n2v_configuration: dict):
->>>>>>> 2bdd021d
     """Test that CAREamics can be trained on arrays."""
     # training data
     train_array = random_array((32, 32))
@@ -369,12 +364,7 @@
     assert (tmp_path / "model.zip").exists()
 
 
-<<<<<<< HEAD
 def test_train_array_supervised(tmp_path: Path, supervised_configuration: dict):
-=======
-@pytest.mark.skip(reason="bmz")
-def test_train_array_supervised(tmp_path: Path, minimum_supervised_configuration: dict):
->>>>>>> 2bdd021d
     """Test that CAREamics can be trained with arrays."""
     # training data
     train_array = random_array((32, 32))
