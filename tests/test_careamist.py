from pathlib import Path
from typing import Tuple

import numpy as np
import pytest
import tifffile

from careamics import CAREamist, Configuration, save_configuration
from careamics.config.support import SupportedAlgorithm, SupportedData


def random_array(shape: Tuple[int, ...]):
    """Return a random array with values between 0 and 255."""
    return (np.random.randint(0, 255, shape)).astype(np.float32)


def test_no_parameters():
    """Test that CAREamics cannot be instantiated without parameters."""
    with pytest.raises(TypeError):
        CAREamist()


def test_minimum_configuration_via_object(tmp_path: Path, minimum_configuration: dict):
    """Test that CAREamics can be instantiated with a minimum configuration object."""
    # create configuration
    config = Configuration(**minimum_configuration)

    # instantiate CAREamist
    CAREamist(source=config, work_dir=tmp_path)


def test_minimum_configuration_via_path(tmp_path: Path, minimum_configuration: dict):
    """Test that CAREamics can be instantiated with a path to a minimum
    configuration.
    """
    # create configuration
    config = Configuration(**minimum_configuration)
    path_to_config = save_configuration(config, tmp_path)

    # instantiate CAREamist
    CAREamist(source=path_to_config)


def test_train_error_target_unsupervised_algorithm(
    tmp_path: Path, minimum_configuration: dict
):
    """Test that an error is raised when a target is provided for N2V."""
    # create configuration
    config = Configuration(**minimum_configuration)
    config.algorithm_config.algorithm = SupportedAlgorithm.N2V.value

    # train error with Paths
    config.data_config.data_type = SupportedData.TIFF.value
    careamics = CAREamist(source=config, work_dir=tmp_path)
    with pytest.raises(ValueError):
        careamics.train(
            train_source=tmp_path,
            train_target=tmp_path,
        )

    # train error with strings
    with pytest.raises(ValueError):
        careamics.train(
            train_source=str(tmp_path),
            train_target=str(tmp_path),
        )

    # train error with arrays
    config.data_config.data_type = SupportedData.ARRAY.value
    careamics = CAREamist(source=config, work_dir=tmp_path)
    with pytest.raises(ValueError):
        careamics.train(
            train_source=np.ones((32, 32)),
            train_target=np.ones((32, 32)),
        )


def test_train_single_array_no_val(tmp_path: Path, minimum_configuration: dict):
    """Test that CAREamics can be trained with arrays."""
    # training data
    train_array = random_array((32, 32))

    # create configuration
    config = Configuration(**minimum_configuration)
    config.training_config.num_epochs = 1
    config.data_config.axes = "YX"
    config.data_config.batch_size = 2
    config.data_config.data_type = SupportedData.ARRAY.value
    config.data_config.patch_size = (8, 8)

    # instantiate CAREamist
    careamist = CAREamist(source=config, work_dir=tmp_path)

    # train CAREamist
    careamist.train(train_source=train_array)

    # check that it trained
    assert Path(tmp_path / "checkpoints" / "last.ckpt").exists()

    # export to BMZ
    careamist.export_to_bmz(
        path=tmp_path / "model.zip",
        name="TopModel",
        general_description="A model that just walked in.",
        authors=[{"name": "Amod", "affiliation": "El"}],
    )
    assert (tmp_path / "model.zip").exists()


def test_train_array(tmp_path: Path, minimum_configuration: dict):
    """Test that CAREamics can be trained on arrays."""
    # training data
    train_array = random_array((32, 32))
    val_array = random_array((32, 32))

    # create configuration
    config = Configuration(**minimum_configuration)
    config.training_config.num_epochs = 1
    config.data_config.axes = "YX"
    config.data_config.batch_size = 2
    config.data_config.data_type = SupportedData.ARRAY.value
    config.data_config.patch_size = (8, 8)

    # instantiate CAREamist
    careamist = CAREamist(source=config, work_dir=tmp_path)

    # train CAREamist
    careamist.train(train_source=train_array, val_source=val_array)

    # check that it trained
    assert Path(tmp_path / "checkpoints" / "last.ckpt").exists()

    # export to BMZ
    careamist.export_to_bmz(
        path=tmp_path / "model.zip",
        name="TopModel",
        general_description="A model that just walked in.",
        authors=[{"name": "Amod", "affiliation": "El"}],
    )
    assert (tmp_path / "model.zip").exists()


@pytest.mark.parametrize("independent_channels", [False, True])
def test_train_array_channel(
    tmp_path: Path, minimum_configuration: dict, independent_channels: bool
):
    """Test that CAREamics can be trained on arrays with channels."""
    # training data
    train_array = random_array((32, 32, 3))
    val_array = random_array((32, 32, 3))

    # create configuration
    config = Configuration(**minimum_configuration)
    config.training_config.num_epochs = 1
    config.data_config.axes = "YXC"
    config.algorithm_config.model.in_channels = 3
    config.algorithm_config.model.num_classes = 3
    config.algorithm_config.model.independent_channels = independent_channels
    config.data_config.batch_size = 2
    config.data_config.data_type = SupportedData.ARRAY.value
    config.data_config.patch_size = (8, 8)

    # instantiate CAREamist
    careamist = CAREamist(source=config, work_dir=tmp_path)

    # train CAREamist
    careamist.train(train_source=train_array, val_source=val_array)

    # check that it trained
    assert Path(tmp_path / "checkpoints" / "last.ckpt").exists()

    # export to BMZ
    careamist.export_to_bmz(
        path=tmp_path / "model.zip",
        name="TopModel",
        general_description="A model that just walked in.",
        authors=[{"name": "Amod", "affiliation": "El"}],
        channel_names=["red", "green", "blue"],
    )
    assert (tmp_path / "model.zip").exists()


def test_train_array_3d(tmp_path: Path, minimum_configuration: dict):
    """Test that CAREamics can be trained on 3D arrays."""
    # training data
    train_array = random_array((8, 32, 32))
    val_array = random_array((8, 32, 32))

    # create configuration
    minimum_configuration["data_config"]["axes"] = "ZYX"
    minimum_configuration["data_config"]["patch_size"] = (8, 16, 16)
    config = Configuration(**minimum_configuration)
    config.training_config.num_epochs = 1
    config.data_config.batch_size = 2
    config.data_config.data_type = SupportedData.ARRAY.value

    # instantiate CAREamist
    careamist = CAREamist(source=config, work_dir=tmp_path)

    # train CAREamist
    careamist.train(train_source=train_array, val_source=val_array)

    # check that it trained
    assert Path(tmp_path / "checkpoints" / "last.ckpt").exists()

    # export to BMZ
    careamist.export_to_bmz(
        path=tmp_path / "model.zip",
        name="TopModel",
        general_description="A model that just walked in.",
        authors=[{"name": "Amod", "affiliation": "El"}],
    )
    assert (tmp_path / "model.zip").exists()


def test_train_tiff_files_in_memory_no_val(tmp_path: Path, minimum_configuration: dict):
    """Test that CAREamics can be trained with tiff files in memory."""
    # training data
    train_array = random_array((32, 32))

    # save files
    train_file = tmp_path / "train.tiff"
    tifffile.imwrite(train_file, train_array)

    # create configuration
    config = Configuration(**minimum_configuration)
    config.training_config.num_epochs = 1
    config.data_config.axes = "YX"
    config.data_config.batch_size = 2
    config.data_config.data_type = SupportedData.TIFF.value
    config.data_config.patch_size = (8, 8)

    # instantiate CAREamist
    careamist = CAREamist(source=config, work_dir=tmp_path)

    # train CAREamist
    careamist.train(train_source=train_file)

    # check that it trained
    assert Path(tmp_path / "checkpoints" / "last.ckpt").exists()

    # export to BMZ
    careamist.export_to_bmz(
        path=tmp_path / "model.zip",
        name="TopModel",
        general_description="A model that just walked in.",
        authors=[{"name": "Amod", "affiliation": "El"}],
    )
    assert (tmp_path / "model.zip").exists()


def test_train_tiff_files_in_memory(tmp_path: Path, minimum_configuration: dict):
    """Test that CAREamics can be trained with tiff files in memory."""
    # training data
    train_array = random_array((32, 32))
    val_array = random_array((32, 32))

    # save files
    train_file = tmp_path / "train.tiff"
    tifffile.imwrite(train_file, train_array)

    val_file = tmp_path / "val.tiff"
    tifffile.imwrite(val_file, val_array)

    # create configuration
    config = Configuration(**minimum_configuration)
    config.training_config.num_epochs = 1
    config.data_config.axes = "YX"
    config.data_config.batch_size = 2
    config.data_config.data_type = SupportedData.TIFF.value
    config.data_config.patch_size = (8, 8)

    # instantiate CAREamist
    careamist = CAREamist(source=config, work_dir=tmp_path)

    # train CAREamist
    careamist.train(train_source=train_file, val_source=val_file)

    # check that it trained
    assert Path(tmp_path / "checkpoints" / "last.ckpt").exists()

    # export to BMZ
    careamist.export_to_bmz(
        path=tmp_path / "model.zip",
        name="TopModel",
        general_description="A model that just walked in.",
        authors=[{"name": "Amod", "affiliation": "El"}],
    )
    assert (tmp_path / "model.zip").exists()


def test_train_tiff_files(tmp_path: Path, minimum_configuration: dict):
    """Test that CAREamics can be trained with tiff files by deactivating
    the in memory dataset.
    """
    # training data
    train_array = random_array((32, 32))
    val_array = random_array((32, 32))

    # save files
    train_file = tmp_path / "train.tiff"
    tifffile.imwrite(train_file, train_array)

    val_file = tmp_path / "val.tiff"
    tifffile.imwrite(val_file, val_array)

    # create configuration
    config = Configuration(**minimum_configuration)
    config.training_config.num_epochs = 1
    config.data_config.axes = "YX"
    config.data_config.batch_size = 2
    config.data_config.data_type = SupportedData.TIFF.value
    config.data_config.patch_size = (8, 8)

    # instantiate CAREamist
    careamist = CAREamist(source=config, work_dir=tmp_path)

    # train CAREamist
    careamist.train(train_source=train_file, val_source=val_file, use_in_memory=False)

    # check that it trained
    assert Path(tmp_path / "checkpoints" / "last.ckpt").exists()

    # export to BMZ
    careamist.export_to_bmz(
        path=tmp_path / "model.zip",
        name="TopModel",
        general_description="A model that just walked in.",
        authors=[{"name": "Amod", "affiliation": "El"}],
    )
    assert (tmp_path / "model.zip").exists()


def test_train_array_supervised(tmp_path: Path, supervised_configuration: dict):
    """Test that CAREamics can be trained with arrays."""
    # training data
    train_array = random_array((32, 32))
    val_array = random_array((32, 32))
    train_target = random_array((32, 32))
    val_target = random_array((32, 32))

    # create configuration
    config = Configuration(**supervised_configuration)
    config.training_config.num_epochs = 1
    config.data_config.axes = "YX"
    config.data_config.batch_size = 2
    config.data_config.data_type = SupportedData.ARRAY.value
    config.data_config.patch_size = (8, 8)

    # instantiate CAREamist
    careamist = CAREamist(source=config, work_dir=tmp_path)

    # train CAREamist
    careamist.train(
        train_source=train_array,
        val_source=val_array,
        train_target=train_target,
        val_target=val_target,
    )

    # check that it trained
    assert Path(tmp_path / "checkpoints" / "last.ckpt").exists()

    # export to BMZ
    careamist.export_to_bmz(
        path=tmp_path / "model.zip",
        name="TopModel",
        general_description="A model that just walked in.",
        authors=[{"name": "Amod", "affiliation": "El"}],
    )
    assert (tmp_path / "model.zip").exists()


def test_train_tiff_files_in_memory_supervised(
    tmp_path: Path, supervised_configuration: dict
):
    """Test that CAREamics can be trained with tiff files in memory."""
    # training data
    train_array = random_array((32, 32))
    val_array = random_array((32, 32))
    train_target = random_array((32, 32))
    val_target = random_array((32, 32))

    # save files
    images = tmp_path / "images"
    images.mkdir()
    train_file = images / "train.tiff"
    tifffile.imwrite(train_file, train_array)

    val_file = tmp_path / "images" / "val.tiff"
    tifffile.imwrite(val_file, val_array)

    targets = tmp_path / "targets"
    targets.mkdir()
    train_target_file = targets / "train.tiff"
    tifffile.imwrite(train_target_file, train_target)

    val_target_file = targets / "val.tiff"
    tifffile.imwrite(val_target_file, val_target)

    # create configuration
    config = Configuration(**supervised_configuration)
    config.training_config.num_epochs = 1
    config.data_config.axes = "YX"
    config.data_config.batch_size = 2
    config.data_config.data_type = SupportedData.TIFF.value
    config.data_config.patch_size = (8, 8)

    # instantiate CAREamist
    careamist = CAREamist(source=config, work_dir=tmp_path)

    # train CAREamist
    careamist.train(
        train_source=train_file,
        val_source=val_file,
        train_target=train_target_file,
        val_target=val_target_file,
    )

    # check that it trained
    assert Path(tmp_path / "checkpoints" / "last.ckpt").exists()

    # export to BMZ
    careamist.export_to_bmz(
        path=tmp_path / "model.zip",
        name="TopModel",
        general_description="A model that just walked in.",
        authors=[{"name": "Amod", "affiliation": "El"}],
    )
    assert (tmp_path / "model.zip").exists()


def test_train_tiff_files_supervised(tmp_path: Path, supervised_configuration: dict):
    """Test that CAREamics can be trained with tiff files by deactivating
    the in memory dataset.
    """
    # training data
    train_array = random_array((32, 32))
    val_array = random_array((32, 32))
    train_target = random_array((32, 32))
    val_target = random_array((32, 32))

    # save files
    images = tmp_path / "images"
    images.mkdir()
    train_file = images / "train.tiff"
    tifffile.imwrite(train_file, train_array)

    val_file = tmp_path / "images" / "val.tiff"
    tifffile.imwrite(val_file, val_array)

    targets = tmp_path / "targets"
    targets.mkdir()
    train_target_file = targets / "train.tiff"
    tifffile.imwrite(train_target_file, train_target)

    val_target_file = targets / "val.tiff"
    tifffile.imwrite(val_target_file, val_target)

    # create configuration
    config = Configuration(**supervised_configuration)
    config.training_config.num_epochs = 1
    config.data_config.axes = "YX"
    config.data_config.batch_size = 2
    config.data_config.data_type = SupportedData.TIFF.value
    config.data_config.patch_size = (8, 8)

    # instantiate CAREamist
    careamist = CAREamist(source=config, work_dir=tmp_path)

    # train CAREamist
    careamist.train(
        train_source=train_file,
        val_source=val_file,
        train_target=train_target_file,
        val_target=val_target_file,
        use_in_memory=False,
    )

    # check that it trained
    assert Path(tmp_path / "checkpoints" / "last.ckpt").exists()

    # export to BMZ
    careamist.export_to_bmz(
        path=tmp_path / "model.zip",
        name="TopModel",
        general_description="A model that just walked in.",
        authors=[{"name": "Amod", "affiliation": "El"}],
    )
    assert (tmp_path / "model.zip").exists()


@pytest.mark.parametrize("batch_size", [1, 2])
def test_predict_on_array_tiled(
    tmp_path: Path, minimum_configuration: dict, batch_size
):
    """Test that CAREamics can predict on arrays."""
    # training data
    train_array = random_array((32, 32))

    # create configuration
    config = Configuration(**minimum_configuration)
    config.training_config.num_epochs = 1
    config.data_config.axes = "YX"
    config.data_config.batch_size = 2
    config.data_config.data_type = SupportedData.ARRAY.value
    config.data_config.patch_size = (8, 8)

    # instantiate CAREamist
    careamist = CAREamist(source=config, work_dir=tmp_path)

    # train CAREamist
    careamist.train(train_source=train_array)

    # predict CAREamist
    predicted = careamist.predict(
        train_array, batch_size=batch_size, tile_size=(16, 16), tile_overlap=(4, 4)
    )

    assert predicted.squeeze().shape == train_array.shape

    # export to BMZ
    careamist.export_to_bmz(
        path=tmp_path / "model.zip",
        name="TopModel",
        general_description="A model that just walked in.",
        authors=[{"name": "Amod", "affiliation": "El"}],
    )
    assert (tmp_path / "model.zip").exists()


def test_predict_arrays_no_tiling(tmp_path: Path, minimum_configuration: dict):
    """Test that CAREamics can predict on arrays without tiling."""
    # training data
    train_array = random_array((4, 32, 32))

    # create configuration
    config = Configuration(**minimum_configuration)
    config.training_config.num_epochs = 1
    config.data_config.axes = "SYX"
    config.data_config.batch_size = 2
    config.data_config.data_type = SupportedData.ARRAY.value
    config.data_config.patch_size = (8, 8)

    # instantiate CAREamist
    careamist = CAREamist(source=config, work_dir=tmp_path)

    # train CAREamist
    careamist.train(train_source=train_array)

    # predict CAREamist
    predicted = careamist.predict(train_array)
    predicted_squeeze = [p.squeeze() for p in predicted]

<<<<<<< HEAD
    assert np.stack(predicted).squeeze().shape == train_array.shape
=======
    assert np.array(predicted_squeeze).shape == train_array.shape
>>>>>>> 9c829b75

    # export to BMZ
    careamist.export_to_bmz(
        path=tmp_path / "model.zip",
        name="TopModel",
        general_description="A model that just walked in.",
        authors=[{"name": "Amod", "affiliation": "El"}],
    )
    assert (tmp_path / "model.zip").exists()


@pytest.mark.parametrize("independent_channels", [False, True])
@pytest.mark.parametrize("batch_size", [1, 2])
def test_predict_tiled_channel(
    tmp_path: Path,
    minimum_configuration: dict,
    independent_channels: bool,
    batch_size: int,
):
    """Test that CAREamics can be trained on arrays with channels."""
    # training data
    train_array = random_array((3, 32, 32))
    val_array = random_array((3, 32, 32))

    # create configuration
    config = Configuration(**minimum_configuration)
    config.training_config.num_epochs = 1
    config.data_config.axes = "CYX"
    config.algorithm_config.model.in_channels = 3
    config.algorithm_config.model.num_classes = 3
    config.algorithm_config.model.independent_channels = independent_channels
    config.data_config.batch_size = batch_size
    config.data_config.data_type = SupportedData.ARRAY.value
    config.data_config.patch_size = (8, 8)

    # instantiate CAREamist
    careamist = CAREamist(source=config, work_dir=tmp_path)

    # train CAREamist
    careamist.train(train_source=train_array, val_source=val_array)

    # predict CAREamist
    predicted = careamist.predict(
        train_array, batch_size=batch_size, tile_size=(16, 16), tile_overlap=(4, 4)
    )

    assert predicted.squeeze().shape == train_array.shape


@pytest.mark.parametrize("batch_size", [1, 2])
def test_predict_path(tmp_path: Path, minimum_configuration: dict, batch_size):
    """Test that CAREamics can predict with tiff files."""
    # training data
    train_array = random_array((32, 32))

    # save files
    train_file = tmp_path / "train.tiff"
    tifffile.imwrite(train_file, train_array)

    # create configuration
    config = Configuration(**minimum_configuration)
    config.training_config.num_epochs = 1
    config.data_config.axes = "YX"
    config.data_config.batch_size = 2
    config.data_config.data_type = SupportedData.TIFF.value
    config.data_config.patch_size = (8, 8)

    # instantiate CAREamist
    careamist = CAREamist(source=config, work_dir=tmp_path)

    # train CAREamist
    careamist.train(train_source=train_file)

    # predict CAREamist
    predicted = careamist.predict(train_file, batch_size=batch_size)

    # check that it predicted
    assert predicted.squeeze().shape == train_array.shape

    # export to BMZ
    careamist.export_to_bmz(
        path=tmp_path / "model.zip",
        name="TopModel",
        general_description="A model that just walked in.",
        authors=[{"name": "Amod", "affiliation": "El"}],
    )
    assert (tmp_path / "model.zip").exists()


def test_predict_pretrained_checkpoint(tmp_path: Path, pre_trained: Path):
    """Test that CAREamics can be instantiated with a pre-trained network and predict
    on an array."""
    # prediction data
    source_array = random_array((32, 32))

    # instantiate CAREamist
    careamist = CAREamist(source=pre_trained, work_dir=tmp_path)
    assert careamist.cfg.data_config.image_mean is not None
    assert careamist.cfg.data_config.image_std is not None

    # predict
    predicted = careamist.predict(source_array)

    # check that it predicted
    assert predicted.squeeze().shape == source_array.shape


def test_predict_pretrained_bmz(tmp_path: Path, pre_trained_bmz: Path):
    """Test that CAREamics can be instantiated with a BMZ archive and predict."""
    # prediction data
    source_array = random_array((32, 32))

    # instantiate CAREamist
    careamist = CAREamist(source=pre_trained_bmz, work_dir=tmp_path)

    # predict
    predicted = careamist.predict(source_array)

    # check that it predicted
    assert predicted.squeeze().shape == source_array.shape


def test_data_for_bmz_random(tmp_path, minimum_configuration):
    """Test the BMZ example data creation when the careamist has a training
    datamodule."""
    seed = 24
    rng = np.random.default_rng(seed)

    # example data
    example_data = 255 * (1 + rng.random((32, 32), dtype=float)) / 2

    # create configuration
    config = Configuration(**minimum_configuration)
    config.training_config.num_epochs = 1
    config.data_config.axes = "YX"
    config.data_config.batch_size = 2
    config.data_config.data_type = SupportedData.ARRAY.value
    config.data_config.patch_size = (8, 8)
    config.data_config.set_mean_and_std(
        image_mean=[example_data.mean()], image_std=[example_data.std()]
    )

    # instantiate CAREamist
    careamist = CAREamist(source=config, work_dir=tmp_path)

    # get data for BMZ
    patch = careamist._create_data_for_bmz()
    assert patch.shape == (1, 1) + tuple(config.data_config.patch_size)

    # check that it is not normalised
    assert np.abs(patch.mean() - example_data.mean()) < 0.1 * example_data.mean()


def test_data_for_bmz_with_array(tmp_path, minimum_configuration):
    """Test the BMZ example data creation when the careamist has a training
    datamodule."""
    seed = 24
    rng = np.random.default_rng(seed)

    # example data
    example_data = 255 * (1 + rng.random((32, 32), dtype=float)) / 2

    # create configuration
    config = Configuration(**minimum_configuration)
    config.training_config.num_epochs = 1
    config.data_config.axes = "YX"
    config.data_config.batch_size = 2
    config.data_config.data_type = SupportedData.ARRAY.value
    config.data_config.patch_size = (8, 8)
    config.data_config.set_mean_and_std(
        image_mean=[example_data.mean()], image_std=[example_data.std()]
    )

    # instantiate CAREamist
    careamist = CAREamist(source=config, work_dir=tmp_path)

    # get data for BMZ
    patch = careamist._create_data_for_bmz(example_data)
    assert patch.shape == (1, 1) + example_data.shape

    # check that it is not normalised
    assert np.allclose(patch.squeeze(), example_data)


def test_data_for_bmz_after_training(tmp_path, minimum_configuration):
    """Test the BMZ example data creation when the careamist has a training
    datamodule."""
    seed = 24
    rng = np.random.default_rng(seed)

    # training data
    train_array = 255 * (1 + rng.random((32, 32), dtype=float)) / 2
    val_array = 255 * (1 + rng.random((32, 32), dtype=float)) / 2

    # create configuration
    config = Configuration(**minimum_configuration)
    config.training_config.num_epochs = 1
    config.data_config.axes = "YX"
    config.data_config.batch_size = 2
    config.data_config.data_type = SupportedData.ARRAY.value
    config.data_config.patch_size = (8, 8)

    # instantiate CAREamist
    careamist = CAREamist(source=config, work_dir=tmp_path)

    # train CAREamist
    careamist.train(train_source=train_array, val_source=val_array)

    # check that mean and std make sense
    assert config.data_config.image_mean > 100
    assert config.data_config.image_std > 20

    # get data for BMZ
    patch = careamist._create_data_for_bmz()
    assert patch.shape == (1, 1) + tuple(config.data_config.patch_size)

    # check that it is not normalised (data should be [0, 255])
    assert patch.max() > config.data_config.image_mean


def test_data_for_bmz_after_prediction(tmp_path, minimum_configuration):
    """Test the BMZ example data creation when the careamist has a prediction
    datamodule."""
    seed = 24
    rng = np.random.default_rng(seed)

    # training data
    train_array = 255 * (1 + rng.random((32, 32), dtype=float)) / 2
    val_array = 255 * (1 + rng.random((32, 32), dtype=float)) / 2

    # create configuration
    config = Configuration(**minimum_configuration)
    config.training_config.num_epochs = 1
    config.data_config.axes = "YX"
    config.data_config.batch_size = 2
    config.data_config.data_type = SupportedData.ARRAY.value
    config.data_config.patch_size = (8, 8)

    # instantiate CAREamist
    careamist = CAREamist(source=config, work_dir=tmp_path)

    # train CAREamist
    careamist.train(train_source=train_array, val_source=val_array)

    # check that mean and std make sense
    assert config.data_config.image_mean > 100
    assert config.data_config.image_std > 20

    # predict without tiling
    test_array = 1_000 * (1 + rng.random((32, 32), dtype=float)) / 2
    _ = careamist.predict(test_array)

    # get data for BMZ
    patch = careamist._create_data_for_bmz()
    assert patch.shape == (1, 1) + test_array.shape

    # check that it is not normalised
    assert np.allclose(patch.squeeze(), test_array)


def test_export_bmz_pretrained_prediction(tmp_path: Path, pre_trained: Path):
    """Test that CAREamics can be instantiated with a pre-trained network and exported
    to BMZ after prediction.

    In this case, the careamist extracts the BMZ test data from the prediction
    datamodule.
    """
    # instantiate CAREamist
    careamist = CAREamist(source=pre_trained, work_dir=tmp_path)

    # prediction data
    source_array = random_array((32, 32))
    _ = careamist.predict(source_array)
    assert len(careamist.pred_datamodule.predict_dataloader()) > 0

    # export to BMZ (random array created)
    careamist.export_to_bmz(
        path=tmp_path / "model.zip",
        name="TopModel",
        general_description="A model that just walked in.",
        authors=[{"name": "Amod", "affiliation": "El"}],
    )
    assert (tmp_path / "model.zip").exists()


def test_export_bmz_pretrained_random_array(tmp_path: Path, pre_trained: Path):
    """Test that CAREamics can be instantiated with a pre-trained network and exported
    to BMZ.

    In this case, the careamist creates a random array for the BMZ archive test.
    """
    # instantiate CAREamist
    careamist = CAREamist(source=pre_trained, work_dir=tmp_path)

    # export to BMZ (random array created)
    careamist.export_to_bmz(
        path=tmp_path / "model.zip",
        name="TopModel",
        general_description="A model that just walked in.",
        authors=[{"name": "Amod", "affiliation": "El"}],
    )
    assert (tmp_path / "model.zip").exists()


def test_export_bmz_pretrained_with_array(tmp_path: Path, pre_trained: Path):
    """Test that CAREamics can be instantiated with a pre-trained network and exported
    to BMZ.

    In this case, we provide an array to the BMZ archive test.
    """
    # instantiate CAREamist
    careamist = CAREamist(source=pre_trained, work_dir=tmp_path)

    # alternatively we can pass an array
    array = random_array((32, 32))
    careamist.export_to_bmz(
        path=tmp_path / "model2.zip",
        name="TopModel",
        input_array=array,
        general_description="A model that just walked in.",
        authors=[{"name": "Amod", "affiliation": "El"}],
    )
    assert (tmp_path / "model2.zip").exists()<|MERGE_RESOLUTION|>--- conflicted
+++ resolved
@@ -552,11 +552,7 @@
     predicted = careamist.predict(train_array)
     predicted_squeeze = [p.squeeze() for p in predicted]
 
-<<<<<<< HEAD
     assert np.stack(predicted).squeeze().shape == train_array.shape
-=======
-    assert np.array(predicted_squeeze).shape == train_array.shape
->>>>>>> 9c829b75
 
     # export to BMZ
     careamist.export_to_bmz(
