from pathlib import Path
from typing import Tuple

import numpy as np
import pytest
import tifffile

from careamics import CAREamist, Configuration, save_configuration
from careamics.config.support import SupportedAlgorithm, SupportedData


def random_array(shape: Tuple[int, ...], seed: int = 42):
    """Return a random array with values between 0 and 255."""
<<<<<<< HEAD
    return (np.random.randint(0, 255, shape)).astype(np.float32)
=======
    rng = np.random.default_rng(seed)
    return (255 * rng.random(shape)).astype(np.float32)
>>>>>>> 955d1e91


def test_no_parameters():
    """Test that CAREamics cannot be instantiated without parameters."""
    with pytest.raises(TypeError):
        CAREamist()


def test_minimum_configuration_via_object(tmp_path: Path, minimum_configuration: dict):
    """Test that CAREamics can be instantiated with a minimum configuration object."""
    # create configuration
    config = Configuration(**minimum_configuration)

    # instantiate CAREamist
    CAREamist(source=config, work_dir=tmp_path)


def test_minimum_configuration_via_path(tmp_path: Path, minimum_configuration: dict):
    """Test that CAREamics can be instantiated with a path to a minimum
    configuration.
    """
    # create configuration
    config = Configuration(**minimum_configuration)
    path_to_config = save_configuration(config, tmp_path)

    # instantiate CAREamist
    CAREamist(source=path_to_config)


def test_train_error_target_unsupervised_algorithm(
    tmp_path: Path, minimum_configuration: dict
):
    """Test that an error is raised when a target is provided for N2V."""
    # create configuration
    config = Configuration(**minimum_configuration)
    config.algorithm_config.algorithm = SupportedAlgorithm.N2V.value

    # train error with Paths
    config.data_config.data_type = SupportedData.TIFF.value
    careamics = CAREamist(source=config, work_dir=tmp_path)
    with pytest.raises(ValueError):
        careamics.train(
            train_source=tmp_path,
            train_target=tmp_path,
        )

    # train error with strings
    with pytest.raises(ValueError):
        careamics.train(
            train_source=str(tmp_path),
            train_target=str(tmp_path),
        )

    # train error with arrays
    config.data_config.data_type = SupportedData.ARRAY.value
    careamics = CAREamist(source=config, work_dir=tmp_path)
    with pytest.raises(ValueError):
        careamics.train(
            train_source=np.ones((32, 32)),
            train_target=np.ones((32, 32)),
        )


def test_train_single_array_no_val(tmp_path: Path, minimum_configuration: dict):
    """Test that CAREamics can be trained with arrays."""
    # training data
    train_array = random_array((32, 32))

    # create configuration
    config = Configuration(**minimum_configuration)
    config.training_config.num_epochs = 1
    config.data_config.axes = "YX"
    config.data_config.batch_size = 2
    config.data_config.data_type = SupportedData.ARRAY.value
    config.data_config.patch_size = (8, 8)

    # instantiate CAREamist
    careamist = CAREamist(source=config, work_dir=tmp_path)

    # train CAREamist
    careamist.train(train_source=train_array)

    # check that it trained
    assert Path(tmp_path / "checkpoints" / "last.ckpt").exists()

    # export to BMZ
    careamist.export_to_bmz(
        path=tmp_path / "model.zip",
        name="TopModel",
        general_description="A model that just walked in.",
        authors=[{"name": "Amod", "affiliation": "El"}],
    )
    assert (tmp_path / "model.zip").exists()


def test_train_array(tmp_path: Path, minimum_configuration: dict):
    """Test that CAREamics can be trained on arrays."""
    # training data
    train_array = random_array((32, 32))
    val_array = random_array((32, 32))

    # create configuration
    config = Configuration(**minimum_configuration)
    config.training_config.num_epochs = 1
    config.data_config.axes = "YX"
    config.data_config.batch_size = 2
    config.data_config.data_type = SupportedData.ARRAY.value
    config.data_config.patch_size = (8, 8)

    # instantiate CAREamist
    careamist = CAREamist(source=config, work_dir=tmp_path)

    # train CAREamist
    careamist.train(train_source=train_array, val_source=val_array)

    # check that it trained
    assert Path(tmp_path / "checkpoints" / "last.ckpt").exists()

    # export to BMZ
    careamist.export_to_bmz(
        path=tmp_path / "model.zip",
        name="TopModel",
        general_description="A model that just walked in.",
        authors=[{"name": "Amod", "affiliation": "El"}],
    )
    assert (tmp_path / "model.zip").exists()


@pytest.mark.parametrize("independent_channels", [False, True])
def test_train_array_channel(
    tmp_path: Path, minimum_configuration: dict, independent_channels: bool
):
    """Test that CAREamics can be trained on arrays with channels."""
    # training data
    train_array = random_array((32, 32, 3))
    val_array = random_array((32, 32, 3))

    # create configuration
    config = Configuration(**minimum_configuration)
    config.training_config.num_epochs = 1
    config.data_config.axes = "YXC"
    config.algorithm_config.model.in_channels = 3
    config.algorithm_config.model.num_classes = 3
    config.algorithm_config.model.independent_channels = independent_channels
    config.data_config.batch_size = 2
    config.data_config.data_type = SupportedData.ARRAY.value
    config.data_config.patch_size = (8, 8)

    # instantiate CAREamist
    careamist = CAREamist(source=config, work_dir=tmp_path)

    # train CAREamist
    careamist.train(train_source=train_array, val_source=val_array)

    # check that it trained
    assert Path(tmp_path / "checkpoints" / "last.ckpt").exists()

    # export to BMZ
    careamist.export_to_bmz(
        path=tmp_path / "model.zip",
        name="TopModel",
        general_description="A model that just walked in.",
        authors=[{"name": "Amod", "affiliation": "El"}],
        channel_names=["red", "green", "blue"],
    )
    assert (tmp_path / "model.zip").exists()


def test_train_array_3d(tmp_path: Path, minimum_configuration: dict):
    """Test that CAREamics can be trained on 3D arrays."""
    # training data
    train_array = random_array((8, 32, 32))
    val_array = random_array((8, 32, 32))

    # create configuration
    minimum_configuration["data_config"]["axes"] = "ZYX"
    minimum_configuration["data_config"]["patch_size"] = (8, 16, 16)
    config = Configuration(**minimum_configuration)
    config.training_config.num_epochs = 1
    config.data_config.batch_size = 2
    config.data_config.data_type = SupportedData.ARRAY.value

    # instantiate CAREamist
    careamist = CAREamist(source=config, work_dir=tmp_path)

    # train CAREamist
    careamist.train(train_source=train_array, val_source=val_array)

    # check that it trained
    assert Path(tmp_path / "checkpoints" / "last.ckpt").exists()

    # export to BMZ
    careamist.export_to_bmz(
        path=tmp_path / "model.zip",
        name="TopModel",
        general_description="A model that just walked in.",
        authors=[{"name": "Amod", "affiliation": "El"}],
    )
    assert (tmp_path / "model.zip").exists()


def test_train_tiff_files_in_memory_no_val(tmp_path: Path, minimum_configuration: dict):
    """Test that CAREamics can be trained with tiff files in memory."""
    # training data
    train_array = random_array((32, 32))

    # save files
    train_file = tmp_path / "train.tiff"
    tifffile.imwrite(train_file, train_array)

    # create configuration
    config = Configuration(**minimum_configuration)
    config.training_config.num_epochs = 1
    config.data_config.axes = "YX"
    config.data_config.batch_size = 2
    config.data_config.data_type = SupportedData.TIFF.value
    config.data_config.patch_size = (8, 8)

    # instantiate CAREamist
    careamist = CAREamist(source=config, work_dir=tmp_path)

    # train CAREamist
    careamist.train(train_source=train_file)

    # check that it trained
    assert Path(tmp_path / "checkpoints" / "last.ckpt").exists()

    # export to BMZ
    careamist.export_to_bmz(
        path=tmp_path / "model.zip",
        name="TopModel",
        general_description="A model that just walked in.",
        authors=[{"name": "Amod", "affiliation": "El"}],
    )
    assert (tmp_path / "model.zip").exists()


def test_train_tiff_files_in_memory(tmp_path: Path, minimum_configuration: dict):
    """Test that CAREamics can be trained with tiff files in memory."""
    # training data
    train_array = random_array((32, 32))
    val_array = random_array((32, 32))

    # save files
    train_file = tmp_path / "train.tiff"
    tifffile.imwrite(train_file, train_array)

    val_file = tmp_path / "val.tiff"
    tifffile.imwrite(val_file, val_array)

    # create configuration
    config = Configuration(**minimum_configuration)
    config.training_config.num_epochs = 1
    config.data_config.axes = "YX"
    config.data_config.batch_size = 2
    config.data_config.data_type = SupportedData.TIFF.value
    config.data_config.patch_size = (8, 8)

    # instantiate CAREamist
    careamist = CAREamist(source=config, work_dir=tmp_path)

    # train CAREamist
    careamist.train(train_source=train_file, val_source=val_file)

    # check that it trained
    assert Path(tmp_path / "checkpoints" / "last.ckpt").exists()

    # export to BMZ
    careamist.export_to_bmz(
        path=tmp_path / "model.zip",
        name="TopModel",
        general_description="A model that just walked in.",
        authors=[{"name": "Amod", "affiliation": "El"}],
    )
    assert (tmp_path / "model.zip").exists()


def test_train_tiff_files(tmp_path: Path, minimum_configuration: dict):
    """Test that CAREamics can be trained with tiff files by deactivating
    the in memory dataset.
    """
    # training data
    train_array = random_array((32, 32))
    val_array = random_array((32, 32))

    # save files
    train_file = tmp_path / "train.tiff"
    tifffile.imwrite(train_file, train_array)

    val_file = tmp_path / "val.tiff"
    tifffile.imwrite(val_file, val_array)

    # create configuration
    config = Configuration(**minimum_configuration)
    config.training_config.num_epochs = 1
    config.data_config.axes = "YX"
    config.data_config.batch_size = 2
    config.data_config.data_type = SupportedData.TIFF.value
    config.data_config.patch_size = (8, 8)

    # instantiate CAREamist
    careamist = CAREamist(source=config, work_dir=tmp_path)

    # train CAREamist
    careamist.train(train_source=train_file, val_source=val_file, use_in_memory=False)

    # check that it trained
    assert Path(tmp_path / "checkpoints" / "last.ckpt").exists()

    # export to BMZ
    careamist.export_to_bmz(
        path=tmp_path / "model.zip",
        name="TopModel",
        general_description="A model that just walked in.",
        authors=[{"name": "Amod", "affiliation": "El"}],
    )
    assert (tmp_path / "model.zip").exists()


def test_train_array_supervised(tmp_path: Path, supervised_configuration: dict):
    """Test that CAREamics can be trained with arrays."""
    # training data
    train_array = random_array((32, 32))
    val_array = random_array((32, 32))
    train_target = random_array((32, 32))
    val_target = random_array((32, 32))

    # create configuration
    config = Configuration(**supervised_configuration)
    config.training_config.num_epochs = 1
    config.data_config.axes = "YX"
    config.data_config.batch_size = 2
    config.data_config.data_type = SupportedData.ARRAY.value
    config.data_config.patch_size = (8, 8)

    # instantiate CAREamist
    careamist = CAREamist(source=config, work_dir=tmp_path)

    # train CAREamist
    careamist.train(
        train_source=train_array,
        val_source=val_array,
        train_target=train_target,
        val_target=val_target,
    )

    # check that it trained
    assert Path(tmp_path / "checkpoints" / "last.ckpt").exists()

    # export to BMZ
    careamist.export_to_bmz(
        path=tmp_path / "model.zip",
        name="TopModel",
        general_description="A model that just walked in.",
        authors=[{"name": "Amod", "affiliation": "El"}],
    )
    assert (tmp_path / "model.zip").exists()


def test_train_tiff_files_in_memory_supervised(
    tmp_path: Path, supervised_configuration: dict
):
    """Test that CAREamics can be trained with tiff files in memory."""
    # training data
    train_array = random_array((32, 32))
    val_array = random_array((32, 32))
    train_target = random_array((32, 32))
    val_target = random_array((32, 32))

    # save files
    images = tmp_path / "images"
    images.mkdir()
    train_file = images / "train.tiff"
    tifffile.imwrite(train_file, train_array)

    val_file = tmp_path / "images" / "val.tiff"
    tifffile.imwrite(val_file, val_array)

    targets = tmp_path / "targets"
    targets.mkdir()
    train_target_file = targets / "train.tiff"
    tifffile.imwrite(train_target_file, train_target)

    val_target_file = targets / "val.tiff"
    tifffile.imwrite(val_target_file, val_target)

    # create configuration
    config = Configuration(**supervised_configuration)
    config.training_config.num_epochs = 1
    config.data_config.axes = "YX"
    config.data_config.batch_size = 2
    config.data_config.data_type = SupportedData.TIFF.value
    config.data_config.patch_size = (8, 8)

    # instantiate CAREamist
    careamist = CAREamist(source=config, work_dir=tmp_path)

    # train CAREamist
    careamist.train(
        train_source=train_file,
        val_source=val_file,
        train_target=train_target_file,
        val_target=val_target_file,
    )

    # check that it trained
    assert Path(tmp_path / "checkpoints" / "last.ckpt").exists()

    # export to BMZ
    careamist.export_to_bmz(
        path=tmp_path / "model.zip",
        name="TopModel",
        general_description="A model that just walked in.",
        authors=[{"name": "Amod", "affiliation": "El"}],
    )
    assert (tmp_path / "model.zip").exists()


def test_train_tiff_files_supervised(tmp_path: Path, supervised_configuration: dict):
    """Test that CAREamics can be trained with tiff files by deactivating
    the in memory dataset.
    """
    # training data
    train_array = random_array((32, 32))
    val_array = random_array((32, 32))
    train_target = random_array((32, 32))
    val_target = random_array((32, 32))

    # save files
    images = tmp_path / "images"
    images.mkdir()
    train_file = images / "train.tiff"
    tifffile.imwrite(train_file, train_array)

    val_file = tmp_path / "images" / "val.tiff"
    tifffile.imwrite(val_file, val_array)

    targets = tmp_path / "targets"
    targets.mkdir()
    train_target_file = targets / "train.tiff"
    tifffile.imwrite(train_target_file, train_target)

    val_target_file = targets / "val.tiff"
    tifffile.imwrite(val_target_file, val_target)

    # create configuration
    config = Configuration(**supervised_configuration)
    config.training_config.num_epochs = 1
    config.data_config.axes = "YX"
    config.data_config.batch_size = 2
    config.data_config.data_type = SupportedData.TIFF.value
    config.data_config.patch_size = (8, 8)

    # instantiate CAREamist
    careamist = CAREamist(source=config, work_dir=tmp_path)

    # train CAREamist
    careamist.train(
        train_source=train_file,
        val_source=val_file,
        train_target=train_target_file,
        val_target=val_target_file,
        use_in_memory=False,
    )

    # check that it trained
    assert Path(tmp_path / "checkpoints" / "last.ckpt").exists()

    # export to BMZ
    careamist.export_to_bmz(
        path=tmp_path / "model.zip",
        name="TopModel",
        general_description="A model that just walked in.",
        authors=[{"name": "Amod", "affiliation": "El"}],
    )
    assert (tmp_path / "model.zip").exists()


@pytest.mark.parametrize("batch_size", [1, 2])
def test_predict_on_array_tiled(
    tmp_path: Path, minimum_configuration: dict, batch_size
):
    """Test that CAREamics can predict on arrays."""
    # training data
    train_array = random_array((32, 32))

    # create configuration
    config = Configuration(**minimum_configuration)
    config.training_config.num_epochs = 1
    config.data_config.axes = "YX"
    config.data_config.batch_size = 2
    config.data_config.data_type = SupportedData.ARRAY.value
    config.data_config.patch_size = (8, 8)

    # instantiate CAREamist
    careamist = CAREamist(source=config, work_dir=tmp_path)

    # train CAREamist
    careamist.train(train_source=train_array)

    # predict CAREamist
    predicted = careamist.predict(
        train_array, batch_size=batch_size, tile_size=(16, 16), tile_overlap=(4, 4)
    )

    assert predicted.squeeze().shape == train_array.shape

    # export to BMZ
    careamist.export_to_bmz(
        path=tmp_path / "model.zip",
        name="TopModel",
        general_description="A model that just walked in.",
        authors=[{"name": "Amod", "affiliation": "El"}],
    )
    assert (tmp_path / "model.zip").exists()


def test_predict_arrays_no_tiling(tmp_path: Path, minimum_configuration: dict):
    """Test that CAREamics can predict on arrays without tiling."""
    # training data
    train_array = random_array((4, 32, 32))

    # create configuration
    config = Configuration(**minimum_configuration)
    config.training_config.num_epochs = 1
    config.data_config.axes = "SYX"
    config.data_config.batch_size = 2
    config.data_config.data_type = SupportedData.ARRAY.value
    config.data_config.patch_size = (8, 8)

    # instantiate CAREamist
    careamist = CAREamist(source=config, work_dir=tmp_path)

    # train CAREamist
    careamist.train(train_source=train_array)

    # predict CAREamist
    predicted = careamist.predict(train_array)

    assert np.concatenate(predicted).squeeze().shape == train_array.shape

    # export to BMZ
    careamist.export_to_bmz(
        path=tmp_path / "model.zip",
        name="TopModel",
        general_description="A model that just walked in.",
        authors=[{"name": "Amod", "affiliation": "El"}],
    )
    assert (tmp_path / "model.zip").exists()


@pytest.mark.parametrize("independent_channels", [False, True])
@pytest.mark.parametrize("batch_size", [1, 2])
def test_predict_tiled_channel(
    tmp_path: Path,
    minimum_configuration: dict,
    independent_channels: bool,
    batch_size: int,
):
    """Test that CAREamics can be trained on arrays with channels."""
    # training data
    train_array = random_array((3, 32, 32))
    val_array = random_array((3, 32, 32))

    # create configuration
    config = Configuration(**minimum_configuration)
    config.training_config.num_epochs = 1
    config.data_config.axes = "CYX"
    config.algorithm_config.model.in_channels = 3
    config.algorithm_config.model.num_classes = 3
    config.algorithm_config.model.independent_channels = independent_channels
    config.data_config.batch_size = batch_size
    config.data_config.data_type = SupportedData.ARRAY.value
    config.data_config.patch_size = (8, 8)

    # instantiate CAREamist
    careamist = CAREamist(source=config, work_dir=tmp_path)

    # train CAREamist
    careamist.train(train_source=train_array, val_source=val_array)

    # predict CAREamist
    predicted = careamist.predict(
        train_array, batch_size=batch_size, tile_size=(16, 16), tile_overlap=(4, 4)
    )

    assert predicted.squeeze().shape == train_array.shape


@pytest.mark.parametrize("batch_size", [1, 2])
def test_predict_path(tmp_path: Path, minimum_configuration: dict, batch_size):
    """Test that CAREamics can predict with tiff files."""
    # training data
    train_array = random_array((32, 32))

    # save files
    train_file = tmp_path / "train.tiff"
    tifffile.imwrite(train_file, train_array)

    # create configuration
    config = Configuration(**minimum_configuration)
    config.training_config.num_epochs = 1
    config.data_config.axes = "YX"
    config.data_config.batch_size = 2
    config.data_config.data_type = SupportedData.TIFF.value
    config.data_config.patch_size = (8, 8)

    # instantiate CAREamist
    careamist = CAREamist(source=config, work_dir=tmp_path)

    # train CAREamist
    careamist.train(train_source=train_file)

    # predict CAREamist
    predicted = careamist.predict(train_file, batch_size=batch_size)

    # check that it predicted
    assert predicted.squeeze().shape == train_array.shape

    # export to BMZ
    careamist.export_to_bmz(
        path=tmp_path / "model.zip",
        name="TopModel",
        general_description="A model that just walked in.",
        authors=[{"name": "Amod", "affiliation": "El"}],
    )
    assert (tmp_path / "model.zip").exists()


def test_predict_pretrained_checkpoint(tmp_path: Path, pre_trained: Path):
    """Test that CAREamics can be instantiated with a pre-trained network and predict
    on an array."""
    # prediction data
    source_array = random_array((32, 32))

    # instantiate CAREamist
    careamist = CAREamist(source=pre_trained, work_dir=tmp_path)
    assert careamist.cfg.data_config.image_mean is not None
    assert careamist.cfg.data_config.image_std is not None

    # predict
    predicted = careamist.predict(source_array)

    # check that it predicted
    assert predicted.squeeze().shape == source_array.shape


def test_predict_pretrained_bmz(tmp_path: Path, pre_trained_bmz: Path):
    """Test that CAREamics can be instantiated with a BMZ archive and predict."""
    # prediction data
    source_array = random_array((32, 32))

    # instantiate CAREamist
    careamist = CAREamist(source=pre_trained_bmz, work_dir=tmp_path)

    # predict
    predicted = careamist.predict(source_array)

    # check that it predicted
    assert predicted.squeeze().shape == source_array.shape


def test_data_for_bmz_random(tmp_path, minimum_configuration):
    """Test the BMZ example data creation when the careamist has a training
    datamodule."""
    seed = 42
    rng = np.random.default_rng(seed)

    # example data
    example_data = 255 * rng.random((64, 64), dtype=np.float32)
    example_mean = example_data.mean()
    example_std = example_data.std()

    # create configuration
    config = Configuration(**minimum_configuration)
    config.training_config.num_epochs = 1
    config.data_config.axes = "YX"
    config.data_config.batch_size = 2
    config.data_config.data_type = SupportedData.ARRAY.value
<<<<<<< HEAD
    config.data_config.patch_size = (8, 8)
    config.data_config.set_mean_and_std(
        image_mean=[example_data.mean()], image_std=[example_data.std()]
    )
=======
    config.data_config.patch_size = (32, 32)
    config.data_config.set_mean_and_std(example_mean, example_std)
>>>>>>> 955d1e91

    # instantiate CAREamist
    careamist = CAREamist(source=config, work_dir=tmp_path)

    # get data for BMZ
    patch = careamist._create_data_for_bmz(seed=seed)
    assert patch.shape == (1, 1) + tuple(config.data_config.patch_size)

    # check that the correct image is not normalized
    assert np.isclose(patch.mean(), example_mean, rtol=0.02)
    assert np.isclose(patch.std(), example_std, rtol=0.02)


def test_data_for_bmz_with_array(tmp_path, minimum_configuration):
    """Test the BMZ example data creation when the careamist has a training
    datamodule."""
    seed = 42
    rng = np.random.default_rng(seed)

    # example data
    example_data = 255 * rng.random((64, 64), dtype=np.float32)
    example_mean = example_data.mean()
    example_std = example_data.std()

    # create configuration
    config = Configuration(**minimum_configuration)
    config.training_config.num_epochs = 1
    config.data_config.axes = "YX"
    config.data_config.batch_size = 2
    config.data_config.data_type = SupportedData.ARRAY.value
    config.data_config.patch_size = (8, 8)
<<<<<<< HEAD
    config.data_config.set_mean_and_std(
        image_mean=[example_data.mean()], image_std=[example_data.std()]
    )
=======
    config.data_config.set_mean_and_std(example_mean, example_std)
>>>>>>> 955d1e91

    # instantiate CAREamist
    careamist = CAREamist(source=config, work_dir=tmp_path)

    # get data for BMZ
    patch = careamist._create_data_for_bmz(example_data, seed=seed)
    assert patch.shape == (1, 1) + example_data.shape

    # check the normalization
    assert np.allclose(patch.squeeze(), example_data)


def test_data_for_bmz_after_training(tmp_path, minimum_configuration):
    """Test the BMZ example data creation when the careamist has a training
    datamodule."""
    seed = 42
    rng = np.random.default_rng(seed)

    # training data
    train_array = 255 * rng.random((64, 64), dtype=np.float32)
    mean = train_array.mean()
    std = train_array.std()

    val_array = 255 * rng.random((64, 64), dtype=np.float32)

    # create configuration
    config = Configuration(**minimum_configuration)
    config.training_config.num_epochs = 1
    config.data_config.axes = "YX"
    config.data_config.batch_size = 2
    config.data_config.data_type = SupportedData.ARRAY.value
    config.data_config.patch_size = (32, 32)

    # instantiate CAREamist
    careamist = CAREamist(source=config, work_dir=tmp_path)

    # train CAREamist
    careamist.train(train_source=train_array, val_source=val_array)

    # check that mean and std make sense
<<<<<<< HEAD
    assert config.data_config.image_mean > 100
    assert config.data_config.image_std > 20
=======
    assert np.isclose(config.data_config.mean, mean, rtol=0.01)
    assert np.isclose(config.data_config.std, std, rtol=0.01)
>>>>>>> 955d1e91

    # get data for BMZ
    patch = careamist._create_data_for_bmz(seed=seed)
    assert patch.shape == (1, 1) + tuple(config.data_config.patch_size)

<<<<<<< HEAD
=======
    # check normalization
    assert np.isclose(patch.mean(), mean, rtol=0.1)
    assert np.isclose(patch.std(), std, rtol=0.1)

>>>>>>> 955d1e91

def test_data_for_bmz_after_prediction(tmp_path, minimum_configuration):
    """Test the BMZ example data creation when the careamist has a prediction
    datamodule."""
    seed = 42
    rng = np.random.default_rng(seed)

    # training data
    train_array = 255 * rng.random((64, 64), dtype=np.float32)
    val_array = 255 * rng.random((64, 64), dtype=np.float32)

    # create configuration
    config = Configuration(**minimum_configuration)
    config.training_config.num_epochs = 1
    config.data_config.axes = "YX"
    config.data_config.batch_size = 2
    config.data_config.data_type = SupportedData.ARRAY.value
    config.data_config.patch_size = (32, 32)

    # instantiate CAREamist
    careamist = CAREamist(source=config, work_dir=tmp_path)

    # train CAREamist
    careamist.train(train_source=train_array, val_source=val_array)

    # check that mean and std make sense
    assert config.data_config.image_mean > 100
    assert config.data_config.image_std > 20

    # predict without tiling
    test_array = 255 * rng.random((64, 64), dtype=np.float32)
    _ = careamist.predict(test_array)

    # get data for BMZ
    patch = careamist._create_data_for_bmz()
    assert patch.shape == (1, 1) + test_array.shape

<<<<<<< HEAD
    # check that it is not normalised
    # assert np.allclose(patch.squeeze(), test_array) # TODO check if this is necessary
=======
    # check normalization
    assert np.isclose(patch.mean(), test_array.mean(), rtol=0.1)
    assert np.isclose(patch.std(), test_array.std(), rtol=0.1)
>>>>>>> 955d1e91


def test_export_bmz_pretrained_prediction(tmp_path: Path, pre_trained: Path):
    """Test that CAREamics can be instantiated with a pre-trained network and exported
    to BMZ after prediction.

    In this case, the careamist extracts the BMZ test data from the prediction
    datamodule.
    """
    # instantiate CAREamist
    careamist = CAREamist(source=pre_trained, work_dir=tmp_path)

    # prediction data
    source_array = random_array((32, 32))
    _ = careamist.predict(source_array)
    assert len(careamist.pred_datamodule.predict_dataloader()) > 0

    # export to BMZ (random array created)
    careamist.export_to_bmz(
        path=tmp_path / "model.zip",
        name="TopModel",
        general_description="A model that just walked in.",
        authors=[{"name": "Amod", "affiliation": "El"}],
    )
    assert (tmp_path / "model.zip").exists()


def test_export_bmz_pretrained_random_array(tmp_path: Path, pre_trained: Path):
    """Test that CAREamics can be instantiated with a pre-trained network and exported
    to BMZ.

    In this case, the careamist creates a random array for the BMZ archive test.
    """
    # instantiate CAREamist
    careamist = CAREamist(source=pre_trained, work_dir=tmp_path)

    # export to BMZ (random array created)
    careamist.export_to_bmz(
        path=tmp_path / "model.zip",
        name="TopModel",
        general_description="A model that just walked in.",
        authors=[{"name": "Amod", "affiliation": "El"}],
    )
    assert (tmp_path / "model.zip").exists()


def test_export_bmz_pretrained_with_array(tmp_path: Path, pre_trained: Path):
    """Test that CAREamics can be instantiated with a pre-trained network and exported
    to BMZ.

    In this case, we provide an array to the BMZ archive test.
    """
    # instantiate CAREamist
    careamist = CAREamist(source=pre_trained, work_dir=tmp_path)

    # alternatively we can pass an array
    array = random_array((32, 32))
    careamist.export_to_bmz(
        path=tmp_path / "model2.zip",
        name="TopModel",
        input_array=array,
        general_description="A model that just walked in.",
        authors=[{"name": "Amod", "affiliation": "El"}],
    )
    assert (tmp_path / "model2.zip").exists()<|MERGE_RESOLUTION|>--- conflicted
+++ resolved
@@ -11,12 +11,8 @@
 
 def random_array(shape: Tuple[int, ...], seed: int = 42):
     """Return a random array with values between 0 and 255."""
-<<<<<<< HEAD
-    return (np.random.randint(0, 255, shape)).astype(np.float32)
-=======
     rng = np.random.default_rng(seed)
-    return (255 * rng.random(shape)).astype(np.float32)
->>>>>>> 955d1e91
+    return (rng.integers(0, 255, shape)).astype(np.float32)
 
 
 def test_no_parameters():
@@ -679,176 +675,6 @@
     assert predicted.squeeze().shape == source_array.shape
 
 
-def test_data_for_bmz_random(tmp_path, minimum_configuration):
-    """Test the BMZ example data creation when the careamist has a training
-    datamodule."""
-    seed = 42
-    rng = np.random.default_rng(seed)
-
-    # example data
-    example_data = 255 * rng.random((64, 64), dtype=np.float32)
-    example_mean = example_data.mean()
-    example_std = example_data.std()
-
-    # create configuration
-    config = Configuration(**minimum_configuration)
-    config.training_config.num_epochs = 1
-    config.data_config.axes = "YX"
-    config.data_config.batch_size = 2
-    config.data_config.data_type = SupportedData.ARRAY.value
-<<<<<<< HEAD
-    config.data_config.patch_size = (8, 8)
-    config.data_config.set_mean_and_std(
-        image_mean=[example_data.mean()], image_std=[example_data.std()]
-    )
-=======
-    config.data_config.patch_size = (32, 32)
-    config.data_config.set_mean_and_std(example_mean, example_std)
->>>>>>> 955d1e91
-
-    # instantiate CAREamist
-    careamist = CAREamist(source=config, work_dir=tmp_path)
-
-    # get data for BMZ
-    patch = careamist._create_data_for_bmz(seed=seed)
-    assert patch.shape == (1, 1) + tuple(config.data_config.patch_size)
-
-    # check that the correct image is not normalized
-    assert np.isclose(patch.mean(), example_mean, rtol=0.02)
-    assert np.isclose(patch.std(), example_std, rtol=0.02)
-
-
-def test_data_for_bmz_with_array(tmp_path, minimum_configuration):
-    """Test the BMZ example data creation when the careamist has a training
-    datamodule."""
-    seed = 42
-    rng = np.random.default_rng(seed)
-
-    # example data
-    example_data = 255 * rng.random((64, 64), dtype=np.float32)
-    example_mean = example_data.mean()
-    example_std = example_data.std()
-
-    # create configuration
-    config = Configuration(**minimum_configuration)
-    config.training_config.num_epochs = 1
-    config.data_config.axes = "YX"
-    config.data_config.batch_size = 2
-    config.data_config.data_type = SupportedData.ARRAY.value
-    config.data_config.patch_size = (8, 8)
-<<<<<<< HEAD
-    config.data_config.set_mean_and_std(
-        image_mean=[example_data.mean()], image_std=[example_data.std()]
-    )
-=======
-    config.data_config.set_mean_and_std(example_mean, example_std)
->>>>>>> 955d1e91
-
-    # instantiate CAREamist
-    careamist = CAREamist(source=config, work_dir=tmp_path)
-
-    # get data for BMZ
-    patch = careamist._create_data_for_bmz(example_data, seed=seed)
-    assert patch.shape == (1, 1) + example_data.shape
-
-    # check the normalization
-    assert np.allclose(patch.squeeze(), example_data)
-
-
-def test_data_for_bmz_after_training(tmp_path, minimum_configuration):
-    """Test the BMZ example data creation when the careamist has a training
-    datamodule."""
-    seed = 42
-    rng = np.random.default_rng(seed)
-
-    # training data
-    train_array = 255 * rng.random((64, 64), dtype=np.float32)
-    mean = train_array.mean()
-    std = train_array.std()
-
-    val_array = 255 * rng.random((64, 64), dtype=np.float32)
-
-    # create configuration
-    config = Configuration(**minimum_configuration)
-    config.training_config.num_epochs = 1
-    config.data_config.axes = "YX"
-    config.data_config.batch_size = 2
-    config.data_config.data_type = SupportedData.ARRAY.value
-    config.data_config.patch_size = (32, 32)
-
-    # instantiate CAREamist
-    careamist = CAREamist(source=config, work_dir=tmp_path)
-
-    # train CAREamist
-    careamist.train(train_source=train_array, val_source=val_array)
-
-    # check that mean and std make sense
-<<<<<<< HEAD
-    assert config.data_config.image_mean > 100
-    assert config.data_config.image_std > 20
-=======
-    assert np.isclose(config.data_config.mean, mean, rtol=0.01)
-    assert np.isclose(config.data_config.std, std, rtol=0.01)
->>>>>>> 955d1e91
-
-    # get data for BMZ
-    patch = careamist._create_data_for_bmz(seed=seed)
-    assert patch.shape == (1, 1) + tuple(config.data_config.patch_size)
-
-<<<<<<< HEAD
-=======
-    # check normalization
-    assert np.isclose(patch.mean(), mean, rtol=0.1)
-    assert np.isclose(patch.std(), std, rtol=0.1)
-
->>>>>>> 955d1e91
-
-def test_data_for_bmz_after_prediction(tmp_path, minimum_configuration):
-    """Test the BMZ example data creation when the careamist has a prediction
-    datamodule."""
-    seed = 42
-    rng = np.random.default_rng(seed)
-
-    # training data
-    train_array = 255 * rng.random((64, 64), dtype=np.float32)
-    val_array = 255 * rng.random((64, 64), dtype=np.float32)
-
-    # create configuration
-    config = Configuration(**minimum_configuration)
-    config.training_config.num_epochs = 1
-    config.data_config.axes = "YX"
-    config.data_config.batch_size = 2
-    config.data_config.data_type = SupportedData.ARRAY.value
-    config.data_config.patch_size = (32, 32)
-
-    # instantiate CAREamist
-    careamist = CAREamist(source=config, work_dir=tmp_path)
-
-    # train CAREamist
-    careamist.train(train_source=train_array, val_source=val_array)
-
-    # check that mean and std make sense
-    assert config.data_config.image_mean > 100
-    assert config.data_config.image_std > 20
-
-    # predict without tiling
-    test_array = 255 * rng.random((64, 64), dtype=np.float32)
-    _ = careamist.predict(test_array)
-
-    # get data for BMZ
-    patch = careamist._create_data_for_bmz()
-    assert patch.shape == (1, 1) + test_array.shape
-
-<<<<<<< HEAD
-    # check that it is not normalised
-    # assert np.allclose(patch.squeeze(), test_array) # TODO check if this is necessary
-=======
-    # check normalization
-    assert np.isclose(patch.mean(), test_array.mean(), rtol=0.1)
-    assert np.isclose(patch.std(), test_array.std(), rtol=0.1)
->>>>>>> 955d1e91
-
-
 def test_export_bmz_pretrained_prediction(tmp_path: Path, pre_trained: Path):
     """Test that CAREamics can be instantiated with a pre-trained network and exported
     to BMZ after prediction.
