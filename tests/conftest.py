from pathlib import Path
from typing import Callable, Tuple

import numpy as np
import pytest
from torch import nn, ones

from careamics import CAREamist, Configuration
from careamics.config import register_model
from careamics.config.support import SupportedArchitecture, SupportedData
from careamics.model_io import export_to_bmz

######################################
## fixture for custom model testing ##
##
## - config/algorithm_model
## - config/architectures/custom_model
## - models/model_factory
##
######################################


@register_model(name="linear")
class LinearModel(nn.Module):
    def __init__(self, in_features, out_features):
        super().__init__()

        self.in_features = in_features
        self.out_features = out_features
        self.weight = nn.Parameter(ones(in_features, out_features))
        self.bias = nn.Parameter(ones(out_features))

    def forward(self, input):
        return (input @ self.weight) + self.bias


@pytest.fixture
def custom_model_name() -> str:
    return "linear"


@pytest.fixture
def custom_model_parameters(custom_model_name) -> dict:
    return {
        "architecture": SupportedArchitecture.CUSTOM.value,
        "name": custom_model_name,
        "in_features": 10,
        "out_features": 5,
    }


######################################


# TODO add details about where each of these fixture is used (e.g. smoke test)
@pytest.fixture
def create_tiff(path: Path, n_files: int):
    """Create tiff files for testing."""
    if not path.exists():
        path.mkdir()

    for i in range(n_files):
        file_path = path / f"file_{i}.tif"
        file_path.touch()


@pytest.fixture
def minimum_algorithm_n2v() -> dict:
    """Create a minimum algorithm dictionary.

    Returns
    -------
    dict
        A minimum algorithm example.
    """
    # create dictionary
    algorithm = {
        "algorithm_type": "fcn",
        "algorithm": "n2v",
        "loss": "n2v",
        "model": {
            "architecture": "UNet",
        },
    }

    return algorithm


@pytest.fixture
def minimum_algorithm_supervised() -> dict:
    """Create a minimum algorithm dictionary.

    Returns
    -------
    dict
        A minimum algorithm example.
    """
    # create dictionary
    algorithm = {
        "algorithm_type": "fcn",
        "algorithm": "n2n",
        "loss": "mae",
        "model": {
            "architecture": "UNet",
        },
    }

    return algorithm


# TODO: need to update/remove this fixture
@pytest.fixture
def minimum_algorithm_musplit() -> dict:
    """Create a minimum algorithm dictionary.

    Returns
    -------
    dict
        A minimum algorithm example.
    """
    # create dictionary
    algorithm = {
<<<<<<< HEAD
        "algorithm": "musplit",  # TODO temporary
        "loss": "musplit",
        "model": {
            "architecture": "musplit",
            "enable_noise_model": False,
            "z_dims": (128, 128, 128),
            "multiscale_count": 4,
        },
        "likelihood": {"type": "GaussianLikelihoodModel", "color_channels": 2},
    }

    return algorithm


@pytest.fixture
def minimum_algorithm_denoisplit() -> dict:
    """Create a minimum algorithm dictionary.

    Returns
    -------
    dict
        A minimum algorithm example.
    """
    # create dictionary
    algorithm = {
        "algorithm": "denoisplit",
        "loss": "denoisplit",
        "model": {
=======
        "algorithm_type": "vae",
        "algorithm": "musplit",  # TODO temporary
        "loss": "musplit",
        "model": {
>>>>>>> a28c2170
            "architecture": "LVAE",
            "enable_noise_model": False,
            "z_dims": (128, 128, 128),
            "multiscale_count": 4,
<<<<<<< HEAD
=======
            "predict_logvar": "pixelwise",
        },
        "likelihood": {
            "type": "GaussianLikelihoodConfig",
>>>>>>> a28c2170
        },
        "likelihood": {"type": "GaussianLikelihoodModel", "color_channels": 2},
        "noise_model": {"type": "GaussianMixtureNoiseModel"},
    }

    return algorithm


# TODO: Need to update/remove this fixture
@pytest.fixture
def minimum_algorithm_denoisplit() -> dict:
    """Create a minimum algorithm dictionary.

    Returns
    -------
    dict
        A minimum algorithm example.
    """
    # create dictionary
    algorithm = {
        "algorithm_type": "vae",
        "algorithm": "denoisplit",
        "loss": "denoisplit",
        "model": {
            "architecture": "LVAE",
            "enable_noise_model": False,
            "z_dims": (128, 128, 128),
            "multiscale_count": 4,
        },
        "likelihood": {"type": "GaussianLikelihoodConfig", "color_channels": 2},
        "noise_model": "MultiChannelNMConfig",
    }

    return algorithm


@pytest.fixture
def minimum_data() -> dict:
    """Create a minimum data dictionary.

    Returns
    -------
    dict
        A minimum data example.
    """
    # create dictionary
    data = {
        "data_type": SupportedData.ARRAY.value,
        "patch_size": [8, 8],
        "axes": "YX",
    }

    return data


@pytest.fixture
def minimum_inference() -> dict:
    """Create a minimum inference dictionary.

    Returns
    -------
    dict
        A minimum data example.
    """
    # create dictionary
    predic = {
        "data_type": SupportedData.ARRAY.value,
        "axes": "YX",
        "image_means": [2.0],
        "image_stds": [1.0],
    }

    return predic


@pytest.fixture
def minimum_training() -> dict:
    """Create a minimum training dictionary.

    Returns
    -------
    dict
        A minimum training example.
    """
    # create dictionary
    training = {
        "num_epochs": 1,
    }

    return training


@pytest.fixture
def minimum_configuration(
    minimum_algorithm_n2v: dict, minimum_data: dict, minimum_training: dict
) -> dict:
    """Create a minimum configuration dictionary.

    Parameters
    ----------
    tmp_path : Path
        Temporary path for testing.
    minimum_algorithm : dict
        Minimum algorithm configuration.
    minimum_data : dict
        Minimum data configuration.
    minimum_training : dict
        Minimum training configuration.

    Returns
    -------
    dict
        A minumum configuration example.
    """
    # create dictionary
    configuration = {
        "experiment_name": "LevitatingFrog",
        "algorithm_config": minimum_algorithm_n2v,
        "training_config": minimum_training,
        "data_config": minimum_data,
    }

    return configuration


@pytest.fixture
def supervised_configuration(
    minimum_algorithm_supervised: dict, minimum_data: dict, minimum_training: dict
) -> dict:
    configuration = {
        "experiment_name": "LevitatingFrog",
        "algorithm_config": minimum_algorithm_supervised,
        "training_config": minimum_training,
        "data_config": minimum_data,
    }

    return configuration


@pytest.fixture
def ordered_array() -> Callable:
    """A function that returns an array with ordered values."""

    def _ordered_array(shape: tuple, dtype=int) -> np.ndarray:
        """An array with ordered values.

        Parameters
        ----------
        shape : tuple
            Shape of the array.

        Returns
        -------
        np.ndarray
            Array with ordered values.
        """
        return np.arange(np.prod(shape), dtype=dtype).reshape(shape).astype(np.float32)

    return _ordered_array


@pytest.fixture
def array_2D() -> np.ndarray:
    """A 2D array with shape (1, 3, 10, 9).

    Returns
    -------
    np.ndarray
        2D array with shape (1, 3, 10, 9).
    """
    return np.arange(90 * 3).reshape((1, 3, 10, 9))


@pytest.fixture
def array_3D() -> np.ndarray:
    """A 3D array with shape (1, 3, 5, 10, 9).

    Returns
    -------
    np.ndarray
        3D array with shape (1, 3, 5, 10, 9).
    """
    return np.arange(2048 * 3).reshape((1, 3, 8, 16, 16))


@pytest.fixture
def patch_size() -> Tuple[int, int]:
    return (64, 64)


@pytest.fixture
def overlaps() -> Tuple[int, int]:
    return (32, 32)


@pytest.fixture
def pre_trained(tmp_path, minimum_configuration):
    """Fixture to create a pre-trained CAREamics model."""
    # training data
    train_array = np.arange(32 * 32).reshape((32, 32)).astype(np.float32)

    # create configuration
    config = Configuration(**minimum_configuration)
    config.training_config.num_epochs = 1
    config.data_config.axes = "YX"
    config.data_config.batch_size = 2
    config.data_config.data_type = SupportedData.ARRAY.value
    config.data_config.patch_size = (8, 8)

    # instantiate CAREamist
    careamist = CAREamist(source=config, work_dir=tmp_path)

    # train CAREamist
    careamist.train(train_source=train_array)

    # check that it trained
    pre_trained_path: Path = tmp_path / "checkpoints" / "last.ckpt"
    assert pre_trained_path.exists()

    return pre_trained_path


@pytest.fixture
def pre_trained_bmz(tmp_path, pre_trained) -> Path:
    """Fixture to create a BMZ model."""
    # training data
    train_array = np.ones((32, 32), dtype=np.float32)

    # instantiate CAREamist
    careamist = CAREamist(source=pre_trained, work_dir=tmp_path)

    # predict (no tiling and no tta)
    predicted_output = careamist.predict(train_array, tta_transforms=False)
    predicted = np.concatenate(predicted_output, axis=0)

    # export to BioImage Model Zoo
    path = tmp_path / "model.zip"
    export_to_bmz(
        model=careamist.model,
        config=careamist.cfg,
        path_to_archive=path,
        model_name="TopModel",
        general_description="A model that just walked in.",
        authors=[{"name": "Amod", "affiliation": "El"}],
        input_array=train_array[np.newaxis, np.newaxis, ...],
        output_array=predicted,
    )
    assert path.exists()

    return path


@pytest.fixture
def create_dummy_noise_model(
    n_gaussians: int = 3,
    n_coeffs: int = 3,
) -> None:
    weights = np.random.rand(3 * n_gaussians, n_coeffs)
    nm_dict = {
        "trained_weight": weights,
        "min_signal": np.array([0]),
        "max_signal": np.array([2**16 - 1]),
        "min_sigma": 0.125,
    }
    return nm_dict<|MERGE_RESOLUTION|>--- conflicted
+++ resolved
@@ -120,52 +120,17 @@
     """
     # create dictionary
     algorithm = {
-<<<<<<< HEAD
         "algorithm": "musplit",  # TODO temporary
         "loss": "musplit",
         "model": {
-            "architecture": "musplit",
-            "enable_noise_model": False,
-            "z_dims": (128, 128, 128),
-            "multiscale_count": 4,
-        },
-        "likelihood": {"type": "GaussianLikelihoodModel", "color_channels": 2},
-    }
-
-    return algorithm
-
-
-@pytest.fixture
-def minimum_algorithm_denoisplit() -> dict:
-    """Create a minimum algorithm dictionary.
-
-    Returns
-    -------
-    dict
-        A minimum algorithm example.
-    """
-    # create dictionary
-    algorithm = {
-        "algorithm": "denoisplit",
-        "loss": "denoisplit",
-        "model": {
-=======
-        "algorithm_type": "vae",
-        "algorithm": "musplit",  # TODO temporary
-        "loss": "musplit",
-        "model": {
->>>>>>> a28c2170
             "architecture": "LVAE",
             "enable_noise_model": False,
             "z_dims": (128, 128, 128),
             "multiscale_count": 4,
-<<<<<<< HEAD
-=======
             "predict_logvar": "pixelwise",
         },
         "likelihood": {
             "type": "GaussianLikelihoodConfig",
->>>>>>> a28c2170
         },
         "likelihood": {"type": "GaussianLikelihoodModel", "color_channels": 2},
         "noise_model": {"type": "GaussianMixtureNoiseModel"},
