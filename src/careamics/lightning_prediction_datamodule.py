"""Prediction Lightning data modules."""

from pathlib import Path
from typing import Any, Callable, Dict, Literal, Optional, Tuple, Union

import numpy as np
import pytorch_lightning as L
from torch.utils.data import DataLoader

from careamics.config import InferenceConfig
from careamics.config.support import SupportedData
<<<<<<< HEAD
from careamics.config.tile_information import TileInformation
from careamics.dataset import (
    InMemoryPredDataset,
    InMemoryTiledPredDataset,
    IterablePredDataset,
    IterableTiledPredDataset,
)
=======
>>>>>>> 8a5c003c
from careamics.dataset.dataset_utils import (
    get_read_func,
    list_files,
)
<<<<<<< HEAD
=======
from careamics.dataset.in_memory_dataset import (
    InMemoryPredictionDataset,
)
from careamics.dataset.iterable_dataset import (
    IterablePredictionDataset,
)
from careamics.dataset.tiling.collate_tiles import collate_tiles
>>>>>>> 8a5c003c
from careamics.utils import get_logger

PredictDatasetType = Union[
    InMemoryPredDataset,
    InMemoryTiledPredDataset,
    IterablePredDataset,
    IterableTiledPredDataset,
]

logger = get_logger(__name__)


<<<<<<< HEAD
def _collate_tiles(batch: List[Tuple[np.ndarray, TileInformation]]) -> Any:
    """
    Collate tiles received from CAREamics prediction dataloader.

    CAREamics prediction dataloader returns tuples of arrays and TileInformation. In
    case of non-tiled data, this function will return the arrays. In case of tiled data,
    it will return the arrays, the last tile flag, the overlap crop coordinates and the
    stitch coordinates.

    Parameters
    ----------
    batch : List[Tuple[np.ndarray, TileInformation], ...]
        Batch of tiles.

    Returns
    -------
    Any
        Collated batch.
    """
    first_tile_info: TileInformation = batch[0][1]
    # if not tiled, then return arrays
    if not first_tile_info.tiled:
        raise ValueError("Collate function should not be called for non-tiled data.")
    # else we explicit the last_tile flag and coordinates for the the default collate
    else:
        new_batch = [
            (tile, t.last_tile, t.array_shape, t.overlap_crop_coords, t.stitch_coords)
            for tile, t in batch
        ]

        return default_collate(new_batch)


=======
>>>>>>> 8a5c003c
class CAREamicsPredictData(L.LightningDataModule):
    """
    CAREamics Lightning prediction data module.

    The data module can be used with Path, str or numpy arrays. The data can be either
    a folder containing images or a single file.

    To read custom data types, you can set `data_type` to `custom` in `data_config`
    and provide a function that returns a numpy array from a path as
    `read_source_func` parameter. The function will receive a Path object and
    an axies string as arguments, the axes being derived from the `data_config`.

    You can also provide a `fnmatch` and `Path.rglob` compatible expression (e.g.
    "*.czi") to filter the files extension using `extension_filter`.

    Parameters
    ----------
    pred_config : InferenceModel
        Pydantic model for CAREamics prediction configuration.
    pred_data : Union[Path, str, np.ndarray]
        Prediction data, can be a path to a folder, a file or a numpy array.
    read_source_func : Optional[Callable], optional
        Function to read custom types, by default None.
    extension_filter : str, optional
        Filter to filter file extensions for custom types, by default "".
    dataloader_params : dict, optional
        Dataloader parameters, by default {}.
    """

    def __init__(
        self,
        pred_config: InferenceConfig,
        pred_data: Union[Path, str, np.ndarray],
        read_source_func: Optional[Callable] = None,
        extension_filter: str = "",
        dataloader_params: Optional[dict] = None,
    ) -> None:
        """
        Constructor.

        The data module can be used with Path, str or numpy arrays. The data can be
        either a folder containing images or a single file.

        To read custom data types, you can set `data_type` to `custom` in `data_config`
        and provide a function that returns a numpy array from a path as
        `read_source_func` parameter. The function will receive a Path object and
        an axies string as arguments, the axes being derived from the `data_config`.

        You can also provide a `fnmatch` and `Path.rglob` compatible expression (e.g.
        "*.czi") to filter the files extension using `extension_filter`.

        Parameters
        ----------
        pred_config : InferenceModel
            Pydantic model for CAREamics prediction configuration.
        pred_data : Union[Path, str, np.ndarray]
            Prediction data, can be a path to a folder, a file or a numpy array.
        read_source_func : Optional[Callable], optional
            Function to read custom types, by default None.
        extension_filter : str, optional
            Filter to filter file extensions for custom types, by default "".
        dataloader_params : dict, optional
            Dataloader parameters, by default {}.

        Raises
        ------
        ValueError
            If the data type is `custom` and no `read_source_func` is provided.
        ValueError
            If the data type is `array` and the input is not a numpy array.
        ValueError
            If the data type is `tiff` and the input is neither a Path nor a str.
        """
        if dataloader_params is None:
            dataloader_params = {}
        if dataloader_params is None:
            dataloader_params = {}
        super().__init__()

        # check that a read source function is provided for custom types
        if pred_config.data_type == SupportedData.CUSTOM and read_source_func is None:
            raise ValueError(
                f"Data type {SupportedData.CUSTOM} is not allowed without "
                f"specifying a `read_source_func` and an `extension_filer`."
            )

        # check correct input type
        if (
            isinstance(pred_data, np.ndarray)
            and pred_config.data_type != SupportedData.ARRAY
        ):
            raise ValueError(
                f"Received a numpy array as input, but the data type was set to "
                f"{pred_config.data_type}. Set the data type "
                f"to {SupportedData.ARRAY} to predict on numpy arrays."
            )

        # and that Path or str are passed, if tiff file type specified
        elif (isinstance(pred_data, Path) or isinstance(pred_config, str)) and (
            pred_config.data_type != SupportedData.TIFF
            and pred_config.data_type != SupportedData.CUSTOM
        ):
            raise ValueError(
                f"Received a path as input, but the data type was neither set to "
                f"{SupportedData.TIFF} nor {SupportedData.CUSTOM}. Set the data type "
                f" to {SupportedData.TIFF} or "
                f"{SupportedData.CUSTOM} to predict on files."
            )

        # configuration data
        self.prediction_config = pred_config
        self.data_type = pred_config.data_type
        self.batch_size = pred_config.batch_size
        self.dataloader_params = dataloader_params

        self.pred_data = pred_data
        self.tile_size = pred_config.tile_size
        self.tile_overlap = pred_config.tile_overlap

        # check if it is tiled
        self.tiled = self.tile_size is not None and self.tile_overlap is not None

        # read source function
        if pred_config.data_type == SupportedData.CUSTOM:
            # mypy check
            assert read_source_func is not None

            self.read_source_func: Callable = read_source_func
        elif pred_config.data_type != SupportedData.ARRAY:
            self.read_source_func = get_read_func(pred_config.data_type)

        self.extension_filter = extension_filter

    def prepare_data(self) -> None:
        """Hook used to prepare the data before calling `setup`."""
        # if the data is a Path or a str
        if not isinstance(self.pred_data, np.ndarray):
            self.pred_files = list_files(
                self.pred_data, self.data_type, self.extension_filter
            )

    def setup(self, stage: Optional[str] = None) -> None:
        """
        Hook called at the beginning of predict.

        Parameters
        ----------
        stage : Optional[str], optional
            Stage, by default None.
        """
        # if numpy array
        if self.data_type == SupportedData.ARRAY:
            if self.tiled:
                self.predict_dataset: PredictDatasetType = InMemoryTiledPredDataset(
                    prediction_config=self.prediction_config,
                    inputs=self.pred_data,
                )
            else:
                self.predict_dataset = InMemoryPredDataset(
                    prediction_config=self.prediction_config,
                    inputs=self.pred_data,
                )
        else:
            if self.tiled:
                self.predict_dataset = IterableTiledPredDataset(
                    prediction_config=self.prediction_config,
                    src_files=self.pred_files,
                    read_source_func=self.read_source_func,
                )
            else:
                self.predict_dataset = IterablePredDataset(
                    prediction_config=self.prediction_config,
                    src_files=self.pred_files,
                    read_source_func=self.read_source_func,
                )

    def predict_dataloader(self) -> DataLoader:
        """
        Create a dataloader for prediction.

        Returns
        -------
        DataLoader
            Prediction dataloader.
        """
        return DataLoader(
            self.predict_dataset,
            batch_size=self.batch_size,
<<<<<<< HEAD
            collate_fn=_collate_tiles if self.tiled else None,
=======
            collate_fn=collate_tiles,
>>>>>>> 8a5c003c
            **self.dataloader_params,
        )  # TODO check workers are used


class PredictDataWrapper(CAREamicsPredictData):
    """
    Wrapper around the CAREamics inference Lightning data module.

    This class is used to explicitely pass the parameters usually contained in a
    `inference_model` configuration.

    Since the lightning datamodule has no access to the model, make sure that the
    parameters passed to the datamodule are consistent with the model's requirements
    and are coherent.

    The data module can be used with Path, str or numpy arrays. To use array data, set
    `data_type` to `array` and pass a numpy array to `train_data`.

    The default transformations applied to the images are defined in
    `careamics.config.inference_model`. To use different transformations, pass a list
    of transforms. See examples
    for more details.

    The `mean` and `std` parameters are only used if Normalization is defined either
    in the default transformations or in the `transforms` parameter. If you pass a
    `Normalization` transform in a list as `transforms`, then the mean and std
    parameters will be overwritten by those passed to this method.

    By default, CAREamics only supports types defined in
    `careamics.config.support.SupportedData`. To read custom data types, you can set
    `data_type` to `custom` and provide a function that returns a numpy array from a
    path. Additionally, pass a `fnmatch` and `Path.rglob` compatible expression
    (e.g. "*.jpeg") to filter the files extension using `extension_filter`.

    In `dataloader_params`, you can pass any parameter accepted by PyTorch
    dataloaders, except for `batch_size`, which is set by the `batch_size`
    parameter.

    Note that if you are using a UNet model and tiling, the tile size must be
    divisible in every dimension by 2**d, where d is the depth of the model. This
    avoids artefacts arising from the broken shift invariance induced by the
    pooling layers of the UNet. If your image has less dimensions, as it may
    happen in the Z dimension, consider padding your image.

    Parameters
    ----------
    pred_data : Union[str, Path, np.ndarray]
        Prediction data.
    data_type : Union[Literal["array", "tiff", "custom"], SupportedData]
        Data type, see `SupportedData` for available options.
    mean : float
        Mean value for normalization, only used if Normalization is defined in the
        transforms.
    std : float
        Standard deviation value for normalization, only used if Normalization is
        defined in the transform.
    tile_size : Tuple[int, ...]
        Tile size, 2D or 3D tile size.
    tile_overlap : Tuple[int, ...]
        Tile overlap, 2D or 3D tile overlap.
    axes : str
        Axes of the data, choosen amongst SCZYX.
    batch_size : int
        Batch size.
    tta_transforms : bool, optional
        Use test time augmentation, by default True.
    read_source_func : Optional[Callable], optional
        Function to read the source data, used if `data_type` is `custom`, by
        default None.
    extension_filter : str, optional
        Filter for file extensions, used if `data_type` is `custom`, by default "".
    dataloader_params : dict, optional
        Pytorch dataloader parameters, by default {}.
    """

    def __init__(
        self,
        pred_data: Union[str, Path, np.ndarray],
        data_type: Union[Literal["array", "tiff", "custom"], SupportedData],
        mean: float,
        std: float,
        tile_size: Optional[Tuple[int, ...]] = None,
        tile_overlap: Optional[Tuple[int, ...]] = None,
        axes: str = "YX",
        batch_size: int = 1,
        tta_transforms: bool = True,
        read_source_func: Optional[Callable] = None,
        extension_filter: str = "",
        dataloader_params: Optional[dict] = None,
    ) -> None:
        """
        Constructor.

        Parameters
        ----------
        pred_data : Union[str, Path, np.ndarray]
            Prediction data.
        data_type : Union[Literal["array", "tiff", "custom"], SupportedData]
            Data type, see `SupportedData` for available options.
        mean : float
            Mean value for normalization, only used if Normalization is defined in the
            transforms.
        std : float
            Standard deviation value for normalization, only used if Normalization is
            defined in the transform.
        tile_size : List[int]
            Tile size, 2D or 3D tile size.
        tile_overlap : List[int]
            Tile overlap, 2D or 3D tile overlap.
        axes : str
            Axes of the data, choosen amongst SCZYX.
        batch_size : int
            Batch size.
        tta_transforms : bool, optional
            Use test time augmentation, by default True.
        read_source_func : Optional[Callable], optional
            Function to read the source data, used if `data_type` is `custom`, by
            default None.
        extension_filter : str, optional
            Filter for file extensions, used if `data_type` is `custom`, by default "".
        dataloader_params : dict, optional
            Pytorch dataloader parameters, by default {}.
        """
        if dataloader_params is None:
            dataloader_params = {}
        prediction_dict: Dict[str, Any] = {
            "data_type": data_type,
            "tile_size": tile_size,
            "tile_overlap": tile_overlap,
            "axes": axes,
            "mean": mean,
            "std": std,
            "tta": tta_transforms,
            "batch_size": batch_size,
            "transforms": [],
        }

        # validate configuration
        self.prediction_config = InferenceConfig(**prediction_dict)

        # sanity check on the dataloader parameters
        if "batch_size" in dataloader_params:
            # remove it
            del dataloader_params["batch_size"]

        super().__init__(
            pred_config=self.prediction_config,
            pred_data=pred_data,
            read_source_func=read_source_func,
            extension_filter=extension_filter,
            dataloader_params=dataloader_params,
        )<|MERGE_RESOLUTION|>--- conflicted
+++ resolved
@@ -9,30 +9,17 @@
 
 from careamics.config import InferenceConfig
 from careamics.config.support import SupportedData
-<<<<<<< HEAD
-from careamics.config.tile_information import TileInformation
 from careamics.dataset import (
     InMemoryPredDataset,
     InMemoryTiledPredDataset,
     IterablePredDataset,
     IterableTiledPredDataset,
 )
-=======
->>>>>>> 8a5c003c
 from careamics.dataset.dataset_utils import (
     get_read_func,
     list_files,
 )
-<<<<<<< HEAD
-=======
-from careamics.dataset.in_memory_dataset import (
-    InMemoryPredictionDataset,
-)
-from careamics.dataset.iterable_dataset import (
-    IterablePredictionDataset,
-)
 from careamics.dataset.tiling.collate_tiles import collate_tiles
->>>>>>> 8a5c003c
 from careamics.utils import get_logger
 
 PredictDatasetType = Union[
@@ -45,42 +32,6 @@
 logger = get_logger(__name__)
 
 
-<<<<<<< HEAD
-def _collate_tiles(batch: List[Tuple[np.ndarray, TileInformation]]) -> Any:
-    """
-    Collate tiles received from CAREamics prediction dataloader.
-
-    CAREamics prediction dataloader returns tuples of arrays and TileInformation. In
-    case of non-tiled data, this function will return the arrays. In case of tiled data,
-    it will return the arrays, the last tile flag, the overlap crop coordinates and the
-    stitch coordinates.
-
-    Parameters
-    ----------
-    batch : List[Tuple[np.ndarray, TileInformation], ...]
-        Batch of tiles.
-
-    Returns
-    -------
-    Any
-        Collated batch.
-    """
-    first_tile_info: TileInformation = batch[0][1]
-    # if not tiled, then return arrays
-    if not first_tile_info.tiled:
-        raise ValueError("Collate function should not be called for non-tiled data.")
-    # else we explicit the last_tile flag and coordinates for the the default collate
-    else:
-        new_batch = [
-            (tile, t.last_tile, t.array_shape, t.overlap_crop_coords, t.stitch_coords)
-            for tile, t in batch
-        ]
-
-        return default_collate(new_batch)
-
-
-=======
->>>>>>> 8a5c003c
 class CAREamicsPredictData(L.LightningDataModule):
     """
     CAREamics Lightning prediction data module.
@@ -269,11 +220,7 @@
         return DataLoader(
             self.predict_dataset,
             batch_size=self.batch_size,
-<<<<<<< HEAD
-            collate_fn=_collate_tiles if self.tiled else None,
-=======
-            collate_fn=collate_tiles,
->>>>>>> 8a5c003c
+            collate_fn=collate_tiles if self.tiled else None,
             **self.dataloader_params,
         )  # TODO check workers are used
 
