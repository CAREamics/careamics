--- conflicted
+++ resolved
@@ -22,15 +22,8 @@
     ) -> NDArray:
         return self.image_stacks[data_idx].extract_patch(
             sample_idx=sample_idx, coords=coords, patch_size=patch_size
-<<<<<<< HEAD
         )
-=======
-        )
-
-    def extract_patches(self, patch_specs: Sequence[PatchSpecs]) -> list[NDArray]:
-        return [self.extract_patch(**patch_spec) for patch_spec in patch_specs]
 
     @property
     def shape(self):
-        return [stack.data_shape for stack in self.image_stacks]
->>>>>>> fa223067
+        return [stack.data_shape for stack in self.image_stacks]