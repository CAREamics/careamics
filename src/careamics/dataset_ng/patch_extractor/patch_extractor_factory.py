--- conflicted
+++ resolved
@@ -1,19 +1,10 @@
 from collections.abc import Sequence
 from pathlib import Path
-<<<<<<< HEAD
-from typing import Union
-=======
 from typing import Any, Literal, Optional, Union, overload
->>>>>>> 6f3e4201
 
 from numpy.typing import NDArray
 from typing_extensions import ParamSpec
 
-<<<<<<< HEAD
-from careamics.config import DataConfig
-from careamics.config.inference_model import InferenceConfig
-=======
->>>>>>> 6f3e4201
 from careamics.config.support import SupportedData
 from careamics.dataset_ng.patch_extractor import PatchExtractor
 from careamics.file_io.read import ReadFunc
@@ -94,19 +85,6 @@
     """
     Create a patch extractor from a sequence of files of a custom type.
 
-<<<<<<< HEAD
-def get_patch_extractor_constructor(
-    data_config: Union[DataConfig, InferenceConfig],
-) -> PatchExtractorConstructor:
-    if data_config.data_type == SupportedData.ARRAY:
-        return PatchExtractor.from_arrays
-    elif data_config.data_type == SupportedData.TIFF:
-        return PatchExtractor.from_tiff_files
-    elif data_config.data_type == SupportedData.CUSTOM:
-        return PatchExtractor.from_custom_file_type
-    else:
-        raise ValueError(f"Data type {data_config.data_type} is not supported.")
-=======
     Parameters
     ----------
     source: sequence of Path
@@ -117,29 +95,12 @@
         A function to read the custom file type, see the `ReadFunc` protocol.
     read_kwargs : dict of {str: Any}
         Kwargs that will be passed to the custom `read_func`.
->>>>>>> 6f3e4201
-
-    Returns
-    -------
-    PatchExtractor
-    """
-
-<<<<<<< HEAD
-def create_patch_extractor(
-    data_config: Union[DataConfig, InferenceConfig],
-    data: Union[Sequence[NDArray], Sequence[Path]],
-    **kwargs,
-) -> PatchExtractor:
-    # get correct constructor
-    constructor = get_patch_extractor_constructor(data_config)
-
-    # build key word args
-    constructor_kwargs = {"axes": data_config.axes, **kwargs}
-
-    # --- data extractor
-    patch_extractor: PatchExtractor = constructor(source=data, **constructor_kwargs)
-    return patch_extractor
-=======
+
+    Returns
+    -------
+    PatchExtractor
+    """
+
 
 # Custom ImageStackLoader case
 @overload
@@ -244,5 +205,4 @@
 
         return patch_extractor, target_patch_extractor
 
-    return patch_extractor, None
->>>>>>> 6f3e4201
+    return patch_extractor, None