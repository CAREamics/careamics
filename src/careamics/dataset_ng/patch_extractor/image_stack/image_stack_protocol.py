from collections.abc import Sequence
from pathlib import Path
from typing import Literal, Protocol, Union

from numpy.typing import DTypeLike, NDArray


class ImageStack(Protocol):
    """
    An interface for extracting patches from an image stack.

    Attributes
    ----------
    source: Path or "array"
        Origin of the image data.
    data_shape: Sequence[int]
        The shape of the data, it is expected to be in the order (SC(Z)YX).

    """

    # TODO: not sure how compatible using Path will be for a zarr array
    #   (for a zarr array need to specify file path and internal zarr path)
<<<<<<< HEAD
    source: Union[Path, Literal["array"]]
    data_shape: Sequence[int]
    data_dtype: DTypeLike
=======
    @property
    def source(self) -> Union[Path, Literal["array"]]: ...

    @property
    def data_shape(self) -> Sequence[int]: ...
>>>>>>> 6ccb86cc

    def extract_patch(
        self, sample_idx: int, coords: Sequence[int], patch_size: Sequence[int]
    ) -> NDArray:
        """
        Extracts a patch for a given sample within the image stack.

        Parameters
        ----------
        sample_idx: int
            Sample index. The first dimension of the image data will be indexed at this
            value.
        coords: Sequence of int
            The coordinates that define the start of a patch.
        patch_size: Sequence of int
            The size of the patch in each spatial dimension.

        Returns
        -------
        numpy.ndarray
            A patch of the image data from a particlular sample. It will have the
            dimensions C(Z)YX.
        """<|MERGE_RESOLUTION|>--- conflicted
+++ resolved
@@ -20,17 +20,14 @@
 
     # TODO: not sure how compatible using Path will be for a zarr array
     #   (for a zarr array need to specify file path and internal zarr path)
-<<<<<<< HEAD
-    source: Union[Path, Literal["array"]]
-    data_shape: Sequence[int]
-    data_dtype: DTypeLike
-=======
     @property
     def source(self) -> Union[Path, Literal["array"]]: ...
 
     @property
     def data_shape(self) -> Sequence[int]: ...
->>>>>>> 6ccb86cc
+
+    @property
+    def data_dtype(self) -> DTypeLike: ...
 
     def extract_patch(
         self, sample_idx: int, coords: Sequence[int], patch_size: Sequence[int]
