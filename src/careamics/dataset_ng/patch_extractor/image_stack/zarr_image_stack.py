--- conflicted
+++ resolved
@@ -17,19 +17,7 @@
         if not isinstance(group, zarr.Group):
             raise TypeError(f"group must be a zarr.Group instance, got {type(group)}.")
 
-        array = group[data_path]
-        if not isinstance(array, zarr.Array):
-            raise TypeError(
-                f"data at path '{data_path}' must be a zarr.Array instance, "
-                f"got {type(array)}."
-            )
-
         self._group = group
-<<<<<<< HEAD
-        self._array = array
-        self._store = str(group.store_path)
-        self._source = str(self._array.store_path)
-=======
         self._store = str(group.store_path)
         try:
             self._array = group[data_path]
@@ -38,8 +26,13 @@
                 f"Did not find array at '{data_path}' in store '{self._store}'."
             ) from e
 
+        if not isinstance(self._array, zarr.Array):
+            raise TypeError(
+                f"data at path '{data_path}' must be a zarr.Array instance, "
+                f"got {type(self._array)}."
+            )
+
         self._source = self._array.store_path
->>>>>>> b8e2e4eb
 
         # TODO: validate axes
         #   - must contain XY
