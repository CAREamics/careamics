import warnings
from collections.abc import Sequence
from pathlib import Path
from urllib.parse import urlparse

import zarr

from careamics.dataset_ng.patch_extractor.image_stack import ZarrImageStack

INPUT = str | Path


def is_valid_uri(path: str | Path) -> bool:
    """
    Check if a path is a Zarr URI.

    Parameters
    ----------
    path : str | Path
        The path to check.

    Returns
    -------
    bool
        True if the path is a Zarr URI, False otherwise.
    """
    parsed = urlparse(str(path))

    valid_schemes = {"file", "s3", "gs", "az", "https", "http", "zip"}

    if parsed.scheme and parsed.scheme.lower() in valid_schemes:
        return True

    return False


def collect_arrays(zarr_group: zarr.Group) -> list[str]:
    """
    Collect all arrays in a Zarr group into a list.

    Only run on the first level of the group.

    Parameters
    ----------
    zarr_group : zarr.Group
        The Zarr group to collect arrays from.

    Returns
    -------
    listof str
        A list of Zarr arrays contained in the group as relative path to the group.
    """
    arrays: list[str] = []

    for name in zarr_group.array_keys():
        if isinstance(zarr_group[name], zarr.Array):
            arrays.append(name)

    if arrays == []:
        warnings.warn(
            f"No arrays found in zarr group at '{zarr_group.path}'.",
            UserWarning,
            stacklevel=2,
        )

    return arrays


def decipher_zarr_uri(source: str) -> tuple[str, str, str]:
    """Extract the zarr store path, group path and array path from a zarr source string.

    The input string is expected to be in the format:
    \"file://path/to/zarr_store.zarr/group/path/array_name\"

    Note that the root folder of the zarr store must end with ".zarr".

    Parameters
    ----------
    source : str
        The zarr source string.

    Returns
    -------
    str
        The path to the zarr store.
    str
        The parent group within the zarr store, if it is not the root, else "".
    str
        The group or array name the source is pointing to.

    Raises
    ------
    ValueError
        If the source string does not start with "file://".
    ValueError
        If the source string does not contain a ".zarr" file extension.
    """
    key = "file://"

    if source[: len(key)] != key:
        raise ValueError(f"Remote file not supported: {source}")

    if ".zarr" not in source:
        raise ValueError(f"No .zarr file extension found in source: {source}")

    _source = source[len(key) :]
    groups = _source.split("/")

    # find .zarr entry
    zarr_index = next((i for i, p in enumerate(groups) if p.endswith(".zarr")))

    path_to_zarr = groups[: zarr_index + 1]
    parent_path = groups[zarr_index + 1 : -1]
    content_path = groups[-1]

    return "/".join(path_to_zarr), "/".join(parent_path), content_path


# TODO use yaozarrs models to validate OME-Zarr structure
def _is_ome_zarr(zarr_group: zarr.Group) -> bool:
    """Check if a Zarr group is an OME-Zarr.

    Parameters
    ----------
    zarr_group : zarr.Group
        The Zarr group to check.

    Returns
    -------
    bool
        True if the Zarr group is an OME-Zarr, False otherwise.
    """
    return False


def create_zarr_image_stacks(
    source: Sequence[str | Path],
    axes: str,
) -> list[ZarrImageStack]:
    """Create a list of ZarrImageStack from a sequence of zarr file paths or URIs.

    File paths must point to a zarr store (ending with .zarr) and URIs must be in the
    format "file://path/to/zarr_store.zarr/group/path/array_name".

    If the zarr file is an OME-Zarr, the specified multiscale level will be used. Note
    that OME-Zarrs are only supported when providing a path to the zarr store, not when
    using a file URI. One can, however, provide a file URI to the specific resolution
    array within the OME-Zarr.

    Parameters
    ----------
    source : sequence of str or Path
        The source zarr file paths or URIs.
    axes : str
        The original axes of the data, must be a subset of "STCZYX".

    Returns
    -------
    list of ZarrImageStack
        A list of ZarrImageStack created from the sources.
    """

    image_stacks: list[ZarrImageStack] = []

    for data_source in source:
        data_str = str(data_source)

        # either a path to a zarr file or a uri "file://path/to/zarr/array_path"
        if data_str.endswith(".zarr"):
            zarr_group = zarr.open_group(data_str, mode="r")

            # test if ome-zarr (minimum assumption of multiscales)
            if _is_ome_zarr(zarr_group):
                # TODO placeholder for handling OME-Zarr
                # - Need to potentially select multiscale level
                # - Extract axes and compare with provided ones
                raise NotImplementedError(
                    "OME-Zarr support is not yet implemented when providing a "
                    "path to the zarr store. Please provide a file URI to the "
                    "specific array within the OME-Zarr."
                )
            else:
                # collect all arrays
                array_paths = collect_arrays(zarr_group)

                # sort names
                array_paths.sort()

            # instantiate image stacks
            for array_path in array_paths:
                image_stacks.append(
                    ZarrImageStack(group=zarr_group, data_path=array_path, axes=axes)
                )

        elif is_valid_uri(data_str):
            # decipher the uri and open the group
<<<<<<< HEAD
            store_path, group_path, array_name = decipher_zarr_uri(data_str)
=======
            store_path, parent_path, name = decipher_zarr_uri(data_str)

            zarr_group = zarr.open_group(store_path, path=parent_path, mode="r")
            content = zarr_group[name]

            # assert if group or array
            if isinstance(content, zarr.Group):
                array_paths = collect_arrays(content)
>>>>>>> ce119b62

                # sort the names
                array_paths.sort()

                for array_path in array_paths:
                    image_stacks.append(
                        ZarrImageStack(group=content, data_path=array_path, axes=axes)
                    )
            else:
                if not isinstance(content, zarr.Array):
                    raise TypeError(
                        f"Content at '{data_str}' is neither a zarr.Group nor "
                        f"a zarr.Array."
                    )

                # create image stack from a single array
                image_stacks.append(
                    ZarrImageStack(
                        group=zarr_group,
                        data_path=name,
                        axes=axes,
                    )
                )

        else:
            raise ValueError(
                f"Source '{data_source}' is neither a zarr file nor a file URI."
            )

    return image_stacks<|MERGE_RESOLUTION|>--- conflicted
+++ resolved
@@ -194,9 +194,6 @@
 
         elif is_valid_uri(data_str):
             # decipher the uri and open the group
-<<<<<<< HEAD
-            store_path, group_path, array_name = decipher_zarr_uri(data_str)
-=======
             store_path, parent_path, name = decipher_zarr_uri(data_str)
 
             zarr_group = zarr.open_group(store_path, path=parent_path, mode="r")
@@ -205,7 +202,6 @@
             # assert if group or array
             if isinstance(content, zarr.Group):
                 array_paths = collect_arrays(content)
->>>>>>> ce119b62
 
                 # sort the names
                 array_paths.sort()
