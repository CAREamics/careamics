from collections.abc import Sequence
from pathlib import Path
from typing import Any, Generic, Literal, NamedTuple, Union

import numpy as np
from numpy.typing import NDArray
from torch.utils.data import Dataset

<<<<<<< HEAD
from careamics.config.data.ng_data_config import NGDataConfig, WholePatchingConfig
from careamics.config.support.supported_patching_strategies import (
    SupportedPatchingStrategy,
)
=======
from careamics.config.data.ng_data_config import Mode, NGDataConfig, WholePatchingConfig
from careamics.config.transformations import NormalizeConfig
from careamics.dataset.dataset_utils.running_stats import WelfordStatistics
from careamics.dataset.patching.patching import Stats
>>>>>>> 7822b750
from careamics.transforms import Compose

from .image_stack import GenericImageStack
from .normalization import create_normalization
from .normalization.statistics import resolve_normalization_config
from .patch_extractor import PatchExtractor
from .patch_filter import create_coord_filter, create_patch_filter
from .patching_strategies import (
    PatchSpecs,
    RegionSpecs,
    create_patching_strategy,
)


class ImageRegionData(NamedTuple, Generic[RegionSpecs]):
    data: NDArray
    source: Union[str, Literal["array"]]
    data_shape: Sequence[int]
    dtype: str  # dtype should be str for collate
    axes: str
    region_spec: RegionSpecs  # PatchSpecs or subclasses, e.g. TileSpecs

    chunks: Sequence[int] = (1,)  # default value for ImageStack without chunks


InputType = Union[Sequence[NDArray[Any]], Sequence[Path]]


def _patch_size_within_data_shapes(
    data_shapes: Sequence[Sequence[int]], patch_size: Sequence[int]
) -> bool:
    """Determine whether all the data_shapes are greater than the patch size.

    Parameters
    ----------
    data_shapes : Sequence[Sequence[int]]
        A sequence of data shapes. They must be in the format SC(Z)YX.
    patch_size : Sequence[int]
        A patch size that must specify the size of the patch in all the spatial
        dimensions, in the format (Z)YX.

    Returns
    -------
    bool
        If all the data shapes are greater than the patch size.
    """
    smaller_than_shapes = [
        # skip sample and channel dimension in data_shape
        (np.array(patch_size) < np.array(data_shape[2:])).all()
        for data_shape in data_shapes
    ]
    return all(smaller_than_shapes)


class CareamicsDataset(Dataset, Generic[GenericImageStack]):
    def __init__(
        self,
        data_config: NGDataConfig,
        input_extractor: PatchExtractor[GenericImageStack],
        target_extractor: PatchExtractor[GenericImageStack] | None = None,
        mask_extractor: PatchExtractor[GenericImageStack] | None = None,
    ) -> None:

        # Make sure all the image sizes are greater than the patch size for training
        data_shapes = [
            image_stack.data_shape for image_stack in input_extractor.image_stacks
        ]
        if data_config.mode != Mode.PREDICTING:
            if not isinstance(
                data_config.patching, WholePatchingConfig
            ) and not _patch_size_within_data_shapes(
                data_shapes, data_config.patching.patch_size
            ):
                raise ValueError(
                    "Not all images sizes are greater than the patch size for training "
                    "and validation."
                )

        self.config = data_config

        self.input_extractor = input_extractor
        self.target_extractor = target_extractor

        self.patch_filter = (
            create_patch_filter(self.config.patch_filter)
            if self.config.patch_filter is not None
            else None
        )
        self.coord_filter = (
            create_coord_filter(self.config.coord_filter, mask=mask_extractor)
            if self.config.coord_filter is not None and mask_extractor is not None
            else None
        )
        self.patch_filter_patience = self.config.patch_filter_patience

        self.patching_strategy = create_patching_strategy(
            data_shapes=self.input_extractor.shapes,
            patching_config=self.config.patching,
        )

        resolve_normalization_config(
            norm_config=self.config.normalization,
            patching_strategy=self.patching_strategy,
            input_extractor=self.input_extractor,
            target_extractor=self.target_extractor,
        )
        self.normalization = create_normalization(self.config.normalization)

        self.transforms = self._initialize_transforms()

    def _initialize_transforms(self) -> Compose | None:
<<<<<<< HEAD
        if self.mode == Mode.TRAINING:
            return Compose(list(self.config.transforms))

        # TODO: add TTA
        return Compose([])
=======
        normalize = NormalizeConfig(
            image_means=self.input_stats.means,
            image_stds=self.input_stats.stds,
            target_means=self.target_stats.means,
            target_stds=self.target_stats.stds,
        )
        if self.config.mode == Mode.TRAINING:
            # TODO: initialize normalization separately depending on configuration
            return Compose(transform_list=[normalize] + list(self.config.transforms))

        # TODO: add TTA
        return Compose(transform_list=[normalize])

    def _calculate_stats(
        self, data_extractor: PatchExtractor[GenericImageStack]
    ) -> Stats:
        image_stats = WelfordStatistics()
        n_patches = self.patching_strategy.n_patches

        for idx in tqdm(range(n_patches), desc="Computing statistics"):
            patch_spec = self.patching_strategy.get_patch_spec(idx)
            patch = data_extractor.extract_channel_patch(
                data_idx=patch_spec["data_idx"],
                sample_idx=patch_spec["sample_idx"],
                channels=self.config.channels,
                coords=patch_spec["coords"],
                patch_size=patch_spec["patch_size"],
            )
            # TODO: statistics accept SCYX format, while patch is CYX
            image_stats.update(patch[None, ...], sample_idx=idx)

        image_means, image_stds = image_stats.finalize()
        return Stats(image_means, image_stds)

    # TODO: add running stats
    def _initialize_statistics(self) -> tuple[Stats, Stats]:
        if self.config.image_means is not None and self.config.image_stds is not None:
            input_stats = Stats(self.config.image_means, self.config.image_stds)
        else:
            input_stats = self._calculate_stats(self.input_extractor)

        target_stats = Stats((), ())

        if self.config.target_means is not None and self.config.target_stds is not None:
            target_stats = Stats(self.config.target_means, self.config.target_stds)
        elif self.target_extractor is not None:
            target_stats = self._calculate_stats(self.target_extractor)

        return input_stats, target_stats
>>>>>>> 7822b750

    def __len__(self):
        return self.patching_strategy.n_patches

    def _create_image_region(
        self, patch: np.ndarray, patch_spec: PatchSpecs, extractor: PatchExtractor
    ) -> ImageRegionData:
        data_idx = patch_spec["data_idx"]
        image_stack: GenericImageStack = extractor.image_stacks[data_idx]
        return ImageRegionData(
            data=patch,
            source=str(image_stack.source),
            dtype=str(image_stack.data_dtype),
            data_shape=image_stack.data_shape,
            chunks=image_stack.chunks,
            # TODO: should it be axes of the original image instead?
            axes=self.config.axes,
            region_spec=patch_spec,
        )

    def _extract_patches(
        self, patch_spec: PatchSpecs
    ) -> tuple[NDArray, NDArray | None]:
        """Extract input and target patches based on patch specifications."""
        input_patch = self.input_extractor.extract_channel_patch(
            data_idx=patch_spec["data_idx"],
            sample_idx=patch_spec["sample_idx"],
            channels=self.config.channels,
            coords=patch_spec["coords"],
            patch_size=patch_spec["patch_size"],
        )

        target_patch = (
            self.target_extractor.extract_channel_patch(
                data_idx=patch_spec["data_idx"],
                sample_idx=patch_spec["sample_idx"],
                # TODO does not allow selecting different channels for target
                channels=self.config.channels,
                coords=patch_spec["coords"],
                patch_size=patch_spec["patch_size"],
            )
            if self.target_extractor is not None
            else None
        )
        return input_patch, target_patch

    def _get_filtered_patch(
        self, index: int
    ) -> tuple[NDArray[Any], NDArray[Any] | None, PatchSpecs]:
        """Extract a patch that passes filtering criteria with retry logic."""
        should_filter = self.config.mode == Mode.TRAINING and (
            self.patch_filter is not None or self.coord_filter is not None
        )
        empty_patch = True
        patch_filter_patience = self.patch_filter_patience  # reset patience

        while empty_patch and patch_filter_patience > 0:
            # query patches
            patch_spec = self.patching_strategy.get_patch_spec(index)

            # filter patch based on coordinates if needed
            if should_filter and self.coord_filter is not None:
                if self.coord_filter.filter_out(patch_spec):
                    patch_filter_patience -= 1

                    # TODO should we raise an error rather than silently accept patches?
                    # if patience runs out without ever finding coordinates
                    # then we need to guard against an exist before defining
                    # input_patch and target_patch
                    if patch_filter_patience != 0:
                        continue

            input_patch, target_patch = self._extract_patches(patch_spec)

            # filter patch based on values if needed
            if should_filter and self.patch_filter is not None:
                empty_patch = self.patch_filter.filter_out(input_patch)
                patch_filter_patience -= 1  # decrease patience
            else:
                empty_patch = False

        return input_patch, target_patch, patch_spec

    def __getitem__(
        self, index: int
    ) -> Union[tuple[ImageRegionData], tuple[ImageRegionData, ImageRegionData]]:
        input_patch, target_patch, patch_spec = self._get_filtered_patch(index)

        # apply normalization
        input_patch, target_patch = self.normalization(input_patch, target_patch)

        # apply transforms
        if self.transforms is not None:
            if self.target_extractor is not None:
                input_patch, target_patch = self.transforms(input_patch, target_patch)
            else:
                # TODO: compose doesn't return None for target patch anymore
                #   so have to do this annoying if else
                (input_patch,) = self.transforms(input_patch, target_patch)
                target_patch = None

        input_data = self._create_image_region(
            patch=input_patch, patch_spec=patch_spec, extractor=self.input_extractor
        )

        if target_patch is not None and self.target_extractor is not None:
            target_data = self._create_image_region(
                patch=target_patch,
                patch_spec=patch_spec,
                extractor=self.target_extractor,
            )
            return input_data, target_data
        else:
            return (input_data,)<|MERGE_RESOLUTION|>--- conflicted
+++ resolved
@@ -6,17 +6,7 @@
 from numpy.typing import NDArray
 from torch.utils.data import Dataset
 
-<<<<<<< HEAD
-from careamics.config.data.ng_data_config import NGDataConfig, WholePatchingConfig
-from careamics.config.support.supported_patching_strategies import (
-    SupportedPatchingStrategy,
-)
-=======
 from careamics.config.data.ng_data_config import Mode, NGDataConfig, WholePatchingConfig
-from careamics.config.transformations import NormalizeConfig
-from careamics.dataset.dataset_utils.running_stats import WelfordStatistics
-from careamics.dataset.patching.patching import Stats
->>>>>>> 7822b750
 from careamics.transforms import Compose
 
 from .image_stack import GenericImageStack
@@ -128,63 +118,11 @@
         self.transforms = self._initialize_transforms()
 
     def _initialize_transforms(self) -> Compose | None:
-<<<<<<< HEAD
-        if self.mode == Mode.TRAINING:
+        if self.config.mode == Mode.TRAINING:
             return Compose(list(self.config.transforms))
 
         # TODO: add TTA
         return Compose([])
-=======
-        normalize = NormalizeConfig(
-            image_means=self.input_stats.means,
-            image_stds=self.input_stats.stds,
-            target_means=self.target_stats.means,
-            target_stds=self.target_stats.stds,
-        )
-        if self.config.mode == Mode.TRAINING:
-            # TODO: initialize normalization separately depending on configuration
-            return Compose(transform_list=[normalize] + list(self.config.transforms))
-
-        # TODO: add TTA
-        return Compose(transform_list=[normalize])
-
-    def _calculate_stats(
-        self, data_extractor: PatchExtractor[GenericImageStack]
-    ) -> Stats:
-        image_stats = WelfordStatistics()
-        n_patches = self.patching_strategy.n_patches
-
-        for idx in tqdm(range(n_patches), desc="Computing statistics"):
-            patch_spec = self.patching_strategy.get_patch_spec(idx)
-            patch = data_extractor.extract_channel_patch(
-                data_idx=patch_spec["data_idx"],
-                sample_idx=patch_spec["sample_idx"],
-                channels=self.config.channels,
-                coords=patch_spec["coords"],
-                patch_size=patch_spec["patch_size"],
-            )
-            # TODO: statistics accept SCYX format, while patch is CYX
-            image_stats.update(patch[None, ...], sample_idx=idx)
-
-        image_means, image_stds = image_stats.finalize()
-        return Stats(image_means, image_stds)
-
-    # TODO: add running stats
-    def _initialize_statistics(self) -> tuple[Stats, Stats]:
-        if self.config.image_means is not None and self.config.image_stds is not None:
-            input_stats = Stats(self.config.image_means, self.config.image_stds)
-        else:
-            input_stats = self._calculate_stats(self.input_extractor)
-
-        target_stats = Stats((), ())
-
-        if self.config.target_means is not None and self.config.target_stds is not None:
-            target_stats = Stats(self.config.target_means, self.config.target_stds)
-        elif self.target_extractor is not None:
-            target_stats = self._calculate_stats(self.target_extractor)
-
-        return input_stats, target_stats
->>>>>>> 7822b750
 
     def __len__(self):
         return self.patching_strategy.n_patches
