--- conflicted
+++ resolved
@@ -210,10 +210,6 @@
             config, mode, inputs, targets, read_func=read_func, read_kwargs=read_kwargs
         )
     elif dataset_type == DatasetType.CUSTOM_IMAGE_STACK:
-<<<<<<< HEAD
-        inputs, targets = _test_source_type_image_stack(inputs, targets)
-        return create_custom_image_stack_dataset(config, mode, inputs, targets)
-=======
         if image_stack_loader_kwargs is None:
             image_stack_loader_kwargs = {}
         assert image_stack_loader is not None  # should be true
@@ -225,7 +221,6 @@
             image_stack_loader,
             **image_stack_loader_kwargs,
         )
->>>>>>> 0fa617d7
     else:
         raise ValueError(f"Unrecognized dataset type, {dataset_type}.")
 
