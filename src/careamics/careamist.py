"""A class to train, predict and export models in CAREamics."""

from pathlib import Path
from typing import Any, Callable, Dict, List, Literal, Optional, Tuple, Union, overload

import numpy as np
<<<<<<< HEAD
import torch
=======
from numpy.typing import NDArray
>>>>>>> f4d057f3
from pytorch_lightning import Trainer
from pytorch_lightning.callbacks import (
    Callback,
    EarlyStopping,
    ModelCheckpoint,
)
from pytorch_lightning.loggers import TensorBoardLogger, WandbLogger

from careamics.callbacks import ProgressBarCallback
from careamics.config import (
    Configuration,
    create_inference_configuration,
    load_configuration,
)
from careamics.config.support import SupportedAlgorithm, SupportedData, SupportedLogger
from careamics.dataset.dataset_utils import reshape_array
from careamics.dataset.tiling import stitch_prediction
from careamics.lightning_datamodule import CAREamicsTrainData
from careamics.lightning_module import CAREamicsModule
from careamics.lightning_prediction_datamodule import CAREamicsPredictData
from careamics.model_io import export_to_bmz, load_pretrained
from careamics.transforms import Denormalize
from careamics.utils import check_path_exists, get_logger

from .callbacks import HyperParametersCallback

logger = get_logger(__name__)

LOGGER_TYPES = Optional[Union[TensorBoardLogger, WandbLogger]]


# TODO napari callbacks
# TODO: how to do AMP? How to continue training?
class CAREamist:
    """Main CAREamics class, allowing training and prediction using various algorithms.

    Parameters
    ----------
    source : Union[Path, str, Configuration]
        Path to a configuration file or a trained model.
    work_dir : Optional[str], optional
        Path to working directory in which to save checkpoints and logs,
        by default None.
    experiment_name : str, optional
        Experiment name used for checkpoints, by default "CAREamics".

    Attributes
    ----------
    model : CAREamicsModule
        CAREamics model.
    cfg : Configuration
        CAREamics configuration.
    trainer : Trainer
        PyTorch Lightning trainer.
    experiment_logger : pytorch_lightning.loggersTensorBoardLogger or
    pytorch_lightning.loggersWandbLogger
        Experiment logger, "wandb" or "tensorboard".
    work_dir : pathlib.Path
        Working directory.
    train_datamodule : CAREamicsTrainData
        Training datamodule.
    pred_datamodule : CAREamicsPredictData
        Prediction datamodule.
    """

    @overload
    def __init__(  # numpydoc ignore=GL08
        self,
        source: Union[Path, str],
        work_dir: Optional[str] = None,
        experiment_name: str = "CAREamics",
    ) -> None: ...

    @overload
    def __init__(  # numpydoc ignore=GL08
        self,
        source: Configuration,
        work_dir: Optional[str] = None,
        experiment_name: str = "CAREamics",
    ) -> None: ...

    def __init__(
        self,
        source: Union[Path, str, Configuration],
        work_dir: Optional[Union[Path, str]] = None,
        experiment_name: str = "CAREamics",
    ) -> None:
        """
        Initialize CAREamist with a configuration object or a path.

        A configuration object can be created using directly by calling `Configuration`,
        using the configuration factory or loading a configuration from a yaml file.

        Path can contain either a yaml file with parameters, or a saved checkpoint.

        If no working directory is provided, the current working directory is used.

        If `source` is a checkpoint, then `experiment_name` is used to name the
        checkpoint, and is recorded in the configuration.

        Parameters
        ----------
        source : pathlib.Path or str or CAREamics Configuration
            Path to a configuration file or a trained model.
        work_dir : str, optional
            Path to working directory in which to save checkpoints and logs,
            by default None.
        experiment_name : str, optional
            Experiment name used for checkpoints, by default "CAREamics".

        Raises
        ------
        NotImplementedError
            If the model is loaded from BioImage Model Zoo.
        ValueError
            If no hyper parameters are found in the checkpoint.
        ValueError
            If no data module hyper parameters are found in the checkpoint.
        """
        super().__init__()

        # select current working directory if work_dir is None
        if work_dir is None:
            self.work_dir = Path.cwd()
            logger.warning(
                f"No working directory provided. Using current working directory: "
                f"{self.work_dir}."
            )
        else:
            self.work_dir = Path(work_dir)

        # configuration object
        if isinstance(source, Configuration):
            self.cfg = source

            # instantiate model
            self.model = CAREamicsModule(
                algorithm_config=self.cfg.algorithm_config,
            )

        # path to configuration file or model
        else:
            source = check_path_exists(source)

            # configuration file
            if source.is_file() and (
                source.suffix == ".yaml" or source.suffix == ".yml"
            ):
                # load configuration
                self.cfg = load_configuration(source)

                # instantiate model
                self.model = CAREamicsModule(
                    algorithm_config=self.cfg.algorithm_config,
                )

            # attempt loading a pre-trained model
            else:
                self.model, self.cfg = load_pretrained(source)

        # define the checkpoint saving callback
        self.callbacks = self._define_callbacks()

        # instantiate logger
        if self.cfg.training_config.has_logger():
            if self.cfg.training_config.logger == SupportedLogger.WANDB:
                self.experiment_logger: LOGGER_TYPES = WandbLogger(
                    name=experiment_name,
                    save_dir=self.work_dir / Path("logs"),
                )
            elif self.cfg.training_config.logger == SupportedLogger.TENSORBOARD:
                self.experiment_logger = TensorBoardLogger(
                    save_dir=self.work_dir / Path("logs"),
                )
        else:
            self.experiment_logger = None

        # instantiate trainer
        self.trainer = Trainer(
            max_epochs=self.cfg.training_config.num_epochs,
            callbacks=self.callbacks,
            default_root_dir=self.work_dir,
            logger=self.experiment_logger,
        )

        # place holder for the datamodules
        self.train_datamodule: Optional[CAREamicsTrainData] = None
        self.pred_datamodule: Optional[CAREamicsPredictData] = None

    def _define_callbacks(self) -> List[Callback]:
        """
        Define the callbacks for the training loop.

        Returns
        -------
        list of Callback
            List of callbacks to be used during training.
        """
        # checkpoint callback saves checkpoints during training
        self.callbacks = [
            HyperParametersCallback(self.cfg),
            ModelCheckpoint(
                dirpath=self.work_dir / Path("checkpoints"),
                filename=self.cfg.experiment_name,
                **self.cfg.training_config.checkpoint_callback.model_dump(),
            ),
            ProgressBarCallback(),
        ]

        # early stopping callback
        if self.cfg.training_config.early_stopping_callback is not None:
            self.callbacks.append(
                EarlyStopping(self.cfg.training_config.early_stopping_callback)
            )

        return self.callbacks

    def train(
        self,
        *,
        datamodule: Optional[CAREamicsTrainData] = None,
        train_source: Optional[Union[Path, str, NDArray]] = None,
        val_source: Optional[Union[Path, str, NDArray]] = None,
        train_target: Optional[Union[Path, str, NDArray]] = None,
        val_target: Optional[Union[Path, str, NDArray]] = None,
        use_in_memory: bool = True,
        val_percentage: float = 0.1,
        val_minimum_split: int = 1,
    ) -> None:
        """
        Train the model on the provided data.

        If a datamodule is provided, then training will be performed using it.
        Alternatively, the training data can be provided as arrays or paths.

        If `use_in_memory` is set to True, the source provided as Path or str will be
        loaded in memory if it fits. Otherwise, training will be performed by loading
        patches from the files one by one. Training on arrays is always performed
        in memory.

        If no validation source is provided, then the validation is extracted from
        the training data using `val_percentage` and `val_minimum_split`. In the case
        of data provided as Path or str, the percentage and minimum number are applied
        to the number of files. For arrays, it is the number of patches.

        Parameters
        ----------
        datamodule : CAREamicsTrainData, optional
            Datamodule to train on, by default None.
        train_source : pathlib.Path or str or NDArray, optional
            Train source, if no datamodule is provided, by default None.
        val_source : pathlib.Path or str or NDArray, optional
            Validation source, if no datamodule is provided, by default None.
        train_target : pathlib.Path or str or NDArray, optional
            Train target source, if no datamodule is provided, by default None.
        val_target : pathlib.Path or str or NDArray, optional
            Validation target source, if no datamodule is provided, by default None.
        use_in_memory : bool, optional
            Use in memory dataset if possible, by default True.
        val_percentage : float, optional
            Percentage of validation extracted from training data, by default 0.1.
        val_minimum_split : int, optional
            Minimum number of validation (patch or file) extracted from training data,
            by default 1.

        Raises
        ------
        ValueError
            If both `datamodule` and `train_source` are provided.
        ValueError
            If sources are not of the same type (e.g. train is an array and val is
            a Path).
        ValueError
            If the training target is provided to N2V.
        ValueError
            If neither a datamodule nor a source is provided.
        """
        if datamodule is not None and train_source:
            raise ValueError(
                "Only one of `datamodule` and `train_source` can be provided."
            )

        # check that inputs are the same type
        source_types = {
            type(s)
            for s in (train_source, val_source, train_target, val_target)
            if s is not None
        }
        if len(source_types) > 1:
            raise ValueError("All sources should be of the same type.")

        # train
        if datamodule is not None:
            self._train_on_datamodule(datamodule=datamodule)

        else:
            # raise error if target is provided to N2V
            if self.cfg.algorithm_config.algorithm == SupportedAlgorithm.N2V.value:
                if train_target is not None:
                    raise ValueError(
                        "Training target not compatible with N2V training."
                    )

            # dispatch the training
            if isinstance(train_source, np.ndarray):
                # mypy checks
                assert isinstance(val_source, np.ndarray) or val_source is None
                assert isinstance(train_target, np.ndarray) or train_target is None
                assert isinstance(val_target, np.ndarray) or val_target is None

                self._train_on_array(
                    train_source,
                    val_source,
                    train_target,
                    val_target,
                    val_percentage,
                    val_minimum_split,
                )

            elif isinstance(train_source, Path) or isinstance(train_source, str):
                # mypy checks
                assert (
                    isinstance(val_source, Path)
                    or isinstance(val_source, str)
                    or val_source is None
                )
                assert (
                    isinstance(train_target, Path)
                    or isinstance(train_target, str)
                    or train_target is None
                )
                assert (
                    isinstance(val_target, Path)
                    or isinstance(val_target, str)
                    or val_target is None
                )

                self._train_on_path(
                    train_source,
                    val_source,
                    train_target,
                    val_target,
                    use_in_memory,
                    val_percentage,
                    val_minimum_split,
                )

            else:
                raise ValueError(
                    f"Invalid input, expected a str, Path, array or CAREamicsTrainData "
                    f"instance (got {type(train_source)})."
                )

    def _train_on_datamodule(self, datamodule: CAREamicsTrainData) -> None:
        """
        Train the model on the provided datamodule.

        Parameters
        ----------
        datamodule : CAREamicsTrainData
            Datamodule to train on.
        """
        # record datamodule
        self.train_datamodule = datamodule

        self.trainer.fit(self.model, datamodule=datamodule)

    def _train_on_array(
        self,
        train_data: NDArray,
        val_data: Optional[NDArray] = None,
        train_target: Optional[NDArray] = None,
        val_target: Optional[NDArray] = None,
        val_percentage: float = 0.1,
        val_minimum_split: int = 5,
    ) -> None:
        """
        Train the model on the provided data arrays.

        Parameters
        ----------
        train_data : NDArray
            Training data.
        val_data : NDArray, optional
            Validation data, by default None.
        train_target : NDArray, optional
            Train target data, by default None.
        val_target : NDArray, optional
            Validation target data, by default None.
        val_percentage : float, optional
            Percentage of patches to use for validation, by default 0.1.
        val_minimum_split : int, optional
            Minimum number of patches to use for validation, by default 5.
        """
        # create datamodule
        datamodule = CAREamicsTrainData(
            data_config=self.cfg.data_config,
            train_data=train_data,
            val_data=val_data,
            train_data_target=train_target,
            val_data_target=val_target,
            val_percentage=val_percentage,
            val_minimum_split=val_minimum_split,
        )

        # train
        self.train(datamodule=datamodule)

    def _train_on_path(
        self,
        path_to_train_data: Union[Path, str],
        path_to_val_data: Optional[Union[Path, str]] = None,
        path_to_train_target: Optional[Union[Path, str]] = None,
        path_to_val_target: Optional[Union[Path, str]] = None,
        use_in_memory: bool = True,
        val_percentage: float = 0.1,
        val_minimum_split: int = 1,
    ) -> None:
        """
        Train the model on the provided data paths.

        Parameters
        ----------
        path_to_train_data : pathlib.Path or str
            Path to the training data.
        path_to_val_data : pathlib.Path or str, optional
            Path to validation data, by default None.
        path_to_train_target : pathlib.Path or str, optional
            Path to train target data, by default None.
        path_to_val_target : pathlib.Path or str, optional
            Path to validation target data, by default None.
        use_in_memory : bool, optional
            Use in memory dataset if possible, by default True.
        val_percentage : float, optional
            Percentage of files to use for validation, by default 0.1.
        val_minimum_split : int, optional
            Minimum number of files to use for validation, by default 1.
        """
        # sanity check on data (path exists)
        path_to_train_data = check_path_exists(path_to_train_data)

        if path_to_val_data is not None:
            path_to_val_data = check_path_exists(path_to_val_data)

        if path_to_train_target is not None:
            path_to_train_target = check_path_exists(path_to_train_target)

        if path_to_val_target is not None:
            path_to_val_target = check_path_exists(path_to_val_target)

        # create datamodule
        datamodule = CAREamicsTrainData(
            data_config=self.cfg.data_config,
            train_data=path_to_train_data,
            val_data=path_to_val_data,
            train_data_target=path_to_train_target,
            val_data_target=path_to_val_target,
            use_in_memory=use_in_memory,
            val_percentage=val_percentage,
            val_minimum_split=val_minimum_split,
        )

        # train
        self.train(datamodule=datamodule)

    @overload
    def predict(  # numpydoc ignore=GL08
        self,
        source: CAREamicsPredictData,
        *,
        checkpoint: Optional[Literal["best", "last"]] = None,
    ) -> Union[list[NDArray], NDArray]: ...

    @overload
    def predict(  # numpydoc ignore=GL08
        self,
        source: Union[Path, str],
        *,
        batch_size: int = 1,
        tile_size: Optional[Tuple[int, ...]] = None,
        tile_overlap: Tuple[int, ...] = (48, 48),
        axes: Optional[str] = None,
        data_type: Optional[Literal["tiff", "custom"]] = None,
        tta_transforms: bool = True,
        dataloader_params: Optional[Dict] = None,
        read_source_func: Optional[Callable] = None,
        extension_filter: str = "",
        checkpoint: Optional[Literal["best", "last"]] = None,
    ) -> Union[list[NDArray], NDArray]: ...

    @overload
    def predict(  # numpydoc ignore=GL08
        self,
        source: NDArray,
        *,
        batch_size: int = 1,
        tile_size: Optional[Tuple[int, ...]] = None,
        tile_overlap: Tuple[int, ...] = (48, 48),
        axes: Optional[str] = None,
        data_type: Optional[Literal["array"]] = None,
        tta_transforms: bool = True,
        dataloader_params: Optional[Dict] = None,
        checkpoint: Optional[Literal["best", "last"]] = None,
    ) -> Union[list[NDArray], NDArray]: ...

    def predict(
        self,
        source: Union[CAREamicsPredictData, Path, str, NDArray],
        *,
        batch_size: int = 1,
        tile_size: Optional[Tuple[int, ...]] = None,
        tile_overlap: Tuple[int, ...] = (48, 48),
        axes: Optional[str] = None,
        data_type: Optional[Literal["array", "tiff", "custom"]] = None,
        tta_transforms: bool = True,
        dataloader_params: Optional[Dict] = None,
        read_source_func: Optional[Callable] = None,
        extension_filter: str = "",
        checkpoint: Optional[Literal["best", "last"]] = None,
        **kwargs: Any,
    ) -> Union[List[NDArray], NDArray]:
        """
        Make predictions on the provided data.

        Input can be a CAREamicsPredData instance, a path to a data file, or a numpy
        array.

        If `data_type`, `axes` and `tile_size` are not provided, the training
        configuration parameters will be used, with the `patch_size` instead of
        `tile_size`.

        Test-time augmentation (TTA) can be switched off using the `tta_transforms`
        parameter.

        Note that if you are using a UNet model and tiling, the tile size must be
        divisible in every dimension by 2**d, where d is the depth of the model. This
        avoids artefacts arising from the broken shift invariance induced by the
        pooling layers of the UNet. If your image has less dimensions, as it may
        happen in the Z dimension, consider padding your image.

        Parameters
        ----------
        source : CAREamicsPredData or pathlib.Path or str or NDArray
            Data to predict on.
        batch_size : int, optional
            Batch size for prediction, by default 1.
        tile_size : tuple of int, optional
            Size of the tiles to use for prediction, by default None.
        tile_overlap : tuple of int, optional
            Overlap between tiles, by default (48, 48).
        axes : str, optional
            Axes of the input data, by default None.
        data_type : {"array", "tiff", "custom"}, optional
            Type of the input data, by default None.
        tta_transforms : bool, optional
            Whether to apply test-time augmentation, by default True.
        dataloader_params : dict, optional
            Parameters to pass to the dataloader, by default None.
        read_source_func : Callable, optional
            Function to read the source data, by default None.
        extension_filter : str, optional
            Filter for the file extension, by default "".
        checkpoint : {"best", "last"}, optional
            Checkpoint to use for prediction, by default None.
        **kwargs : Any
            Unused.

        Returns
        -------
        list of NDArray or NDArray
            Predictions made by the model.

        Raises
        ------
        ValueError
            If the input is not a CAREamicsPredData instance, a path or a numpy array.
        """
        if isinstance(source, CAREamicsPredictData):
            # record datamodule
            self.pred_datamodule = source

        else:
            if self.cfg is None:
                raise ValueError(
                    "No configuration found. Train a model or load from a "
                    "checkpoint before predicting."
                )
            # create predict config, reuse training config if parameters missing
            prediction_config = create_inference_configuration(
                configuration=self.cfg,
                tile_size=tile_size,
                tile_overlap=tile_overlap,
                data_type=data_type,
                axes=axes,
                tta_transforms=tta_transforms,
                batch_size=batch_size,
            )

            # remove batch from dataloader parameters (priority given to config)
            if dataloader_params is None:
                dataloader_params = {}
            if "batch_size" in dataloader_params:
                del dataloader_params["batch_size"]

            if isinstance(source, Path) or isinstance(source, str):
                # Check the source
                source_path = check_path_exists(source)

                # create datamodule
                datamodule = CAREamicsPredictData(
                    pred_config=prediction_config,
                    pred_data=source_path,
                    read_source_func=read_source_func,
                    extension_filter=extension_filter,
                    dataloader_params=dataloader_params,
                )

                # record datamodule
                self.pred_datamodule = datamodule

            elif isinstance(source, np.ndarray):
                # create datamodule
                datamodule = CAREamicsPredictData(
                    pred_config=prediction_config,
                    pred_data=source,
                    dataloader_params=dataloader_params,
                )

                # record datamodule
                self.pred_datamodule = datamodule

            else:
                raise ValueError(
                    f"Invalid input. Expected a CAREamicsPredData instance, paths or "
                    f"NDArray (got {type(source)})."
                )

        # TODO: tidy up: move to a seperate function
        predictions = self.trainer.predict(
            model=self.model, datamodule=self.pred_datamodule, ckpt_path=checkpoint
        )
        # not sure if necessary
        if len(predictions) == 0:
            return predictions
        is_tiled = tile_size is not None
        if is_tiled:
            # "de-collate"
            tile_infos = [
                tile_info
                for _, tile_info_list in predictions
                for tile_info in tile_info_list
            ]
            predictions = torch.concatenate([preds for preds, _ in predictions])
            # convert to numpy
            predictions = predictions.numpy()
            predictions = stitch_prediction(predictions, tile_infos)
        else:
            # convert to numpy
            predictions = torch.concatenate(predictions)
            predictions = predictions.numpy()

        # don't return list if single image
        if len(predictions) == 1:
            return predictions[0]
        else:
            return predictions

    def _create_data_for_bmz(
        self,
        input_array: Optional[NDArray] = None,
        seed: Optional[int] = None,
    ) -> NDArray:
        """Create data for BMZ export.

        If no `input_array` is provided, this method checks if there is a prediction
        datamodule, or a training data module, to extract a patch. If none exists,
        then a random array is created.

        The method returns a denormalized array.

        If there is a non-singleton batch dimension, this method returns only the first
        element.

        Parameters
        ----------
        input_array : NDArray, optional
            Input array, which should not be normalized, by default None.
        seed : int, optional
            Seed for the random number generator used when no input array is given nor
            are there data in the dataloaders, by default None.

        Returns
        -------
        NDArray
            Input data for BMZ export.

        Raises
        ------
        ValueError
            If mean and std are not provided in the configuration.
        """
        if input_array is None:
            if self.cfg.data_config.mean is None or self.cfg.data_config.std is None:
                raise ValueError(
                    "Mean and std cannot be None in the configuration in order to"
                    "export to the BMZ format. Was the model trained?"
                )

            # generate images, priority is given to the prediction data module
            if self.pred_datamodule is not None:
                # unpack a batch, ignore masks or targets
                input_patch, *_ = next(iter(self.pred_datamodule.predict_dataloader()))

                # convert torch.Tensor to numpy
                input_patch = input_patch.numpy()

                # denormalize
                denormalize = Denormalize(
                    mean=self.cfg.data_config.mean, std=self.cfg.data_config.std
                )
                input_patch_denorm = denormalize(input_patch)

            elif self.train_datamodule is not None:
                input_patch, *_ = next(iter(self.train_datamodule.train_dataloader()))
                input_patch = input_patch.numpy()

                # denormalize
                denormalize = Denormalize(
                    mean=self.cfg.data_config.mean, std=self.cfg.data_config.std
                )
                input_patch_denorm = denormalize(input_patch)
            else:
                # create a random input array
                rng = np.random.default_rng(seed)
                input_patch_denorm = rng.normal(
                    loc=self.cfg.data_config.mean,
                    scale=self.cfg.data_config.std,
                    size=self.cfg.data_config.patch_size,
                ).astype(np.float32)[
                    np.newaxis, np.newaxis, ...
                ]  # add S & C dimensions
        else:
            # potentially correct shape
            input_patch_denorm = reshape_array(input_array, self.cfg.data_config.axes)

        # if this a batch
        if input_patch_denorm.shape[0] > 1:
            input_patch_denorm = input_patch_denorm[[0], ...]  # keep singleton dim

        return input_patch_denorm

    def export_to_bmz(
        self,
        path: Union[Path, str],
        name: str,
        authors: List[dict],
        input_array: Optional[NDArray] = None,
        general_description: str = "",
        channel_names: Optional[List[str]] = None,
        data_description: Optional[str] = None,
    ) -> None:
        """Export the model to the BioImage Model Zoo format.

        Input array must be of shape SC(Z)YX, with S and C singleton dimensions.

        Parameters
        ----------
        path : pathlib.Path or str
            Path to save the model.
        name : str
            Name of the model.
        authors : list of dict
            List of authors of the model.
        input_array : NDArray, optional
            Input array for the model, must be of shape SC(Z)YX, by default None.
        general_description : str
            General description of the model, used in the metadata of the BMZ archive.
        channel_names : list of str, optional
            Channel names, by default None.
        data_description : str, optional
            Description of the data, by default None.
        """
        input_patch = self._create_data_for_bmz(input_array)

        # axes need to be reformated for the export because reshaping was done in the
        # datamodule
        if "Z" in self.cfg.data_config.axes:
            axes = "SCZYX"
        else:
            axes = "SCYX"

        # predict output, remove extra dimensions for the purpose of the prediction
        output_patch = self.predict(
            input_patch,
            data_type=SupportedData.ARRAY.value,
            axes=axes,
            tta_transforms=False,
        )

        if not isinstance(output_patch, np.ndarray):
            raise ValueError(
                f"Numpy array required for export to BioImage Model Zoo, got "
                f"{type(output_patch)}."
            )

        export_to_bmz(
            model=self.model,
            config=self.cfg,
            path=path,
            name=name,
            general_description=general_description,
            authors=authors,
            input_array=input_patch,
            output_array=output_patch,
            channel_names=channel_names,
            data_description=data_description,
        )<|MERGE_RESOLUTION|>--- conflicted
+++ resolved
@@ -4,11 +4,7 @@
 from typing import Any, Callable, Dict, List, Literal, Optional, Tuple, Union, overload
 
 import numpy as np
-<<<<<<< HEAD
-import torch
-=======
 from numpy.typing import NDArray
->>>>>>> f4d057f3
 from pytorch_lightning import Trainer
 from pytorch_lightning.callbacks import (
     Callback,
