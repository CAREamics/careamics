"""A class to train, predict and export models in CAREamics."""

from pathlib import Path
from typing import Any, Callable, Literal, Optional, Union, overload

import numpy as np
from numpy.typing import NDArray
from pytorch_lightning import Trainer
from pytorch_lightning.callbacks import (
    Callback,
    EarlyStopping,
    ModelCheckpoint,
)
from pytorch_lightning.loggers import TensorBoardLogger, WandbLogger

from careamics.config import Configuration, FCNAlgorithmConfig, load_configuration
from careamics.config.support import (
    SupportedAlgorithm,
    SupportedArchitecture,
    SupportedData,
    SupportedLogger,
)
from careamics.dataset.dataset_utils import reshape_array
from careamics.lightning import (
    FCNModule,
    HyperParametersCallback,
    PredictDataModule,
    ProgressBarCallback,
    TrainDataModule,
    create_predict_datamodule,
)
from careamics.model_io import export_to_bmz, load_pretrained
from careamics.prediction_utils import convert_outputs
from careamics.utils import check_path_exists, get_logger

logger = get_logger(__name__)

LOGGER_TYPES = Optional[Union[TensorBoardLogger, WandbLogger]]


class CAREamist:
    """Main CAREamics class, allowing training and prediction using various algorithms.

    Parameters
    ----------
    source : pathlib.Path or str or CAREamics Configuration
        Path to a configuration file or a trained model.
    work_dir : str, optional
        Path to working directory in which to save checkpoints and logs,
        by default None.
    callbacks : list of Callback, optional
        List of callbacks to use during training and prediction, by default None.

    Attributes
    ----------
    model : CAREamicsModule
        CAREamics model.
    cfg : Configuration
        CAREamics configuration.
    trainer : Trainer
        PyTorch Lightning trainer.
    experiment_logger : TensorBoardLogger or WandbLogger
        Experiment logger, "wandb" or "tensorboard".
    work_dir : pathlib.Path
        Working directory.
    train_datamodule : TrainDataModule
        Training datamodule.
    pred_datamodule : PredictDataModule
        Prediction datamodule.
    """

    @overload
    def __init__(  # numpydoc ignore=GL08
        self,
        source: Union[Path, str],
<<<<<<< HEAD
        work_dir: Optional[str] = None,
=======
        work_dir: Optional[Union[Path, str]] = None,
        experiment_name: str = "CAREamics",
>>>>>>> 7435ce2a
        callbacks: Optional[list[Callback]] = None,
    ) -> None: ...

    @overload
    def __init__(  # numpydoc ignore=GL08
        self,
        source: Configuration,
<<<<<<< HEAD
        work_dir: Optional[str] = None,
=======
        work_dir: Optional[Union[Path, str]] = None,
        experiment_name: str = "CAREamics",
>>>>>>> 7435ce2a
        callbacks: Optional[list[Callback]] = None,
    ) -> None: ...

    def __init__(
        self,
        source: Union[Path, str, Configuration],
        work_dir: Optional[Union[Path, str]] = None,
        callbacks: Optional[list[Callback]] = None,
    ) -> None:
        """
        Initialize CAREamist with a configuration object or a path.

        A configuration object can be created using directly by calling `Configuration`,
        using the configuration factory or loading a configuration from a yaml file.

        Path can contain either a yaml file with parameters, or a saved checkpoint.

        If no working directory is provided, the current working directory is used.

        If `source` is a checkpoint, then `experiment_name` is used to name the
        checkpoint, and is recorded in the configuration.

        Parameters
        ----------
        source : pathlib.Path or str or CAREamics Configuration
            Path to a configuration file or a trained model.
        work_dir : str, optional
            Path to working directory in which to save checkpoints and logs,
            by default None.
        callbacks : list of Callback, optional
            List of callbacks to use during training and prediction, by default None.

        Raises
        ------
        NotImplementedError
            If the model is loaded from BioImage Model Zoo.
        ValueError
            If no hyper parameters are found in the checkpoint.
        ValueError
            If no data module hyper parameters are found in the checkpoint.
        """
        # select current working directory if work_dir is None
        if work_dir is None:
            self.work_dir = Path.cwd()
            logger.warning(
                f"No working directory provided. Using current working directory: "
                f"{self.work_dir}."
            )
        else:
            self.work_dir = Path(work_dir)

        # configuration object
        if isinstance(source, Configuration):
            self.cfg = source

            # instantiate model
            if isinstance(self.cfg.algorithm_config, FCNAlgorithmConfig):
                self.model = FCNModule(
                    algorithm_config=self.cfg.algorithm_config,
                )
            else:
                raise NotImplementedError("Architecture not supported.")

        # path to configuration file or model
        else:
            source = check_path_exists(source)

            # configuration file
            if source.is_file() and (
                source.suffix == ".yaml" or source.suffix == ".yml"
            ):
                # load configuration
                self.cfg = load_configuration(source)

                # instantiate model
                if isinstance(self.cfg.algorithm_config, FCNAlgorithmConfig):
                    self.model = FCNModule(
                        algorithm_config=self.cfg.algorithm_config,
                    )  # type: ignore
                else:
                    raise NotImplementedError("Architecture not supported.")

            # attempt loading a pre-trained model
            else:
                self.model, self.cfg = load_pretrained(source)

        # define the checkpoint saving callback
        self._define_callbacks(callbacks)

        # instantiate logger
        if self.cfg.training_config.has_logger():
            if self.cfg.training_config.logger == SupportedLogger.WANDB:
                self.experiment_logger: LOGGER_TYPES = WandbLogger(
                    name=self.cfg.experiment_name,
                    save_dir=self.work_dir / Path("logs"),
                )
            elif self.cfg.training_config.logger == SupportedLogger.TENSORBOARD:
                self.experiment_logger = TensorBoardLogger(
                    save_dir=self.work_dir / Path("logs"),
                )
        else:
            self.experiment_logger = None

        # instantiate trainer
        self.trainer = Trainer(
            max_epochs=self.cfg.training_config.num_epochs,
            precision=self.cfg.training_config.precision,
            max_steps=self.cfg.training_config.max_steps,
            check_val_every_n_epoch=self.cfg.training_config.check_val_every_n_epoch,
            enable_progress_bar=self.cfg.training_config.enable_progress_bar,
            accumulate_grad_batches=self.cfg.training_config.accumulate_grad_batches,
            gradient_clip_val=self.cfg.training_config.gradient_clip_val,
            gradient_clip_algorithm=self.cfg.training_config.gradient_clip_algorithm,
            callbacks=self.callbacks,
            default_root_dir=self.work_dir,
            logger=self.experiment_logger,
        )

        # place holder for the datamodules
        self.train_datamodule: Optional[TrainDataModule] = None
        self.pred_datamodule: Optional[PredictDataModule] = None

    def _define_callbacks(self, callbacks: Optional[list[Callback]] = None) -> None:
        """Define the callbacks for the training loop.

        Parameters
        ----------
        callbacks : list of Callback, optional
            List of callbacks to use during training and prediction, by default None.
        """
        self.callbacks = [] if callbacks is None else callbacks

        # check that user callbacks are not any of the CAREamics callbacks
        for c in self.callbacks:
            if isinstance(c, ModelCheckpoint) or isinstance(c, EarlyStopping):
                raise ValueError(
                    "ModelCheckpoint and EarlyStopping callbacks are already defined "
                    "in CAREamics and should only be modified through the "
                    "training configuration (see TrainingConfig)."
                )

            if isinstance(c, HyperParametersCallback) or isinstance(
                c, ProgressBarCallback
            ):
                raise ValueError(
                    "HyperParameter and ProgressBar callbacks are defined internally "
                    "and should not be passed as callbacks."
                )

        # checkpoint callback saves checkpoints during training
        self.callbacks.extend(
            [
                HyperParametersCallback(self.cfg),
                ModelCheckpoint(
                    dirpath=self.work_dir / Path("checkpoints"),
                    filename=self.cfg.experiment_name,
                    **self.cfg.training_config.checkpoint_callback.model_dump(),
                ),
                ProgressBarCallback(),
            ]
        )

        # early stopping callback
        if self.cfg.training_config.early_stopping_callback is not None:
            self.callbacks.append(
                EarlyStopping(self.cfg.training_config.early_stopping_callback)
            )

    def stop_training(self) -> None:
        """Stop the training loop."""
        # raise stop training flag
        self.trainer.should_stop = True
        self.trainer.limit_val_batches = 0  # skip  validation

    # TODO: is there are more elegant way than calling train again after _train_on_paths
    def train(
        self,
        *,
        datamodule: Optional[TrainDataModule] = None,
        train_source: Optional[Union[Path, str, NDArray]] = None,
        val_source: Optional[Union[Path, str, NDArray]] = None,
        train_target: Optional[Union[Path, str, NDArray]] = None,
        val_target: Optional[Union[Path, str, NDArray]] = None,
        use_in_memory: bool = True,
        val_percentage: float = 0.1,
        val_minimum_split: int = 1,
    ) -> None:
        """
        Train the model on the provided data.

        If a datamodule is provided, then training will be performed using it.
        Alternatively, the training data can be provided as arrays or paths.

        If `use_in_memory` is set to True, the source provided as Path or str will be
        loaded in memory if it fits. Otherwise, training will be performed by loading
        patches from the files one by one. Training on arrays is always performed
        in memory.

        If no validation source is provided, then the validation is extracted from
        the training data using `val_percentage` and `val_minimum_split`. In the case
        of data provided as Path or str, the percentage and minimum number are applied
        to the number of files. For arrays, it is the number of patches.

        Parameters
        ----------
        datamodule : TrainDataModule, optional
            Datamodule to train on, by default None.
        train_source : pathlib.Path or str or NDArray, optional
            Train source, if no datamodule is provided, by default None.
        val_source : pathlib.Path or str or NDArray, optional
            Validation source, if no datamodule is provided, by default None.
        train_target : pathlib.Path or str or NDArray, optional
            Train target source, if no datamodule is provided, by default None.
        val_target : pathlib.Path or str or NDArray, optional
            Validation target source, if no datamodule is provided, by default None.
        use_in_memory : bool, optional
            Use in memory dataset if possible, by default True.
        val_percentage : float, optional
            Percentage of validation extracted from training data, by default 0.1.
        val_minimum_split : int, optional
            Minimum number of validation (patch or file) extracted from training data,
            by default 1.

        Raises
        ------
        ValueError
            If both `datamodule` and `train_source` are provided.
        ValueError
            If sources are not of the same type (e.g. train is an array and val is
            a Path).
        ValueError
            If the training target is provided to N2V.
        ValueError
            If neither a datamodule nor a source is provided.
        """
        if datamodule is not None and train_source is not None:
            raise ValueError(
                "Only one of `datamodule` and `train_source` can be provided."
            )

        # check that inputs are the same type
        source_types = {
            type(s)
            for s in (train_source, val_source, train_target, val_target)
            if s is not None
        }
        if len(source_types) > 1:
            raise ValueError("All sources should be of the same type.")

        # train
        if datamodule is not None:
            self._train_on_datamodule(datamodule=datamodule)

        else:
            # raise error if target is provided to N2V
            if self.cfg.algorithm_config.algorithm == SupportedAlgorithm.N2V.value:
                if train_target is not None:
                    raise ValueError(
                        "Training target not compatible with N2V training."
                    )

            # dispatch the training
            if isinstance(train_source, np.ndarray):
                # mypy checks
                assert isinstance(val_source, np.ndarray) or val_source is None
                assert isinstance(train_target, np.ndarray) or train_target is None
                assert isinstance(val_target, np.ndarray) or val_target is None

                self._train_on_array(
                    train_source,
                    val_source,
                    train_target,
                    val_target,
                    val_percentage,
                    val_minimum_split,
                )

            elif isinstance(train_source, Path) or isinstance(train_source, str):
                # mypy checks
                assert (
                    isinstance(val_source, Path)
                    or isinstance(val_source, str)
                    or val_source is None
                )
                assert (
                    isinstance(train_target, Path)
                    or isinstance(train_target, str)
                    or train_target is None
                )
                assert (
                    isinstance(val_target, Path)
                    or isinstance(val_target, str)
                    or val_target is None
                )

                self._train_on_path(
                    train_source,
                    val_source,
                    train_target,
                    val_target,
                    use_in_memory,
                    val_percentage,
                    val_minimum_split,
                )

            else:
                raise ValueError(
                    f"Invalid input, expected a str, Path, array or TrainDataModule "
                    f"instance (got {type(train_source)})."
                )

    def _train_on_datamodule(self, datamodule: TrainDataModule) -> None:
        """
        Train the model on the provided datamodule.

        Parameters
        ----------
        datamodule : TrainDataModule
            Datamodule to train on.
        """
        # register datamodule
        self.train_datamodule = datamodule

        # set defaults (in case `stop_training` was called before)
        self.trainer.should_stop = False
        self.trainer.limit_val_batches = 1.0  # 100%

        # train
        self.trainer.fit(self.model, datamodule=datamodule)

    def _train_on_array(
        self,
        train_data: NDArray,
        val_data: Optional[NDArray] = None,
        train_target: Optional[NDArray] = None,
        val_target: Optional[NDArray] = None,
        val_percentage: float = 0.1,
        val_minimum_split: int = 5,
    ) -> None:
        """
        Train the model on the provided data arrays.

        Parameters
        ----------
        train_data : NDArray
            Training data.
        val_data : NDArray, optional
            Validation data, by default None.
        train_target : NDArray, optional
            Train target data, by default None.
        val_target : NDArray, optional
            Validation target data, by default None.
        val_percentage : float, optional
            Percentage of patches to use for validation, by default 0.1.
        val_minimum_split : int, optional
            Minimum number of patches to use for validation, by default 5.
        """
        # create datamodule
        datamodule = TrainDataModule(
            data_config=self.cfg.data_config,
            train_data=train_data,
            val_data=val_data,
            train_data_target=train_target,
            val_data_target=val_target,
            val_percentage=val_percentage,
            val_minimum_split=val_minimum_split,
        )

        # train
        self.train(datamodule=datamodule)

    def _train_on_path(
        self,
        path_to_train_data: Union[Path, str],
        path_to_val_data: Optional[Union[Path, str]] = None,
        path_to_train_target: Optional[Union[Path, str]] = None,
        path_to_val_target: Optional[Union[Path, str]] = None,
        use_in_memory: bool = True,
        val_percentage: float = 0.1,
        val_minimum_split: int = 1,
    ) -> None:
        """
        Train the model on the provided data paths.

        Parameters
        ----------
        path_to_train_data : pathlib.Path or str
            Path to the training data.
        path_to_val_data : pathlib.Path or str, optional
            Path to validation data, by default None.
        path_to_train_target : pathlib.Path or str, optional
            Path to train target data, by default None.
        path_to_val_target : pathlib.Path or str, optional
            Path to validation target data, by default None.
        use_in_memory : bool, optional
            Use in memory dataset if possible, by default True.
        val_percentage : float, optional
            Percentage of files to use for validation, by default 0.1.
        val_minimum_split : int, optional
            Minimum number of files to use for validation, by default 1.
        """
        # sanity check on data (path exists)
        path_to_train_data = check_path_exists(path_to_train_data)

        if path_to_val_data is not None:
            path_to_val_data = check_path_exists(path_to_val_data)

        if path_to_train_target is not None:
            path_to_train_target = check_path_exists(path_to_train_target)

        if path_to_val_target is not None:
            path_to_val_target = check_path_exists(path_to_val_target)

        # create datamodule
        datamodule = TrainDataModule(
            data_config=self.cfg.data_config,
            train_data=path_to_train_data,
            val_data=path_to_val_data,
            train_data_target=path_to_train_target,
            val_data_target=path_to_val_target,
            use_in_memory=use_in_memory,
            val_percentage=val_percentage,
            val_minimum_split=val_minimum_split,
        )

        # train
        self.train(datamodule=datamodule)

    @overload
    def predict(  # numpydoc ignore=GL08
        self, source: PredictDataModule
    ) -> Union[list[NDArray], NDArray]: ...

    @overload
    def predict(  # numpydoc ignore=GL08
        self,
        source: Union[Path, str],
        *,
        batch_size: int = 1,
        tile_size: Optional[tuple[int, ...]] = None,
        tile_overlap: tuple[int, ...] = (48, 48),
        axes: Optional[str] = None,
        data_type: Optional[Literal["tiff", "custom"]] = None,
        tta_transforms: bool = False,
        dataloader_params: Optional[dict] = None,
        read_source_func: Optional[Callable] = None,
        extension_filter: str = "",
    ) -> Union[list[NDArray], NDArray]: ...

    @overload
    def predict(  # numpydoc ignore=GL08
        self,
        source: NDArray,
        *,
        batch_size: int = 1,
        tile_size: Optional[tuple[int, ...]] = None,
        tile_overlap: tuple[int, ...] = (48, 48),
        axes: Optional[str] = None,
        data_type: Optional[Literal["array"]] = None,
        tta_transforms: bool = False,
        dataloader_params: Optional[dict] = None,
    ) -> Union[list[NDArray], NDArray]: ...

    def predict(
        self,
        source: Union[PredictDataModule, Path, str, NDArray],
        *,
        batch_size: Optional[int] = None,
        tile_size: Optional[tuple[int, ...]] = None,
        tile_overlap: Optional[tuple[int, ...]] = (48, 48),
        axes: Optional[str] = None,
        data_type: Optional[Literal["array", "tiff", "custom"]] = None,
        tta_transforms: bool = False,
        dataloader_params: Optional[dict] = None,
        read_source_func: Optional[Callable] = None,
        extension_filter: str = "",
        **kwargs: Any,
    ) -> Union[list[NDArray], NDArray]:
        """
        Make predictions on the provided data.

        Input can be a CAREamicsPredData instance, a path to a data file, or a numpy
        array.

        If `data_type`, `axes` and `tile_size` are not provided, the training
        configuration parameters will be used, with the `patch_size` instead of
        `tile_size`.

        Test-time augmentation (TTA) can be switched off using the `tta_transforms`
        parameter. The TTA augmentation applies all possible flip and 90 degrees
        rotations to the prediction input and averages the predictions. TTA augmentation
        should not be used if you did not train with these augmentations.

        Note that if you are using a UNet model and tiling, the tile size must be
        divisible in every dimension by 2**d, where d is the depth of the model. This
        avoids artefacts arising from the broken shift invariance induced by the
        pooling layers of the UNet. If your image has less dimensions, as it may
        happen in the Z dimension, consider padding your image.

        Parameters
        ----------
        source : CAREamicsPredData, pathlib.Path, str or numpy.ndarray
            Data to predict on.
        batch_size : int, default=1
            Batch size for prediction.
        tile_size : tuple of int, optional
            Size of the tiles to use for prediction.
        tile_overlap : tuple of int, default=(48, 48)
            Overlap between tiles, can be None.
        axes : str, optional
            Axes of the input data, by default None.
        data_type : {"array", "tiff", "custom"}, optional
            Type of the input data.
        tta_transforms : bool, default=True
            Whether to apply test-time augmentation.
        dataloader_params : dict, optional
            Parameters to pass to the dataloader.
        read_source_func : Callable, optional
            Function to read the source data.
        extension_filter : str, default=""
            Filter for the file extension.
        **kwargs : Any
            Unused.

        Returns
        -------
        list of NDArray or NDArray
            Predictions made by the model.

        Raises
        ------
        ValueError
            If mean and std are not provided in the configuration.
        ValueError
            If tile size is not divisible by 2**depth for UNet models.
        ValueError
            If tile overlap is not specified.
        """
        if (
            self.cfg.data_config.image_means is None
            or self.cfg.data_config.image_stds is None
        ):
            raise ValueError("Mean and std must be provided in the configuration.")

        # tile size for UNets
        if tile_size is not None:
            model = self.cfg.algorithm_config.model

            if model.architecture == SupportedArchitecture.UNET.value:
                # tile size must be equal to k*2^n, where n is the number of pooling
                # layers (equal to the depth) and k is an integer
                depth = model.depth
                tile_increment = 2**depth

                for i, t in enumerate(tile_size):
                    if t % tile_increment != 0:
                        raise ValueError(
                            f"Tile size must be divisible by {tile_increment} along "
                            f"all axes (got {t} for axis {i}). If your image size is "
                            f"smaller along one axis (e.g. Z), consider padding the "
                            f"image."
                        )

            # tile overlaps must be specified
            if tile_overlap is None:
                raise ValueError("Tile overlap must be specified.")

        # create the prediction
        self.pred_datamodule = create_predict_datamodule(
            pred_data=source,
            data_type=data_type or self.cfg.data_config.data_type,
            axes=axes or self.cfg.data_config.axes,
            image_means=self.cfg.data_config.image_means,
            image_stds=self.cfg.data_config.image_stds,
            tile_size=tile_size,
            tile_overlap=tile_overlap,
            batch_size=batch_size or self.cfg.data_config.batch_size,
            tta_transforms=tta_transforms,
            read_source_func=read_source_func,
            extension_filter=extension_filter,
            dataloader_params=dataloader_params,
        )

        # predict
        predictions = self.trainer.predict(
            model=self.model, datamodule=self.pred_datamodule
        )
        return convert_outputs(predictions, self.pred_datamodule.tiled)

    def export_to_bmz(
        self,
        path_to_archive: Union[Path, str],
        friendly_model_name: str,
        input_array: NDArray,
        authors: list[dict],
        general_description: str = "",
        channel_names: Optional[list[str]] = None,
        data_description: Optional[str] = None,
    ) -> None:
        """Export the model to the BioImage Model Zoo format.

        This method packages the current weights into a zip file that can be uploaded
        to the BioImage Model Zoo. The archive consists of the model weights, the model
        specifications and various files (inputs, outputs, README, env.yaml etc.).

        `path_to_archive` should point to a file with a ".zip" extension.

        `friendly_model_name` is the name used for the model in the BMZ specs
        and website, it should consist of letters, numbers, dashes, underscores and
        parentheses only.

        Input array must be of the same dimensions as the axes recorded in the
        configuration of the `CAREamist`.

        Parameters
        ----------
        path_to_archive : pathlib.Path or str
            Path in which to save the model, including file name, which should end with
            ".zip".
        friendly_model_name : str
            Name of the model as used in the BMZ specs, it should consist of letters,
            numbers, dashes, underscores and parentheses only.
        input_array : NDArray
            Input array used to validate the model and as example.
        authors : list of dict
            List of authors of the model.
        general_description : str
            General description of the model, used in the metadata of the BMZ archive.
        channel_names : list of str, optional
            Channel names, by default None.
        data_description : str, optional
            Description of the data, by default None.
        """
        # TODO: add in docs that it is expected that input_array dimensions match
        # those in data_config

        output_patch = self.predict(
            input_array,
            data_type=SupportedData.ARRAY.value,
            tta_transforms=False,
        )
        output = np.concatenate(output_patch, axis=0)
        input_array = reshape_array(input_array, self.cfg.data_config.axes)

        export_to_bmz(
            model=self.model,
            config=self.cfg,
            path_to_archive=path_to_archive,
            model_name=friendly_model_name,
            general_description=general_description,
            authors=authors,
            input_array=input_array,
            output_array=output,
            channel_names=channel_names,
            data_description=data_description,
        )<|MERGE_RESOLUTION|>--- conflicted
+++ resolved
@@ -73,12 +73,7 @@
     def __init__(  # numpydoc ignore=GL08
         self,
         source: Union[Path, str],
-<<<<<<< HEAD
-        work_dir: Optional[str] = None,
-=======
         work_dir: Optional[Union[Path, str]] = None,
-        experiment_name: str = "CAREamics",
->>>>>>> 7435ce2a
         callbacks: Optional[list[Callback]] = None,
     ) -> None: ...
 
@@ -86,12 +81,7 @@
     def __init__(  # numpydoc ignore=GL08
         self,
         source: Configuration,
-<<<<<<< HEAD
-        work_dir: Optional[str] = None,
-=======
         work_dir: Optional[Union[Path, str]] = None,
-        experiment_name: str = "CAREamics",
->>>>>>> 7435ce2a
         callbacks: Optional[list[Callback]] = None,
     ) -> None: ...
 
@@ -118,7 +108,7 @@
         ----------
         source : pathlib.Path or str or CAREamics Configuration
             Path to a configuration file or a trained model.
-        work_dir : str, optional
+        work_dir : str or pathlib.Path, optional
             Path to working directory in which to save checkpoints and logs,
             by default None.
         callbacks : list of Callback, optional
