"""A class to train, predict and export models in CAREamics."""

from pathlib import Path
from typing import Any, Callable, Literal, Optional, Union, overload

import numpy as np
from numpy.typing import NDArray
from pytorch_lightning import Trainer
from pytorch_lightning.callbacks import (
    Callback,
    EarlyStopping,
    ModelCheckpoint,
)
from pytorch_lightning.loggers import TensorBoardLogger, WandbLogger

from careamics.config import Configuration, FCNAlgorithmConfig, load_configuration
from careamics.config.support import (
    SupportedAlgorithm,
    SupportedArchitecture,
    SupportedData,
    SupportedLogger,
)
from careamics.dataset.dataset_utils import list_files, reshape_array
from careamics.file_io import WriteFunc, get_write_func
from careamics.lightning import (
    FCNModule,
    HyperParametersCallback,
    PredictDataModule,
    ProgressBarCallback,
    TrainDataModule,
    create_predict_datamodule,
)
from careamics.model_io import export_to_bmz, load_pretrained
from careamics.prediction_utils import convert_outputs
from careamics.utils import check_path_exists, get_logger

logger = get_logger(__name__)

LOGGER_TYPES = Optional[Union[TensorBoardLogger, WandbLogger]]


class CAREamist:
    """Main CAREamics class, allowing training and prediction using various algorithms.

    Parameters
    ----------
    source : pathlib.Path or str or CAREamics Configuration
        Path to a configuration file or a trained model.
    work_dir : str, optional
        Path to working directory in which to save checkpoints and logs,
        by default None.
    callbacks : list of Callback, optional
        List of callbacks to use during training and prediction, by default None.

    Attributes
    ----------
    model : CAREamicsModule
        CAREamics model.
    cfg : Configuration
        CAREamics configuration.
    trainer : Trainer
        PyTorch Lightning trainer.
    experiment_logger : TensorBoardLogger or WandbLogger
        Experiment logger, "wandb" or "tensorboard".
    work_dir : pathlib.Path
        Working directory.
    train_datamodule : TrainDataModule
        Training datamodule.
    pred_datamodule : PredictDataModule
        Prediction datamodule.
    """

    @overload
    def __init__(  # numpydoc ignore=GL08
        self,
        source: Union[Path, str],
        work_dir: Optional[Union[Path, str]] = None,
        callbacks: Optional[list[Callback]] = None,
    ) -> None: ...

    @overload
    def __init__(  # numpydoc ignore=GL08
        self,
        source: Configuration,
        work_dir: Optional[Union[Path, str]] = None,
        callbacks: Optional[list[Callback]] = None,
    ) -> None: ...

    def __init__(
        self,
        source: Union[Path, str, Configuration],
        work_dir: Optional[Union[Path, str]] = None,
        callbacks: Optional[list[Callback]] = None,
    ) -> None:
        """
        Initialize CAREamist with a configuration object or a path.

        A configuration object can be created using directly by calling `Configuration`,
        using the configuration factory or loading a configuration from a yaml file.

        Path can contain either a yaml file with parameters, or a saved checkpoint.

        If no working directory is provided, the current working directory is used.

        Parameters
        ----------
        source : pathlib.Path or str or CAREamics Configuration
            Path to a configuration file or a trained model.
        work_dir : str or pathlib.Path, optional
            Path to working directory in which to save checkpoints and logs,
            by default None.
        callbacks : list of Callback, optional
            List of callbacks to use during training and prediction, by default None.

        Raises
        ------
        NotImplementedError
            If the model is loaded from BioImage Model Zoo.
        ValueError
            If no hyper parameters are found in the checkpoint.
        ValueError
            If no data module hyper parameters are found in the checkpoint.
        """
        # select current working directory if work_dir is None
        if work_dir is None:
            self.work_dir = Path.cwd()
            logger.warning(
                f"No working directory provided. Using current working directory: "
                f"{self.work_dir}."
            )
        else:
            self.work_dir = Path(work_dir)

        # configuration object
        if isinstance(source, Configuration):
            self.cfg = source

            # instantiate model
            if isinstance(self.cfg.algorithm_config, FCNAlgorithmConfig):
                self.model = FCNModule(
                    algorithm_config=self.cfg.algorithm_config,
                )
            else:
                raise NotImplementedError("Architecture not supported.")

        # path to configuration file or model
        else:
            source = check_path_exists(source)

            # configuration file
            if source.is_file() and (
                source.suffix == ".yaml" or source.suffix == ".yml"
            ):
                # load configuration
                self.cfg = load_configuration(source)

                # instantiate model
                if isinstance(self.cfg.algorithm_config, FCNAlgorithmConfig):
                    self.model = FCNModule(
                        algorithm_config=self.cfg.algorithm_config,
                    )  # type: ignore
                else:
                    raise NotImplementedError("Architecture not supported.")

            # attempt loading a pre-trained model
            else:
                self.model, self.cfg = load_pretrained(source)

        # define the checkpoint saving callback
        self._define_callbacks(callbacks)

        # instantiate logger
        if self.cfg.training_config.has_logger():
            if self.cfg.training_config.logger == SupportedLogger.WANDB:
                self.experiment_logger: LOGGER_TYPES = WandbLogger(
                    name=self.cfg.experiment_name,
                    save_dir=self.work_dir / Path("logs"),
                )
            elif self.cfg.training_config.logger == SupportedLogger.TENSORBOARD:
                self.experiment_logger = TensorBoardLogger(
                    save_dir=self.work_dir / Path("logs"),
                )
        else:
            self.experiment_logger = None

        # instantiate trainer
        self.trainer = Trainer(
            max_epochs=self.cfg.training_config.num_epochs,
            precision=self.cfg.training_config.precision,
            max_steps=self.cfg.training_config.max_steps,
            check_val_every_n_epoch=self.cfg.training_config.check_val_every_n_epoch,
            enable_progress_bar=self.cfg.training_config.enable_progress_bar,
            accumulate_grad_batches=self.cfg.training_config.accumulate_grad_batches,
            gradient_clip_val=self.cfg.training_config.gradient_clip_val,
            gradient_clip_algorithm=self.cfg.training_config.gradient_clip_algorithm,
            callbacks=self.callbacks,
            default_root_dir=self.work_dir,
            logger=self.experiment_logger,
        )

        # place holder for the datamodules
        self.train_datamodule: Optional[TrainDataModule] = None
        self.pred_datamodule: Optional[PredictDataModule] = None

    def _define_callbacks(self, callbacks: Optional[list[Callback]] = None) -> None:
        """Define the callbacks for the training loop.

        Parameters
        ----------
        callbacks : list of Callback, optional
            List of callbacks to use during training and prediction, by default None.
        """
        self.callbacks = [] if callbacks is None else callbacks

        # check that user callbacks are not any of the CAREamics callbacks
        for c in self.callbacks:
            if isinstance(c, ModelCheckpoint) or isinstance(c, EarlyStopping):
                raise ValueError(
                    "ModelCheckpoint and EarlyStopping callbacks are already defined "
                    "in CAREamics and should only be modified through the "
                    "training configuration (see TrainingConfig)."
                )

            if isinstance(c, HyperParametersCallback) or isinstance(
                c, ProgressBarCallback
            ):
                raise ValueError(
                    "HyperParameter and ProgressBar callbacks are defined internally "
                    "and should not be passed as callbacks."
                )

        # checkpoint callback saves checkpoints during training
        self.callbacks.extend(
            [
                HyperParametersCallback(self.cfg),
                ModelCheckpoint(
                    dirpath=self.work_dir / Path("checkpoints"),
                    filename=self.cfg.experiment_name,
                    **self.cfg.training_config.checkpoint_callback.model_dump(),
                ),
                ProgressBarCallback(),
            ]
        )

        # early stopping callback
        if self.cfg.training_config.early_stopping_callback is not None:
            self.callbacks.append(
                EarlyStopping(self.cfg.training_config.early_stopping_callback)
            )

    def stop_training(self) -> None:
        """Stop the training loop."""
        # raise stop training flag
        self.trainer.should_stop = True
        self.trainer.limit_val_batches = 0  # skip  validation

    # TODO: is there are more elegant way than calling train again after _train_on_paths
    def train(
        self,
        *,
        datamodule: Optional[TrainDataModule] = None,
        train_source: Optional[Union[Path, str, NDArray]] = None,
        val_source: Optional[Union[Path, str, NDArray]] = None,
        train_target: Optional[Union[Path, str, NDArray]] = None,
        val_target: Optional[Union[Path, str, NDArray]] = None,
        use_in_memory: bool = True,
        val_percentage: float = 0.1,
        val_minimum_split: int = 1,
    ) -> None:
        """
        Train the model on the provided data.

        If a datamodule is provided, then training will be performed using it.
        Alternatively, the training data can be provided as arrays or paths.

        If `use_in_memory` is set to True, the source provided as Path or str will be
        loaded in memory if it fits. Otherwise, training will be performed by loading
        patches from the files one by one. Training on arrays is always performed
        in memory.

        If no validation source is provided, then the validation is extracted from
        the training data using `val_percentage` and `val_minimum_split`. In the case
        of data provided as Path or str, the percentage and minimum number are applied
        to the number of files. For arrays, it is the number of patches.

        Parameters
        ----------
        datamodule : TrainDataModule, optional
            Datamodule to train on, by default None.
        train_source : pathlib.Path or str or NDArray, optional
            Train source, if no datamodule is provided, by default None.
        val_source : pathlib.Path or str or NDArray, optional
            Validation source, if no datamodule is provided, by default None.
        train_target : pathlib.Path or str or NDArray, optional
            Train target source, if no datamodule is provided, by default None.
        val_target : pathlib.Path or str or NDArray, optional
            Validation target source, if no datamodule is provided, by default None.
        use_in_memory : bool, optional
            Use in memory dataset if possible, by default True.
        val_percentage : float, optional
            Percentage of validation extracted from training data, by default 0.1.
        val_minimum_split : int, optional
            Minimum number of validation (patch or file) extracted from training data,
            by default 1.

        Raises
        ------
        ValueError
            If both `datamodule` and `train_source` are provided.
        ValueError
            If sources are not of the same type (e.g. train is an array and val is
            a Path).
        ValueError
            If the training target is provided to N2V.
        ValueError
            If neither a datamodule nor a source is provided.
        """
        if datamodule is not None and train_source is not None:
            raise ValueError(
                "Only one of `datamodule` and `train_source` can be provided."
            )

        # check that inputs are the same type
        source_types = {
            type(s)
            for s in (train_source, val_source, train_target, val_target)
            if s is not None
        }
        if len(source_types) > 1:
            raise ValueError("All sources should be of the same type.")

        # train
        if datamodule is not None:
            self._train_on_datamodule(datamodule=datamodule)

        else:
            # raise error if target is provided to N2V
            if self.cfg.algorithm_config.algorithm == SupportedAlgorithm.N2V.value:
                if train_target is not None:
                    raise ValueError(
                        "Training target not compatible with N2V training."
                    )

            # dispatch the training
            if isinstance(train_source, np.ndarray):
                # mypy checks
                assert isinstance(val_source, np.ndarray) or val_source is None
                assert isinstance(train_target, np.ndarray) or train_target is None
                assert isinstance(val_target, np.ndarray) or val_target is None

                self._train_on_array(
                    train_source,
                    val_source,
                    train_target,
                    val_target,
                    val_percentage,
                    val_minimum_split,
                )

            elif isinstance(train_source, Path) or isinstance(train_source, str):
                # mypy checks
                assert (
                    isinstance(val_source, Path)
                    or isinstance(val_source, str)
                    or val_source is None
                )
                assert (
                    isinstance(train_target, Path)
                    or isinstance(train_target, str)
                    or train_target is None
                )
                assert (
                    isinstance(val_target, Path)
                    or isinstance(val_target, str)
                    or val_target is None
                )

                self._train_on_path(
                    train_source,
                    val_source,
                    train_target,
                    val_target,
                    use_in_memory,
                    val_percentage,
                    val_minimum_split,
                )

            else:
                raise ValueError(
                    f"Invalid input, expected a str, Path, array or TrainDataModule "
                    f"instance (got {type(train_source)})."
                )

    def _train_on_datamodule(self, datamodule: TrainDataModule) -> None:
        """
        Train the model on the provided datamodule.

        Parameters
        ----------
        datamodule : TrainDataModule
            Datamodule to train on.
        """
        # register datamodule
        self.train_datamodule = datamodule

        # set defaults (in case `stop_training` was called before)
        self.trainer.should_stop = False
        self.trainer.limit_val_batches = 1.0  # 100%

        # train
        self.trainer.fit(self.model, datamodule=datamodule)

    def _train_on_array(
        self,
        train_data: NDArray,
        val_data: Optional[NDArray] = None,
        train_target: Optional[NDArray] = None,
        val_target: Optional[NDArray] = None,
        val_percentage: float = 0.1,
        val_minimum_split: int = 5,
    ) -> None:
        """
        Train the model on the provided data arrays.

        Parameters
        ----------
        train_data : NDArray
            Training data.
        val_data : NDArray, optional
            Validation data, by default None.
        train_target : NDArray, optional
            Train target data, by default None.
        val_target : NDArray, optional
            Validation target data, by default None.
        val_percentage : float, optional
            Percentage of patches to use for validation, by default 0.1.
        val_minimum_split : int, optional
            Minimum number of patches to use for validation, by default 5.
        """
        # create datamodule
        datamodule = TrainDataModule(
            data_config=self.cfg.data_config,
            train_data=train_data,
            val_data=val_data,
            train_data_target=train_target,
            val_data_target=val_target,
            val_percentage=val_percentage,
            val_minimum_split=val_minimum_split,
        )

        # train
        self.train(datamodule=datamodule)

    def _train_on_path(
        self,
        path_to_train_data: Union[Path, str],
        path_to_val_data: Optional[Union[Path, str]] = None,
        path_to_train_target: Optional[Union[Path, str]] = None,
        path_to_val_target: Optional[Union[Path, str]] = None,
        use_in_memory: bool = True,
        val_percentage: float = 0.1,
        val_minimum_split: int = 1,
    ) -> None:
        """
        Train the model on the provided data paths.

        Parameters
        ----------
        path_to_train_data : pathlib.Path or str
            Path to the training data.
        path_to_val_data : pathlib.Path or str, optional
            Path to validation data, by default None.
        path_to_train_target : pathlib.Path or str, optional
            Path to train target data, by default None.
        path_to_val_target : pathlib.Path or str, optional
            Path to validation target data, by default None.
        use_in_memory : bool, optional
            Use in memory dataset if possible, by default True.
        val_percentage : float, optional
            Percentage of files to use for validation, by default 0.1.
        val_minimum_split : int, optional
            Minimum number of files to use for validation, by default 1.
        """
        # sanity check on data (path exists)
        path_to_train_data = check_path_exists(path_to_train_data)

        if path_to_val_data is not None:
            path_to_val_data = check_path_exists(path_to_val_data)

        if path_to_train_target is not None:
            path_to_train_target = check_path_exists(path_to_train_target)

        if path_to_val_target is not None:
            path_to_val_target = check_path_exists(path_to_val_target)

        # create datamodule
        datamodule = TrainDataModule(
            data_config=self.cfg.data_config,
            train_data=path_to_train_data,
            val_data=path_to_val_data,
            train_data_target=path_to_train_target,
            val_data_target=path_to_val_target,
            use_in_memory=use_in_memory,
            val_percentage=val_percentage,
            val_minimum_split=val_minimum_split,
        )

        # train
        self.train(datamodule=datamodule)

    @overload
    def predict(  # numpydoc ignore=GL08
        self, source: PredictDataModule
    ) -> Union[list[NDArray], NDArray]: ...

    @overload
    def predict(  # numpydoc ignore=GL08
        self,
        source: Union[Path, str],
        *,
        batch_size: int = 1,
        tile_size: Optional[tuple[int, ...]] = None,
        tile_overlap: Optional[tuple[int, ...]] = (48, 48),
        axes: Optional[str] = None,
<<<<<<< HEAD
        data_type: Optional[
            Union[Literal["array", "tiff", "custom"], SupportedData]
        ] = None,
        tta_transforms: bool = True,
=======
        data_type: Optional[Literal["tiff", "custom"]] = None,
        tta_transforms: bool = False,
>>>>>>> 9c2d67a4
        dataloader_params: Optional[dict] = None,
        read_source_func: Optional[Callable] = None,
        extension_filter: str = "",
    ) -> Union[list[NDArray], NDArray]: ...

    @overload
    def predict(  # numpydoc ignore=GL08
        self,
        source: NDArray,
        *,
        batch_size: int = 1,
        tile_size: Optional[tuple[int, ...]] = None,
        tile_overlap: Optional[tuple[int, ...]] = (48, 48),
        axes: Optional[str] = None,
<<<<<<< HEAD
        data_type: Optional[
            Union[Literal["array", "tiff", "custom"], SupportedData]
        ] = None,
        tta_transforms: bool = True,
=======
        data_type: Optional[Literal["array"]] = None,
        tta_transforms: bool = False,
>>>>>>> 9c2d67a4
        dataloader_params: Optional[dict] = None,
    ) -> Union[list[NDArray], NDArray]: ...

    def predict(
        self,
        source: Union[PredictDataModule, Path, str, NDArray],
        *,
        batch_size: int = 1,
        tile_size: Optional[tuple[int, ...]] = None,
        tile_overlap: Optional[tuple[int, ...]] = (48, 48),
        axes: Optional[str] = None,
<<<<<<< HEAD
        data_type: Optional[
            Union[Literal["array", "tiff", "custom"], SupportedData]
        ] = None,
        tta_transforms: bool = True,
=======
        data_type: Optional[Literal["array", "tiff", "custom"]] = None,
        tta_transforms: bool = False,
>>>>>>> 9c2d67a4
        dataloader_params: Optional[dict] = None,
        read_source_func: Optional[Callable] = None,
        extension_filter: str = "",
        **kwargs: Any,
    ) -> Union[list[NDArray], NDArray]:
        """
        Make predictions on the provided data.

        Input can be a CAREamicsPredData instance, a path to a data file, or a numpy
        array.

        If `data_type`, `axes` and `tile_size` are not provided, the training
        configuration parameters will be used, with the `patch_size` instead of
        `tile_size`.

        Test-time augmentation (TTA) can be switched off using the `tta_transforms`
        parameter. The TTA augmentation applies all possible flip and 90 degrees
        rotations to the prediction input and averages the predictions. TTA augmentation
        should not be used if you did not train with these augmentations.

        Note that if you are using a UNet model and tiling, the tile size must be
        divisible in every dimension by 2**d, where d is the depth of the model. This
        avoids artefacts arising from the broken shift invariance induced by the
        pooling layers of the UNet. If your image has less dimensions, as it may
        happen in the Z dimension, consider padding your image.

        Parameters
        ----------
        source : PredictDataModule, pathlib.Path, str or numpy.ndarray
            Data to predict on.
        batch_size : int, default=1
            Batch size for prediction.
        tile_size : tuple of int, optional
            Size of the tiles to use for prediction.
        tile_overlap : tuple of int, default=(48, 48)
            Overlap between tiles, can be None.
        axes : str, optional
            Axes of the input data, by default None.
        data_type : {"array", "tiff", "custom"}, optional
            Type of the input data.
        tta_transforms : bool, default=True
            Whether to apply test-time augmentation.
        dataloader_params : dict, optional
            Parameters to pass to the dataloader.
        read_source_func : Callable, optional
            Function to read the source data.
        extension_filter : str, default=""
            Filter for the file extension.
        **kwargs : Any
            Unused.

        Returns
        -------
        list of NDArray or NDArray
            Predictions made by the model.

        Raises
        ------
        ValueError
            If mean and std are not provided in the configuration.
        ValueError
            If tile size is not divisible by 2**depth for UNet models.
        ValueError
            If tile overlap is not specified.
        """
        if (
            self.cfg.data_config.image_means is None
            or self.cfg.data_config.image_stds is None
        ):
            raise ValueError("Mean and std must be provided in the configuration.")

        # tile size for UNets
        if tile_size is not None:
            model = self.cfg.algorithm_config.model

            if model.architecture == SupportedArchitecture.UNET.value:
                # tile size must be equal to k*2^n, where n is the number of pooling
                # layers (equal to the depth) and k is an integer
                depth = model.depth
                tile_increment = 2**depth

                for i, t in enumerate(tile_size):
                    if t % tile_increment != 0:
                        raise ValueError(
                            f"Tile size must be divisible by {tile_increment} along "
                            f"all axes (got {t} for axis {i}). If your image size is "
                            f"smaller along one axis (e.g. Z), consider padding the "
                            f"image."
                        )

            # tile overlaps must be specified
            if tile_overlap is None:
                raise ValueError("Tile overlap must be specified.")

        # create the prediction
        self.pred_datamodule = create_predict_datamodule(
            pred_data=source,
            data_type=data_type or self.cfg.data_config.data_type,
            axes=axes or self.cfg.data_config.axes,
            image_means=self.cfg.data_config.image_means,
            image_stds=self.cfg.data_config.image_stds,
            tile_size=tile_size,
            tile_overlap=tile_overlap,
            batch_size=batch_size or self.cfg.data_config.batch_size,
            tta_transforms=tta_transforms,
            read_source_func=read_source_func,
            extension_filter=extension_filter,
            dataloader_params=dataloader_params,
        )

        # predict
        predictions = self.trainer.predict(
            model=self.model, datamodule=self.pred_datamodule
        )
        return convert_outputs(predictions, self.pred_datamodule.tiled)

    def predict_to_disk(
        self,
        source: Union[PredictDataModule, Path, str],
        *,
        batch_size: int = 1,
        tile_size: Optional[tuple[int, ...]] = None,
        tile_overlap: Optional[tuple[int, ...]] = (48, 48),
        axes: Optional[str] = None,
        data_type: Optional[Literal["array", "tiff", "custom"]] = None,
        tta_transforms: bool = True,
        dataloader_params: Optional[dict] = None,
        read_source_func: Optional[Callable] = None,
        extension_filter: str = "",
        write_type: Literal["tiff", "custom"] = "tiff",
        write_extension: Optional[str] = None,
        write_func: Optional[WriteFunc] = None,
        write_func_kwargs: Optional[dict[str, Any]] = None,
        **kwargs,
    ) -> None:
        """
        Make predictions on the provided data and save outputs to files.

        The predictions will be saved in a new directory 'predictions' within the set
        working directory.

        The `source` must be from files and not arrays. The file names of the
        predictions will match those of the source. If there is more than one sample
        within a file, the samples will be saved to seperate files. The file names of
        samples will have the name of the corresponding source file but with the sample
        index appended. E.g. If the the source file name is 'images.tiff' then the first
        sample's prediction will be saved with the file name "image_0.tiff".
        Input can be a PredictDataModule instance, a path to a data file, or a numpy
        array.

        If `data_type`, `axes` and `tile_size` are not provided, the training
        configuration parameters will be used, with the `patch_size` instead of
        `tile_size`.

        Test-time augmentation (TTA) can be switched off using the `tta_transforms`
        parameter. The TTA augmentation applies all possible flip and 90 degrees
        rotations to the prediction input and averages the predictions. TTA augmentation
        should not be used if you did not train with these augmentations.

        Note that if you are using a UNet model and tiling, the tile size must be
        divisible in every dimension by 2**d, where d is the depth of the model. This
        avoids artefacts arising from the broken shift invariance induced by the
        pooling layers of the UNet. If your image has less dimensions, as it may
        happen in the Z dimension, consider padding your image.

        Parameters
        ----------
        source : PredictDataModule, pathlib.Path or str
            Data to predict on.
        batch_size : int, default=1
            Batch size for prediction.
        tile_size : tuple of int, optional
            Size of the tiles to use for prediction.
        tile_overlap : tuple of int, default=(48, 48)
            Overlap between tiles.
        axes : str, optional
            Axes of the input data, by default None.
        data_type : {"array", "tiff", "custom"}, optional
            Type of the input data.
        tta_transforms : bool, default=True
            Whether to apply test-time augmentation.
        dataloader_params : dict, optional
            Parameters to pass to the dataloader.
        read_source_func : Callable, optional
            Function to read the source data.
        extension_filter : str, default=""
            Filter for the file extension.
        write_type : {"tiff", "custom"}, default="tiff"
            The data type to save as, includes custom.
        write_extension : str, optional
            If a known `write_type` is selected this argument is ignored. For a custom
            `write_type` an extension to save the data with must be passed.
        write_func : WriteFunc, optional
            If a known `write_type` is selected this argument is ignored. For a custom
            `write_type` a function to save the data must be passed. See notes below.
        write_func_kwargs : dict of {str: any}, optional
            Additional keyword arguments to be passed to the save function.
        **kwargs : Any
            Unused.

        Raises
        ------
        ValueError
            If `write_type` is custom and `write_extension` is None.
        ValueError
            If `write_type` is custom and `write_fun is None.
        ValueError
            If `source` is not `str`, `Path` or `PredictDataModule`
        """
        if write_func_kwargs is None:
            write_func_kwargs = {}

        # write_type = SupportedData(write_type)

        # TODO: make configurable?
        write_dir = self.work_dir / "predictions"

        # guards for custom types
        if write_type == SupportedData.CUSTOM:
            if write_extension is None:
                raise ValueError(
                    "A `write_extension` must be provided for custom write types."
                )
            if write_func is None:
                raise ValueError(
                    "A `write_func` must be provided for custom write types."
                )
        else:
            write_func = get_write_func(write_type)
            write_extension = SupportedData.get_extension(write_type)

        # extract file names
        if isinstance(source, PredictDataModule):
            # assert not isinstance(source.pred_data, )
            data_type = source.data_type
            extension_filter = source.extension_filter
            source_file_paths = list_files(
                source.pred_data, data_type, extension_filter
            )
        elif isinstance(source, (str, Path)):
            data_type = data_type or self.cfg.data_config.data_type
            extension_filter = SupportedData.get_extension_pattern(data_type)
            source_file_paths = list_files(source, data_type, extension_filter)
        else:
            raise ValueError(f"Unsupported source type: '{type(source)}'.")

        # predict and write each file in turn
        for source_path in source_file_paths:
            # source_path is relative to original source path...
            # should mirror original directory structure
            prediction = self.predict(
                source=source_path,
                batch_size=batch_size,
                tile_size=tile_size,
                tile_overlap=tile_overlap,
                axes=axes,
                data_type=data_type,
                tta_transforms=tta_transforms,
                dataloader_params=dataloader_params,
                read_source_func=read_source_func,
                extension_filter=extension_filter,
                **kwargs,
            )
            # TODO: cast to float16?
            write_data = np.concatenate(prediction)

            # create directory structure and write path
            file_write_dir = write_dir / source_path.parent.name
            file_write_dir.mkdir(parents=True, exist_ok=True)
            write_path = (file_write_dir / source_path.name).with_suffix(
                write_extension
            )

            # write data
            write_func(file_path=write_path, img=write_data)

    def export_to_bmz(
        self,
        path_to_archive: Union[Path, str],
        friendly_model_name: str,
        input_array: NDArray,
        authors: list[dict],
        general_description: str = "",
        channel_names: Optional[list[str]] = None,
        data_description: Optional[str] = None,
    ) -> None:
        """Export the model to the BioImage Model Zoo format.

        This method packages the current weights into a zip file that can be uploaded
        to the BioImage Model Zoo. The archive consists of the model weights, the model
        specifications and various files (inputs, outputs, README, env.yaml etc.).

        `path_to_archive` should point to a file with a ".zip" extension.

        `friendly_model_name` is the name used for the model in the BMZ specs
        and website, it should consist of letters, numbers, dashes, underscores and
        parentheses only.

        Input array must be of the same dimensions as the axes recorded in the
        configuration of the `CAREamist`.

        Parameters
        ----------
        path_to_archive : pathlib.Path or str
            Path in which to save the model, including file name, which should end with
            ".zip".
        friendly_model_name : str
            Name of the model as used in the BMZ specs, it should consist of letters,
            numbers, dashes, underscores and parentheses only.
        input_array : NDArray
            Input array used to validate the model and as example.
        authors : list of dict
            List of authors of the model.
        general_description : str
            General description of the model, used in the metadata of the BMZ archive.
        channel_names : list of str, optional
            Channel names, by default None.
        data_description : str, optional
            Description of the data, by default None.
        """
        # TODO: add in docs that it is expected that input_array dimensions match
        # those in data_config

        output_patch = self.predict(
            input_array,
            data_type=SupportedData.ARRAY.value,
            tta_transforms=False,
        )
        output = np.concatenate(output_patch, axis=0)
        input_array = reshape_array(input_array, self.cfg.data_config.axes)

        export_to_bmz(
            model=self.model,
            config=self.cfg,
            path_to_archive=path_to_archive,
            model_name=friendly_model_name,
            general_description=general_description,
            authors=authors,
            input_array=input_array,
            output_array=output,
            channel_names=channel_names,
            data_description=data_description,
        )<|MERGE_RESOLUTION|>--- conflicted
+++ resolved
@@ -522,15 +522,8 @@
         tile_size: Optional[tuple[int, ...]] = None,
         tile_overlap: Optional[tuple[int, ...]] = (48, 48),
         axes: Optional[str] = None,
-<<<<<<< HEAD
-        data_type: Optional[
-            Union[Literal["array", "tiff", "custom"], SupportedData]
-        ] = None,
-        tta_transforms: bool = True,
-=======
         data_type: Optional[Literal["tiff", "custom"]] = None,
         tta_transforms: bool = False,
->>>>>>> 9c2d67a4
         dataloader_params: Optional[dict] = None,
         read_source_func: Optional[Callable] = None,
         extension_filter: str = "",
@@ -545,15 +538,8 @@
         tile_size: Optional[tuple[int, ...]] = None,
         tile_overlap: Optional[tuple[int, ...]] = (48, 48),
         axes: Optional[str] = None,
-<<<<<<< HEAD
-        data_type: Optional[
-            Union[Literal["array", "tiff", "custom"], SupportedData]
-        ] = None,
-        tta_transforms: bool = True,
-=======
         data_type: Optional[Literal["array"]] = None,
         tta_transforms: bool = False,
->>>>>>> 9c2d67a4
         dataloader_params: Optional[dict] = None,
     ) -> Union[list[NDArray], NDArray]: ...
 
@@ -565,15 +551,8 @@
         tile_size: Optional[tuple[int, ...]] = None,
         tile_overlap: Optional[tuple[int, ...]] = (48, 48),
         axes: Optional[str] = None,
-<<<<<<< HEAD
-        data_type: Optional[
-            Union[Literal["array", "tiff", "custom"], SupportedData]
-        ] = None,
-        tta_transforms: bool = True,
-=======
         data_type: Optional[Literal["array", "tiff", "custom"]] = None,
         tta_transforms: bool = False,
->>>>>>> 9c2d67a4
         dataloader_params: Optional[dict] = None,
         read_source_func: Optional[Callable] = None,
         extension_filter: str = "",
@@ -698,8 +677,8 @@
         tile_size: Optional[tuple[int, ...]] = None,
         tile_overlap: Optional[tuple[int, ...]] = (48, 48),
         axes: Optional[str] = None,
-        data_type: Optional[Literal["array", "tiff", "custom"]] = None,
-        tta_transforms: bool = True,
+        data_type: Optional[Literal["tiff", "custom"]] = None,
+        tta_transforms: bool = False,
         dataloader_params: Optional[dict] = None,
         read_source_func: Optional[Callable] = None,
         extension_filter: str = "",
@@ -713,7 +692,8 @@
         Make predictions on the provided data and save outputs to files.
 
         The predictions will be saved in a new directory 'predictions' within the set
-        working directory.
+        working directory. The directory stucture within the 'predictions' directory
+        will match that of the source directory.
 
         The `source` must be from files and not arrays. The file names of the
         predictions will match those of the source. If there is more than one sample
@@ -808,14 +788,15 @@
         # extract file names
         if isinstance(source, PredictDataModule):
             # assert not isinstance(source.pred_data, )
-            data_type = source.data_type
-            extension_filter = source.extension_filter
             source_file_paths = list_files(
-                source.pred_data, data_type, extension_filter
+                source.pred_data, source.data_type, source.extension_filter
             )
         elif isinstance(source, (str, Path)):
+            assert self.cfg.data_config.data_type != "array"
             data_type = data_type or self.cfg.data_config.data_type
-            extension_filter = SupportedData.get_extension_pattern(data_type)
+            extension_filter = SupportedData.get_extension_pattern(
+                SupportedData(data_type)
+            )
             source_file_paths = list_files(source, data_type, extension_filter)
         else:
             raise ValueError(f"Unsupported source type: '{type(source)}'.")
