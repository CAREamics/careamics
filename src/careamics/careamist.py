"""A class to train, predict and export models in CAREamics."""

from pathlib import Path
from typing import Any, Callable, Dict, List, Literal, Optional, Tuple, Union, overload

import numpy as np
import torch
from numpy.typing import NDArray
from pytorch_lightning import Trainer
from pytorch_lightning.callbacks import (
    Callback,
    EarlyStopping,
    ModelCheckpoint,
)
from pytorch_lightning.loggers import TensorBoardLogger, WandbLogger

from careamics.callbacks import ProgressBarCallback
from careamics.config import (
    Configuration,
    create_inference_configuration,
    load_configuration,
)
from careamics.config.support import SupportedAlgorithm, SupportedData, SupportedLogger
from careamics.dataset.dataset_utils import reshape_array
from careamics.dataset.tiling import stitch_prediction
from careamics.lightning_datamodule import CAREamicsTrainData
from careamics.lightning_module import CAREamicsModule
from careamics.lightning_prediction_datamodule import CAREamicsPredictData
from careamics.model_io import export_to_bmz, load_pretrained
from careamics.utils import check_path_exists, get_logger

from .callbacks import HyperParametersCallback

logger = get_logger(__name__)

LOGGER_TYPES = Optional[Union[TensorBoardLogger, WandbLogger]]


# TODO napari callbacks
# TODO: how to do AMP? How to continue training?
class CAREamist:
    """Main CAREamics class, allowing training and prediction using various algorithms.

    Parameters
    ----------
    source : Union[Path, str, Configuration]
        Path to a configuration file or a trained model.
    work_dir : Optional[str], optional
        Path to working directory in which to save checkpoints and logs,
        by default None.
    experiment_name : str, optional
        Experiment name used for checkpoints, by default "CAREamics".

    Attributes
    ----------
    model : CAREamicsModule
        CAREamics model.
    cfg : Configuration
        CAREamics configuration.
    trainer : Trainer
        PyTorch Lightning trainer.
    experiment_logger : pytorch_lightning.loggersTensorBoardLogger or
    pytorch_lightning.loggersWandbLogger
        Experiment logger, "wandb" or "tensorboard".
    work_dir : pathlib.Path
        Working directory.
    train_datamodule : CAREamicsTrainData
        Training datamodule.
    pred_datamodule : CAREamicsPredictData
        Prediction datamodule.
    """

    @overload
    def __init__(  # numpydoc ignore=GL08
        self,
        source: Union[Path, str],
        work_dir: Optional[str] = None,
        experiment_name: str = "CAREamics",
    ) -> None: ...

    @overload
    def __init__(  # numpydoc ignore=GL08
        self,
        source: Configuration,
        work_dir: Optional[str] = None,
        experiment_name: str = "CAREamics",
    ) -> None: ...

    def __init__(
        self,
        source: Union[Path, str, Configuration],
        work_dir: Optional[Union[Path, str]] = None,
        experiment_name: str = "CAREamics",
    ) -> None:
        """
        Initialize CAREamist with a configuration object or a path.

        A configuration object can be created using directly by calling `Configuration`,
        using the configuration factory or loading a configuration from a yaml file.

        Path can contain either a yaml file with parameters, or a saved checkpoint.

        If no working directory is provided, the current working directory is used.

        If `source` is a checkpoint, then `experiment_name` is used to name the
        checkpoint, and is recorded in the configuration.

        Parameters
        ----------
        source : pathlib.Path or str or CAREamics Configuration
            Path to a configuration file or a trained model.
        work_dir : str, optional
            Path to working directory in which to save checkpoints and logs,
            by default None.
        experiment_name : str, optional
            Experiment name used for checkpoints, by default "CAREamics".

        Raises
        ------
        NotImplementedError
            If the model is loaded from BioImage Model Zoo.
        ValueError
            If no hyper parameters are found in the checkpoint.
        ValueError
            If no data module hyper parameters are found in the checkpoint.
        """
        super().__init__()

        # select current working directory if work_dir is None
        if work_dir is None:
            self.work_dir = Path.cwd()
            logger.warning(
                f"No working directory provided. Using current working directory: "
                f"{self.work_dir}."
            )
        else:
            self.work_dir = Path(work_dir)

        # configuration object
        if isinstance(source, Configuration):
            self.cfg = source

            # instantiate model
            self.model = CAREamicsModule(
                algorithm_config=self.cfg.algorithm_config,
            )

        # path to configuration file or model
        else:
            source = check_path_exists(source)

            # configuration file
            if source.is_file() and (
                source.suffix == ".yaml" or source.suffix == ".yml"
            ):
                # load configuration
                self.cfg = load_configuration(source)

                # instantiate model
                self.model = CAREamicsModule(
                    algorithm_config=self.cfg.algorithm_config,
                )

            # attempt loading a pre-trained model
            else:
                self.model, self.cfg = load_pretrained(source)

        # define the checkpoint saving callback
        self.callbacks = self._define_callbacks()

        # instantiate logger
        if self.cfg.training_config.has_logger():
            if self.cfg.training_config.logger == SupportedLogger.WANDB:
                self.experiment_logger: LOGGER_TYPES = WandbLogger(
                    name=experiment_name,
                    save_dir=self.work_dir / Path("logs"),
                )
            elif self.cfg.training_config.logger == SupportedLogger.TENSORBOARD:
                self.experiment_logger = TensorBoardLogger(
                    save_dir=self.work_dir / Path("logs"),
                )
        else:
            self.experiment_logger = None

        # instantiate trainer
        self.trainer = Trainer(
            max_epochs=self.cfg.training_config.num_epochs,
            callbacks=self.callbacks,
            default_root_dir=self.work_dir,
            logger=self.experiment_logger,
        )

        # place holder for the datamodules
        self.train_datamodule: Optional[CAREamicsTrainData] = None
        self.pred_datamodule: Optional[CAREamicsPredictData] = None

    def _define_callbacks(self) -> List[Callback]:
        """
        Define the callbacks for the training loop.

        Returns
        -------
        list of Callback
            List of callbacks to be used during training.
        """
        # checkpoint callback saves checkpoints during training
        self.callbacks = [
            HyperParametersCallback(self.cfg),
            ModelCheckpoint(
                dirpath=self.work_dir / Path("checkpoints"),
                filename=self.cfg.experiment_name,
                **self.cfg.training_config.checkpoint_callback.model_dump(),
            ),
            ProgressBarCallback(),
        ]

        # early stopping callback
        if self.cfg.training_config.early_stopping_callback is not None:
            self.callbacks.append(
                EarlyStopping(self.cfg.training_config.early_stopping_callback)
            )

        return self.callbacks

    def train(
        self,
        *,
        datamodule: Optional[CAREamicsTrainData] = None,
        train_source: Optional[Union[Path, str, NDArray]] = None,
        val_source: Optional[Union[Path, str, NDArray]] = None,
        train_target: Optional[Union[Path, str, NDArray]] = None,
        val_target: Optional[Union[Path, str, NDArray]] = None,
        use_in_memory: bool = True,
        val_percentage: float = 0.1,
        val_minimum_split: int = 1,
    ) -> None:
        """
        Train the model on the provided data.

        If a datamodule is provided, then training will be performed using it.
        Alternatively, the training data can be provided as arrays or paths.

        If `use_in_memory` is set to True, the source provided as Path or str will be
        loaded in memory if it fits. Otherwise, training will be performed by loading
        patches from the files one by one. Training on arrays is always performed
        in memory.

        If no validation source is provided, then the validation is extracted from
        the training data using `val_percentage` and `val_minimum_split`. In the case
        of data provided as Path or str, the percentage and minimum number are applied
        to the number of files. For arrays, it is the number of patches.

        Parameters
        ----------
        datamodule : CAREamicsTrainData, optional
            Datamodule to train on, by default None.
        train_source : pathlib.Path or str or NDArray, optional
            Train source, if no datamodule is provided, by default None.
        val_source : pathlib.Path or str or NDArray, optional
            Validation source, if no datamodule is provided, by default None.
        train_target : pathlib.Path or str or NDArray, optional
            Train target source, if no datamodule is provided, by default None.
        val_target : pathlib.Path or str or NDArray, optional
            Validation target source, if no datamodule is provided, by default None.
        use_in_memory : bool, optional
            Use in memory dataset if possible, by default True.
        val_percentage : float, optional
            Percentage of validation extracted from training data, by default 0.1.
        val_minimum_split : int, optional
            Minimum number of validation (patch or file) extracted from training data,
            by default 1.

        Raises
        ------
        ValueError
            If both `datamodule` and `train_source` are provided.
        ValueError
            If sources are not of the same type (e.g. train is an array and val is
            a Path).
        ValueError
            If the training target is provided to N2V.
        ValueError
            If neither a datamodule nor a source is provided.
        """
        if datamodule is not None and train_source:
            raise ValueError(
                "Only one of `datamodule` and `train_source` can be provided."
            )

        # check that inputs are the same type
        source_types = {
            type(s)
            for s in (train_source, val_source, train_target, val_target)
            if s is not None
        }
        if len(source_types) > 1:
            raise ValueError("All sources should be of the same type.")

        # train
        if datamodule is not None:
            self._train_on_datamodule(datamodule=datamodule)

        else:
            # raise error if target is provided to N2V
            if self.cfg.algorithm_config.algorithm == SupportedAlgorithm.N2V.value:
                if train_target is not None:
                    raise ValueError(
                        "Training target not compatible with N2V training."
                    )

            # dispatch the training
            if isinstance(train_source, np.ndarray):
                # mypy checks
                assert isinstance(val_source, np.ndarray) or val_source is None
                assert isinstance(train_target, np.ndarray) or train_target is None
                assert isinstance(val_target, np.ndarray) or val_target is None

                self._train_on_array(
                    train_source,
                    val_source,
                    train_target,
                    val_target,
                    val_percentage,
                    val_minimum_split,
                )

            elif isinstance(train_source, Path) or isinstance(train_source, str):
                # mypy checks
                assert (
                    isinstance(val_source, Path)
                    or isinstance(val_source, str)
                    or val_source is None
                )
                assert (
                    isinstance(train_target, Path)
                    or isinstance(train_target, str)
                    or train_target is None
                )
                assert (
                    isinstance(val_target, Path)
                    or isinstance(val_target, str)
                    or val_target is None
                )

                self._train_on_path(
                    train_source,
                    val_source,
                    train_target,
                    val_target,
                    use_in_memory,
                    val_percentage,
                    val_minimum_split,
                )

            else:
                raise ValueError(
                    f"Invalid input, expected a str, Path, array or CAREamicsTrainData "
                    f"instance (got {type(train_source)})."
                )

    def _train_on_datamodule(self, datamodule: CAREamicsTrainData) -> None:
        """
        Train the model on the provided datamodule.

        Parameters
        ----------
        datamodule : CAREamicsTrainData
            Datamodule to train on.
        """
        # record datamodule
        self.train_datamodule = datamodule

        self.trainer.fit(self.model, datamodule=datamodule)

    def _train_on_array(
        self,
        train_data: NDArray,
        val_data: Optional[NDArray] = None,
        train_target: Optional[NDArray] = None,
        val_target: Optional[NDArray] = None,
        val_percentage: float = 0.1,
        val_minimum_split: int = 5,
    ) -> None:
        """
        Train the model on the provided data arrays.

        Parameters
        ----------
        train_data : NDArray
            Training data.
        val_data : NDArray, optional
            Validation data, by default None.
        train_target : NDArray, optional
            Train target data, by default None.
        val_target : NDArray, optional
            Validation target data, by default None.
        val_percentage : float, optional
            Percentage of patches to use for validation, by default 0.1.
        val_minimum_split : int, optional
            Minimum number of patches to use for validation, by default 5.
        """
        # create datamodule
        datamodule = CAREamicsTrainData(
            data_config=self.cfg.data_config,
            train_data=train_data,
            val_data=val_data,
            train_data_target=train_target,
            val_data_target=val_target,
            val_percentage=val_percentage,
            val_minimum_split=val_minimum_split,
        )

        # train
        self.train(datamodule=datamodule)

    def _train_on_path(
        self,
        path_to_train_data: Union[Path, str],
        path_to_val_data: Optional[Union[Path, str]] = None,
        path_to_train_target: Optional[Union[Path, str]] = None,
        path_to_val_target: Optional[Union[Path, str]] = None,
        use_in_memory: bool = True,
        val_percentage: float = 0.1,
        val_minimum_split: int = 1,
    ) -> None:
        """
        Train the model on the provided data paths.

        Parameters
        ----------
        path_to_train_data : pathlib.Path or str
            Path to the training data.
        path_to_val_data : pathlib.Path or str, optional
            Path to validation data, by default None.
        path_to_train_target : pathlib.Path or str, optional
            Path to train target data, by default None.
        path_to_val_target : pathlib.Path or str, optional
            Path to validation target data, by default None.
        use_in_memory : bool, optional
            Use in memory dataset if possible, by default True.
        val_percentage : float, optional
            Percentage of files to use for validation, by default 0.1.
        val_minimum_split : int, optional
            Minimum number of files to use for validation, by default 1.
        """
        # sanity check on data (path exists)
        path_to_train_data = check_path_exists(path_to_train_data)

        if path_to_val_data is not None:
            path_to_val_data = check_path_exists(path_to_val_data)

        if path_to_train_target is not None:
            path_to_train_target = check_path_exists(path_to_train_target)

        if path_to_val_target is not None:
            path_to_val_target = check_path_exists(path_to_val_target)

        # create datamodule
        datamodule = CAREamicsTrainData(
            data_config=self.cfg.data_config,
            train_data=path_to_train_data,
            val_data=path_to_val_data,
            train_data_target=path_to_train_target,
            val_data_target=path_to_val_target,
            use_in_memory=use_in_memory,
            val_percentage=val_percentage,
            val_minimum_split=val_minimum_split,
        )

        # train
        self.train(datamodule=datamodule)

    @overload
    def predict(  # numpydoc ignore=GL08
        self,
        source: CAREamicsPredictData,
        *,
        checkpoint: Optional[Literal["best", "last"]] = None,
    ) -> Union[list[NDArray], NDArray]: ...

    @overload
    def predict(  # numpydoc ignore=GL08
        self,
        source: Union[Path, str],
        *,
        batch_size: int = 1,
        tile_size: Optional[Tuple[int, ...]] = None,
        tile_overlap: Tuple[int, ...] = (48, 48),
        axes: Optional[str] = None,
        data_type: Optional[Literal["tiff", "custom"]] = None,
        tta_transforms: bool = True,
        dataloader_params: Optional[Dict] = None,
        read_source_func: Optional[Callable] = None,
        extension_filter: str = "",
        checkpoint: Optional[Literal["best", "last"]] = None,
    ) -> Union[list[NDArray], NDArray]: ...

    @overload
    def predict(  # numpydoc ignore=GL08
        self,
        source: NDArray,
        *,
        batch_size: int = 1,
        tile_size: Optional[Tuple[int, ...]] = None,
        tile_overlap: Tuple[int, ...] = (48, 48),
        axes: Optional[str] = None,
        data_type: Optional[Literal["array"]] = None,
        tta_transforms: bool = True,
        dataloader_params: Optional[Dict] = None,
        checkpoint: Optional[Literal["best", "last"]] = None,
    ) -> Union[list[NDArray], NDArray]: ...

    def predict(
        self,
        source: Union[CAREamicsPredictData, Path, str, NDArray],
        *,
        batch_size: Optional[int] = None,
        tile_size: Optional[Tuple[int, ...]] = None,
        tile_overlap: Tuple[int, ...] = (48, 48),
        axes: Optional[str] = None,
        data_type: Optional[Literal["array", "tiff", "custom"]] = None,
        tta_transforms: bool = True,
        dataloader_params: Optional[Dict] = None,
        read_source_func: Optional[Callable] = None,
        extension_filter: str = "",
        checkpoint: Optional[Literal["best", "last"]] = None,
        **kwargs: Any,
    ) -> Union[List[NDArray], NDArray]:
        """
        Make predictions on the provided data.

        Input can be a CAREamicsPredData instance, a path to a data file, or a numpy
        array.

        If `data_type`, `axes` and `tile_size` are not provided, the training
        configuration parameters will be used, with the `patch_size` instead of
        `tile_size`.

        Test-time augmentation (TTA) can be switched off using the `tta_transforms`
        parameter.

        Note that if you are using a UNet model and tiling, the tile size must be
        divisible in every dimension by 2**d, where d is the depth of the model. This
        avoids artefacts arising from the broken shift invariance induced by the
        pooling layers of the UNet. If your image has less dimensions, as it may
        happen in the Z dimension, consider padding your image.

        Parameters
        ----------
        source : CAREamicsPredData or pathlib.Path or str or NDArray
            Data to predict on.
        batch_size : int, optional
            Batch size for prediction, by default 1.
        tile_size : tuple of int, optional
            Size of the tiles to use for prediction, by default None.
        tile_overlap : tuple of int, optional
            Overlap between tiles, by default (48, 48).
        axes : str, optional
            Axes of the input data, by default None.
        data_type : {"array", "tiff", "custom"}, optional
            Type of the input data, by default None.
        tta_transforms : bool, optional
            Whether to apply test-time augmentation, by default True.
        dataloader_params : dict, optional
            Parameters to pass to the dataloader, by default None.
        read_source_func : Callable, optional
            Function to read the source data, by default None.
        extension_filter : str, optional
            Filter for the file extension, by default "".
        checkpoint : {"best", "last"}, optional
            Checkpoint to use for prediction, by default None.
        **kwargs : Any
            Unused.

        Returns
        -------
        list of NDArray or NDArray
            Predictions made by the model.

        Raises
        ------
        ValueError
            If the input is not a CAREamicsPredData instance, a path or a numpy array.
        """
        if isinstance(source, CAREamicsPredictData):
            # record datamodule
            self.pred_datamodule = source

        else:
            if self.cfg is None:
                raise ValueError(
                    "No configuration found. Train a model or load from a "
                    "checkpoint before predicting."
                )

            # Reuse batch size if not provided explicitly
            if batch_size is None:
                batch_size = (
                    self.train_datamodule.batch_size
                    if self.train_datamodule
                    else self.cfg.data_config.batch_size
                )

            # create predict config, reuse training config if parameters missing
            prediction_config = create_inference_configuration(
                configuration=self.cfg,
                tile_size=tile_size,
                tile_overlap=tile_overlap,
                data_type=data_type,
                axes=axes,
                tta_transforms=tta_transforms,
                batch_size=batch_size,
            )

            # remove batch from dataloader parameters (priority given to config)
            if dataloader_params is None:
                dataloader_params = {}
            if "batch_size" in dataloader_params:
                del dataloader_params["batch_size"]

            if isinstance(source, Path) or isinstance(source, str):
                # Check the source
                source_path = check_path_exists(source)

                # create datamodule
                datamodule = CAREamicsPredictData(
                    pred_config=prediction_config,
                    pred_data=source_path,
                    read_source_func=read_source_func,
                    extension_filter=extension_filter,
                    dataloader_params=dataloader_params,
                )

                # record datamodule
                self.pred_datamodule = datamodule

            elif isinstance(source, np.ndarray):
                # create datamodule
                datamodule = CAREamicsPredictData(
                    pred_config=prediction_config,
                    pred_data=source,
                    dataloader_params=dataloader_params,
                )

                # record datamodule
                self.pred_datamodule = datamodule

            else:
                raise ValueError(
                    f"Invalid input. Expected a CAREamicsPredData instance, paths or "
                    f"NDArray (got {type(source)})."
                )

<<<<<<< HEAD
        # TODO: tidy up: move to a seperate function
        predictions = self.trainer.predict(
            model=self.model, datamodule=self.pred_datamodule, ckpt_path=checkpoint
        )
        # not sure if necessary
        if len(predictions) == 0:
            return predictions
        is_tiled = tile_size is not None
        if is_tiled:
            # "de-collate"
            tile_infos = [
                tile_info
                for _, tile_info_list in predictions
                for tile_info in tile_info_list
            ]
            predictions = torch.concatenate([preds for preds, _ in predictions])
            # convert to numpy
            predictions = predictions.numpy()
            predictions = stitch_prediction(predictions, tile_infos)
        else:
            # convert to numpy
            predictions = torch.concatenate(predictions)
            predictions = predictions.numpy()

        # don't return list if single image
        if (isinstance(predictions, list)) and (len(predictions) == 1):
            return predictions[0]
        else:
            return predictions

    def _create_data_for_bmz(
        self,
        input_array: Optional[NDArray] = None,
        seed: Optional[int] = None,
    ) -> NDArray:
        """Create data for BMZ export.

        If no `input_array` is provided, this method checks if there is a prediction
        datamodule, or a training data module, to extract a patch. If none exists,
        then a random array is created.

        The method returns a denormalized array.

        If there is a non-singleton batch dimension, this method returns only the first
        element.

        Parameters
        ----------
        input_array : NDArray, optional
            Input array, which should not be normalized, by default None.
        seed : int, optional
            Seed for the random number generator used when no input array is given nor
            are there data in the dataloaders, by default None.

        Returns
        -------
        NDArray
            Input data for BMZ export.

        Raises
        ------
        ValueError
            If mean and std are not provided in the configuration.
        """
        if input_array is None:
            if self.cfg.data_config.mean is None or self.cfg.data_config.std is None:
                raise ValueError(
                    "Mean and std cannot be None in the configuration in order to"
                    "export to the BMZ format. Was the model trained?"
                )

            # generate images, priority is given to the prediction data module
            if self.pred_datamodule is not None:
                # unpack a batch, ignore masks or targets
                input_patch, *_ = next(iter(self.pred_datamodule.predict_dataloader()))

                # convert torch.Tensor to numpy
                input_patch = input_patch.numpy()

                # denormalize
                denormalize = Denormalize(
                    mean=self.cfg.data_config.mean, std=self.cfg.data_config.std
                )
                input_patch_denorm = denormalize(input_patch)

            elif self.train_datamodule is not None:
                input_patch, *_ = next(iter(self.train_datamodule.train_dataloader()))
                input_patch = input_patch.numpy()

                # denormalize
                denormalize = Denormalize(
                    mean=self.cfg.data_config.mean, std=self.cfg.data_config.std
                )
                input_patch_denorm = denormalize(input_patch)
            else:
                # create a random input array
                rng = np.random.default_rng(seed)
                input_patch_denorm = rng.normal(
                    loc=self.cfg.data_config.mean,
                    scale=self.cfg.data_config.std,
                    size=self.cfg.data_config.patch_size,
                ).astype(np.float32)[
                    np.newaxis, np.newaxis, ...
                ]  # add S & C dimensions
        else:
            # potentially correct shape
            input_patch_denorm = reshape_array(input_array, self.cfg.data_config.axes)

        # if this a batch
        if input_patch_denorm.shape[0] > 1:
            input_patch_denorm = input_patch_denorm[[0], ...]  # keep singleton dim

        return input_patch_denorm

=======
>>>>>>> 07fb84e1
    def export_to_bmz(
        self,
        path: Union[Path, str],
        name: str,
        input_array: NDArray,
        authors: List[dict],
        general_description: str = "",
        channel_names: Optional[List[str]] = None,
        data_description: Optional[str] = None,
    ) -> None:
        """Export the model to the BioImage Model Zoo format.

        Input array must be of the same dimensions as the axes recorded in the
        configuration of the `CAREamist`.

        Parameters
        ----------
        path : pathlib.Path or str
            Path to save the model.
        name : str
            Name of the model.
        input_array : NDArray
            Input array used to validate the model and as example.
        authors : list of dict
            List of authors of the model.
        general_description : str
            General description of the model, used in the metadata of the BMZ archive.
        channel_names : list of str, optional
            Channel names, by default None.
        data_description : str, optional
            Description of the data, by default None.
        """
        input_patch = reshape_array(input_array, self.cfg.data_config.axes)

        # axes need to be reformated for the export because reshaping was done in the
        # datamodule
        if "Z" in self.cfg.data_config.axes:
            axes = "SCZYX"
        else:
            axes = "SCYX"

        # predict output, remove extra dimensions for the purpose of the prediction
        output_patch = self.predict(
            input_patch,
            data_type=SupportedData.ARRAY.value,
            axes=axes,
            tta_transforms=False,
        )

        if isinstance(output_patch, list):
            output = np.concatenate(output_patch, axis=0)
        else:
            output = output_patch

        export_to_bmz(
            model=self.model,
            config=self.cfg,
            path=path,
            name=name,
            general_description=general_description,
            authors=authors,
            input_array=input_patch,
            output_array=output,
            channel_names=channel_names,
            data_description=data_description,
        )<|MERGE_RESOLUTION|>--- conflicted
+++ resolved
@@ -651,7 +651,6 @@
                     f"NDArray (got {type(source)})."
                 )
 
-<<<<<<< HEAD
         # TODO: tidy up: move to a seperate function
         predictions = self.trainer.predict(
             model=self.model, datamodule=self.pred_datamodule, ckpt_path=checkpoint
@@ -682,92 +681,6 @@
         else:
             return predictions
 
-    def _create_data_for_bmz(
-        self,
-        input_array: Optional[NDArray] = None,
-        seed: Optional[int] = None,
-    ) -> NDArray:
-        """Create data for BMZ export.
-
-        If no `input_array` is provided, this method checks if there is a prediction
-        datamodule, or a training data module, to extract a patch. If none exists,
-        then a random array is created.
-
-        The method returns a denormalized array.
-
-        If there is a non-singleton batch dimension, this method returns only the first
-        element.
-
-        Parameters
-        ----------
-        input_array : NDArray, optional
-            Input array, which should not be normalized, by default None.
-        seed : int, optional
-            Seed for the random number generator used when no input array is given nor
-            are there data in the dataloaders, by default None.
-
-        Returns
-        -------
-        NDArray
-            Input data for BMZ export.
-
-        Raises
-        ------
-        ValueError
-            If mean and std are not provided in the configuration.
-        """
-        if input_array is None:
-            if self.cfg.data_config.mean is None or self.cfg.data_config.std is None:
-                raise ValueError(
-                    "Mean and std cannot be None in the configuration in order to"
-                    "export to the BMZ format. Was the model trained?"
-                )
-
-            # generate images, priority is given to the prediction data module
-            if self.pred_datamodule is not None:
-                # unpack a batch, ignore masks or targets
-                input_patch, *_ = next(iter(self.pred_datamodule.predict_dataloader()))
-
-                # convert torch.Tensor to numpy
-                input_patch = input_patch.numpy()
-
-                # denormalize
-                denormalize = Denormalize(
-                    mean=self.cfg.data_config.mean, std=self.cfg.data_config.std
-                )
-                input_patch_denorm = denormalize(input_patch)
-
-            elif self.train_datamodule is not None:
-                input_patch, *_ = next(iter(self.train_datamodule.train_dataloader()))
-                input_patch = input_patch.numpy()
-
-                # denormalize
-                denormalize = Denormalize(
-                    mean=self.cfg.data_config.mean, std=self.cfg.data_config.std
-                )
-                input_patch_denorm = denormalize(input_patch)
-            else:
-                # create a random input array
-                rng = np.random.default_rng(seed)
-                input_patch_denorm = rng.normal(
-                    loc=self.cfg.data_config.mean,
-                    scale=self.cfg.data_config.std,
-                    size=self.cfg.data_config.patch_size,
-                ).astype(np.float32)[
-                    np.newaxis, np.newaxis, ...
-                ]  # add S & C dimensions
-        else:
-            # potentially correct shape
-            input_patch_denorm = reshape_array(input_array, self.cfg.data_config.axes)
-
-        # if this a batch
-        if input_patch_denorm.shape[0] > 1:
-            input_patch_denorm = input_patch_denorm[[0], ...]  # keep singleton dim
-
-        return input_patch_denorm
-
-=======
->>>>>>> 07fb84e1
     def export_to_bmz(
         self,
         path: Union[Path, str],
