--- conflicted
+++ resolved
@@ -260,8 +260,4 @@
     # generate patches, return a generator
     patches, _ = extract_patches_sequential(reshaped_sample, patch_size=patch_size)
 
-<<<<<<< HEAD
-    return PatchedOutput(patches, None, means, stds, [], [])
-=======
-    return patches, _, mean, std  # TODO inelegant, replace by dataclass?
->>>>>>> 763d9651
+    return PatchedOutput(patches, None, means, stds, [], [])