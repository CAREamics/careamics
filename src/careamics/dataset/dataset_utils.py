--- conflicted
+++ resolved
@@ -8,31 +8,21 @@
 import zarr
 
 
-<<<<<<< HEAD
 def list_files(
     data_path: Union[str, Path, List[Union[str, Path]]],
     data_format: str,
     return_list=True,
 ) -> List[Path]:
     """Creates a list of paths to source tiff files from path string.
-=======
-def list_files(data_path: Union[str, Path], data_format: str) -> List[Path]:
-    """
-    Return a list of path to files in a directory.
->>>>>>> 1d1fec96
 
     Parameters
     ----------
     data_path : str
         Path to the folder containing the data.
     data_format : str
-<<<<<<< HEAD
         data format, e.g. tif
     return_list : bool, optional
         Whether to return a list of paths or str, by default True
-=======
-        Extension of the files to load, without period, e.g. `tif`.
->>>>>>> 1d1fec96
 
     Returns
     -------
@@ -70,7 +60,9 @@
 
 def _update_axes(array: np.ndarray, axes: str) -> np.ndarray:
     """
-    Update axes of the sample to match the config axes.
+    Update axes of the array to match the config axes.
+
+    This method concatenate the S and T axes.
 
     This method concatenate the S and T axes.
 
@@ -89,13 +81,10 @@
     # concatenate ST axes to N, return NCZYX
     if ("S" in axes or "T" in axes) and array.dtype != "O":
         new_axes_len = len(axes.replace("Z", "").replace("YX", ""))
-<<<<<<< HEAD
-        # TODO This doesn't work for ZARR !
-        sample = sample.reshape(-1, *sample.shape[new_axes_len:]).astype(np.float32)
-=======
         # TODO test reshape as it can scramble data, moveaxis is probably better
         array = array.reshape(-1, *array.shape[new_axes_len:]).astype(np.float32)
->>>>>>> 1d1fec96
+        # TODO This doesn't work for ZARR !
+        array.reshape(-1, *array.shape[new_axes_len:]).astype(np.float32)
 
     elif array.dtype == "O":
         for i in range(len(array)):
@@ -138,28 +127,28 @@
     """
     if file_path.suffix[:4] == ".tif":
         try:
-            sample = tifffile.imread(file_path)
+            array = tifffile.imread(file_path)
         except (ValueError, OSError) as e:
             logging.exception(f"Exception in file {file_path}: {e}, skipping it.")
             raise e
     else:
         raise ValueError(f"File {file_path} is not a valid tiff.")
 
-    sample = sample.squeeze()
-
-    if len(sample.shape) < 2 or len(sample.shape) > 4:
+    array = array.squeeze()
+
+    if len(array.shape) < 2 or len(array.shape) > 4:
         raise ValueError(
-            f"Incorrect data dimensions. Must be 2, 3 or 4 (got {sample.shape} for"
+            f"Incorrect data dimensions. Must be 2, 3 or 4 (got {array.shape} for"
             f"file {file_path})."
         )
 
     # check number of axes
-    if len(axes) != len(sample.shape):
+    if len(axes) != len(array.shape):
         raise ValueError(f"Incorrect axes length (got {axes} for file {file_path}).")
-<<<<<<< HEAD
-
-    sample = fix_axes(sample, axes)
-    return sample
+
+    array = _update_axes(array, axes)
+
+    return array
 
 
 def read_zarr(
@@ -199,78 +188,21 @@
         if zarr_source.dtype == "O":
             raise NotImplementedError("Object type not supported yet")
         else:
-            arr = zarr_source
+            array = zarr_source
     else:
         raise ValueError(f"Unsupported zarr object type {type(zarr_source)}")
 
     # TODO how to fix dimensions? Or just raise error?
     # sanity check on dimensions
-    if len(arr.shape) < 2 or len(arr.shape) > 4:
+    if len(array.shape) < 2 or len(array.shape) > 4:
         raise ValueError(
-            f"Incorrect data dimensions. Must be 2, 3 or 4 (got {arr.shape})."
+            f"Incorrect data dimensions. Must be 2, 3 or 4 (got {array.shape})."
         )
 
     # sanity check on axes length
-    if len(axes) != len(arr.shape):
+    if len(axes) != len(array.shape):
         raise ValueError(f"Incorrect axes length (got {axes}).")
 
     # FIXME !
     # arr = fix_axes(arr, axes)
-    return arr
-
-
-def generate_patches(
-    sample: np.ndarray,
-    patch_extraction_method: ExtractionStrategies,
-    patch_size: Optional[Union[List[int], Tuple[int]]] = None,
-    patch_overlap: Optional[Union[List[int], Tuple[int]]] = None,
-) -> Generator[np.ndarray, None, None]:
-    """Generate patches from a sample.
-
-    Parameters
-    ----------
-    sample : np.ndarray
-        array containing the image
-
-    Yields
-    ------
-    Generator[np.ndarray, None, None]
-        Generator function yielding patches/tiles
-
-    Raises
-    ------
-    ValueError
-        if no patch has been generated
-    """
-    patches = None
-
-    if patch_size is not None:
-        patches = None
-
-        if patch_extraction_method == ExtractionStrategies.TILED:
-            if patch_overlap is None:
-                raise ValueError(
-                    "Overlaps must be specified when using tiling (got None)."
-                )
-            patches = extract_tiles(
-                arr=sample, tile_size=patch_size, overlaps=patch_overlap
-            )
-
-        elif patch_extraction_method == ExtractionStrategies.SEQUENTIAL:
-            patches = extract_patches_sequential(sample, patch_size=patch_size)
-
-        elif patch_extraction_method == ExtractionStrategies.RANDOM:
-            patches = extract_patches_random(sample, patch_size=patch_size)
-
-        if patches is None:
-            raise ValueError("No patch generated")
-
-        return patches
-    else:
-        # no patching
-        return (sample for _ in range(1))
-=======
-    sample = _update_axes(sample, axes)
-
-    return sample
->>>>>>> 1d1fec96
+    return array