"""
Dataset preparation module.

Methods to set up the datasets for training, validation and prediction.
"""
import os
from pathlib import Path
from typing import Callable, List, Optional, Union

import numpy as np
import zarr

from ..config.data import Data
from ..manipulation import default_manipulate
from ..utils import check_external_array_validity, check_tiling_validity
from .extraction_strategy import ExtractionStrategy
from .in_memory_dataset import InMemoryDataset, InMemoryPredictionDataset
from .iterable_dataset import IterableDataset
from .zarr_dataset import ZarrDataset


# TODO what is the difference between train and val datasets??
# TODO it could be from memory as well here, yet it only takes a str (and not even a Path)
def get_train_dataset(
    data_config: Data,
    train_path: str,
    train_target_path: Optional[str] = None,
    read_source_func: Optional[Callable] = None,
) -> Union[IterableDataset, InMemoryDataset, ZarrDataset]:
    """
    Create training dataset.

    Depending on the configuration, this methods return either a TiffDataset or an
    InMemoryDataset.

    Parameters
    ----------
    config : Data
        Configuration.
    train_path : Union[str, Path]
        Path to training data.

    Returns
    -------
    Union[TiffDataset, InMemoryDataset]
        Dataset.
    """
    if data_config.in_memory:
        dataset = InMemoryDataset(
            data_path=train_path,
            data_format=data_config.extension,
            axes=data_config.axes,
            mean=data_config.mean,
            std=data_config.std,
            patch_size=data_config.patch_size,
            patch_transform=data_config.transforms,
            target_path=train_target_path,
<<<<<<< HEAD
            target_format=data_config.data_format,
            read_source_func=read_source_func,
=======
            target_format=data_config.extension,
>>>>>>> 693ed895
        )
    elif data_config.extension in ["tif", "tiff"]:
        dataset = IterableDataset(
            data_path=train_path,
            data_format=data_config.extension,
            axes=data_config.axes,
            mean=data_config.mean,
            std=data_config.std,
            patch_extraction_method=ExtractionStrategy.RANDOM,
            patch_size=data_config.patch_size,
            patch_transform=data_config.transforms,
            target_path=train_target_path,
            target_format=data_config.extension,
        )
        # elif config.data.data_format == "zarr":
        #     if ".zarray" in os.listdir(train_path):
        #         zarr_source = zarr.open(train_path, mode="r")
        #     else:
        #         source = zarr.DirectoryStore(train_path)
        #         cache = zarr.LRUStoreCache(source, max_size=None)
        #         zarr_source = zarr.group(store=cache, overwrite=False)

        #     dataset = ZarrDataset(
        #         data_source=zarr_source,
        #         axes=config.data.axes,
        #         patch_extraction_method=ExtractionStrategy.RANDOM_ZARR,
        #         patch_size=config.training.patch_size,
        #         mean=config.data.mean,
        #         std=config.data.std,
        #         patch_transform=default_manipulate,
        #         patch_transform_params={
        #             "mask_pixel_percentage": config.algorithm.masked_pixel_percentage,
        #             "roi_size": config.algorithm.roi_size,
        #         },
        #     )
    return dataset


def get_validation_dataset(
    data_config: Data,
    val_path: str,
    val_target_path: Optional[str] = None,
    read_source_func: Optional[Callable] = None,
) -> Union[InMemoryDataset, ZarrDataset]:
    """
    Create validation dataset.

    Validation dataset is kept in memory.

    Parameters
    ----------
    config : Data
        Configuration.
    val_path : Union[str, Path]
        Path to validation data.

    Returns
    -------
    TiffDataset
        In memory dataset.
    """
    # TODO what about iterable dataset for validation??
    if data_config.extension in ["tif", "tiff"]:
        dataset = InMemoryDataset(
            data_path=val_path,
            data_format=data_config.extension,
            axes=data_config.axes,
            mean=data_config.mean,
            std=data_config.std,
            patch_size=data_config.patch_size,
            patch_transform=data_config.transforms,
            target_path=val_target_path,
<<<<<<< HEAD
            target_format=data_config.data_format,
            read_source_func=read_source_func,
=======
            target_format=data_config.extension,
>>>>>>> 693ed895
        )
    # elif data_config.data_format == "zarr":
    #     if ".zarray" in os.listdir(val_path):
    #         zarr_source = zarr.open(val_path, mode="r")
    #     else:
    #         source = zarr.DirectoryStore(val_path)
    #         cache = zarr.LRUStoreCache(source, max_size=None)
    #         zarr_source = zarr.group(store=cache, overwrite=False)

    #     dataset = ZarrDataset(
    #         data_source=zarr_source,
    #         axes=data_config.axes,
    #         patch_extraction_method=ExtractionStrategy.RANDOM_ZARR,
    #         patch_size=data_config.patch_size,
    #         num_patches=10,
    #         mean=data_config.mean,
    #         std=data_config.std,
    #         patch_transform=default_manipulate,
    #         patch_transform_params={
    #             "mask_pixel_percentage": data_config.masked_pixel_percentage,
    #             "roi_size": data_config.roi_size,
    #         },
    #     )

    return dataset


def get_prediction_dataset(
    data_config: Data,
    pred_source: Union[str, Path, np.ndarray],
    *,
    tile_shape: Optional[List[int]] = None,
    overlaps: Optional[List[int]] = None,
    axes: Optional[str] = None,
    read_source_func: Optional[Callable] = None,
) -> Union[IterableDataset, ZarrDataset]:
    """
    Create prediction dataset.

    To use tiling, both `tile_shape` and `overlaps` must be specified, have same
    length, be divisible by 2 and greater than 0. Finally, the overlaps must be
    smaller than the tiles.

    By default, axes are extracted from the configuration. To use images with
    different axes, set the `axes` parameter. Note that the difference between
    configuration and parameter axes must be S or T, but not any of the spatial
    dimensions (e.g. 2D vs 3D).

    Parameters
    ----------
    config : Data
        Configuration.
    pred_path : Union[str, Path]
        Path to prediction data.
    tile_shape : Optional[List[int]], optional
        2D or 3D shape of the tiles, by default None.
    overlaps : Optional[List[int]], optional
        2D or 3D overlaps between tiles, by default None.
    axes : Optional[str], optional
        Axes of the data, by default None.

    Returns
    -------
    TiffDataset
        Dataset.
    """
    use_tiling = False  # default value

    # Validate tiles and overlaps
    if tile_shape is not None and overlaps is not None:
        check_tiling_validity(tile_shape, overlaps)

        # Use tiling
        use_tiling = True

    # Extraction strategy
    if use_tiling:
        patch_extraction_method = ExtractionStrategy.TILED
    else:
        patch_extraction_method = None

    # Create dataset
    if isinstance(pred_source, np.ndarray):
        check_external_array_validity(pred_source, axes, use_tiling)

        dataset = InMemoryPredictionDataset(
            array=pred_source,
            axes=axes if axes is not None else data_config.axes,
            tile_size=tile_shape,
            tile_overlap=overlaps,
            mean=data_config.mean,
            std=data_config.std,
            read_source_func=read_source_func,
        )
    elif isinstance(pred_source, str) or isinstance(pred_source, Path):
        if data_config.extension in ["tif", "tiff"]:
            dataset = IterableDataset(
                data_path=pred_source,
                data_format=data_config.extension,
                axes=axes if axes is not None else data_config.axes,
                mean=data_config.mean,
                std=data_config.std,
                patch_extraction_method=patch_extraction_method,
                patch_size=tile_shape,
                patch_overlap=overlaps,
                patch_transform=None,
                read_source_func=read_source_func,
            )
        # elif data_config.data_format == "zarr":
        #     if ".zarray" in os.listdir(pred_source):
        #         zarr_source = zarr.open(pred_source, mode="r")
        #     else:
        #         source = zarr.DirectoryStore(pred_source)
        #         cache = zarr.LRUStoreCache(source, max_size=None)
        #         zarr_source = zarr.group(store=cache, overwrite=False)

        #     dataset = ZarrDataset(
        #         data_source=zarr_source,
        #         axes=axes if axes is not None else data_config.axes,
        #         patch_extraction_method=ExtractionStrategy.RANDOM_ZARR,
        #         patch_size=tile_shape,
        #         num_patches=10,
        #         mean=data_config.mean,
        #         std=data_config.std,
        #         patch_transform=default_manipulate,
        #         patch_transform_params={
        #             # TODO these parameters have disappeared from the config
        #             "mask_pixel_percentage": data_config.algorithm.masked_pixel_percentage,
        #             "roi_size": data_config.algorithm.roi_size,
        #         },
        #         mode="predict",
        #     )

    return dataset<|MERGE_RESOLUTION|>--- conflicted
+++ resolved
@@ -55,12 +55,8 @@
             patch_size=data_config.patch_size,
             patch_transform=data_config.transforms,
             target_path=train_target_path,
-<<<<<<< HEAD
             target_format=data_config.data_format,
             read_source_func=read_source_func,
-=======
-            target_format=data_config.extension,
->>>>>>> 693ed895
         )
     elif data_config.extension in ["tif", "tiff"]:
         dataset = IterableDataset(
@@ -133,12 +129,8 @@
             patch_size=data_config.patch_size,
             patch_transform=data_config.transforms,
             target_path=val_target_path,
-<<<<<<< HEAD
             target_format=data_config.data_format,
             read_source_func=read_source_func,
-=======
-            target_format=data_config.extension,
->>>>>>> 693ed895
         )
     # elif data_config.data_format == "zarr":
     #     if ".zarray" in os.listdir(val_path):
