"""In-memory dataset module."""

from __future__ import annotations

import copy
from pathlib import Path
from typing import Any, Callable, Optional, Union

import numpy as np
from torch.utils.data import Dataset

from careamics.config import GeneralDataConfig, N2VDataConfig
from careamics.config.transformations import NormalizeModel
from careamics.dataset.patching.patching import (
    PatchedOutput,
    Stats,
    prepare_patches_supervised,
    prepare_patches_supervised_array,
    prepare_patches_unsupervised,
    prepare_patches_unsupervised_array,
)
from careamics.file_io.read import read_tiff
from careamics.transforms import Compose
from careamics.utils.logging import get_logger

logger = get_logger(__name__)


class InMemoryDataset(Dataset):
    """Dataset storing data in memory and allowing generating patches from it.

    Parameters
    ----------
    data_config : CAREamics DataConfig
        (see careamics.config.data_model.DataConfig)
        Data configuration.
    inputs : numpy.ndarray or list[pathlib.Path]
        Input data.
    input_target : numpy.ndarray or list[pathlib.Path], optional
        Target data, by default None.
    read_source_func : Callable, optional
        Read source function for custom types, by default read_tiff.
    **kwargs : Any
        Additional keyword arguments, unused.
    """

    def __init__(
        self,
        data_config: GeneralDataConfig,
        inputs: Union[np.ndarray, list[Path]],
        input_target: Optional[Union[np.ndarray, list[Path]]] = None,
        read_source_func: Callable = read_tiff,
        **kwargs: Any,
    ) -> None:
        """
        Constructor.

        Parameters
        ----------
        data_config : GeneralDataConfig
            Data configuration.
        inputs : numpy.ndarray or list[pathlib.Path]
            Input data.
        input_target : numpy.ndarray or list[pathlib.Path], optional
            Target data, by default None.
        read_source_func : Callable, optional
            Read source function for custom types, by default read_tiff.
        **kwargs : Any
            Additional keyword arguments, unused.
        """
        self.data_config = data_config
        self.inputs = inputs
        self.input_targets = input_target
        self.axes = self.data_config.axes
        self.patch_size = self.data_config.patch_size

        # read function
        self.read_source_func = read_source_func

        # generate patches
        supervised = self.input_targets is not None
        patches_data = self._prepare_patches(supervised)

        # unpack the dataclass
        self.data = patches_data.patches
        self.data_targets = patches_data.targets

        # set image statistics
        if self.data_config.image_means is None:
            self.image_stats = patches_data.image_stats
            logger.info(
                f"Computed dataset mean: {self.image_stats.means}, "
                f"std: {self.image_stats.stds}"
            )
        else:
            self.image_stats = Stats(
                self.data_config.image_means, self.data_config.image_stds
            )

        # set target statistics
        if self.data_config.target_means is None:
            self.target_stats = patches_data.target_stats
        else:
            self.target_stats = Stats(
                self.data_config.target_means, self.data_config.target_stds
            )

        # update mean and std in configuration
        # the object is mutable and should then be recorded in the CAREamist obj
        self.data_config.set_means_and_stds(
            image_means=self.image_stats.means,
            image_stds=self.image_stats.stds,
            target_means=self.target_stats.means,
            target_stds=self.target_stats.stds,
        )
        # get transforms
        self.patch_transform = Compose(
            transform_list=[
                NormalizeModel(
                    image_means=self.image_stats.means,
                    image_stds=self.image_stats.stds,
                    target_means=self.target_stats.means,
                    target_stds=self.target_stats.stds,
                )
            ]
            + list(self.data_config.transforms),
        )

    def _prepare_patches(self, supervised: bool) -> PatchedOutput:
        """
        Iterate over data source and create an array of patches.

        Parameters
        ----------
        supervised : bool
            Whether the dataset is supervised or not.

        Returns
        -------
        numpy.ndarray
            Array of patches.
        """
        if supervised:
            if isinstance(self.inputs, np.ndarray) and isinstance(
                self.input_targets, np.ndarray
            ):
                return prepare_patches_supervised_array(
                    self.inputs,
                    self.axes,
                    self.input_targets,
                    self.patch_size,
                )
            elif isinstance(self.inputs, list) and isinstance(self.input_targets, list):
                return prepare_patches_supervised(
                    self.inputs,
                    self.input_targets,
                    self.axes,
                    self.patch_size,
                    self.read_source_func,
                )
            else:
                raise ValueError(
                    f"Data and target must be of the same type, either both numpy "
                    f"arrays or both lists of paths, got {type(self.inputs)} (data) "
                    f"and {type(self.input_targets)} (target)."
                )
        else:
            if isinstance(self.inputs, np.ndarray):
                return prepare_patches_unsupervised_array(
                    self.inputs,
                    self.axes,
                    self.patch_size,
                )
            else:
                return prepare_patches_unsupervised(
                    self.inputs,
                    self.axes,
                    self.patch_size,
                    self.read_source_func,
                )

    def __len__(self) -> int:
        """
        Return the length of the dataset.

        Returns
        -------
        int
            Length of the dataset.
        """
        return self.data.shape[0]

    def __getitem__(self, index: int) -> tuple[np.ndarray, ...]:
        """
        Return the patch corresponding to the provided index.

        Parameters
        ----------
        index : int
            Index of the patch to return.

        Returns
        -------
        tuple of numpy.ndarray
            Patch.

        Raises
        ------
        ValueError
            If dataset mean and std are not set.
        """
        patch = self.data[index]

        # if there is a target
        if self.data_targets is not None:
            # get target
            target = self.data_targets[index]
            return self.patch_transform(patch=patch, target=target)
<<<<<<< HEAD
        else:
            # TODO return additional None. Cant collate
            return self.patch_transform(patch=patch)
=======

        elif isinstance(self.data_config, N2VDataConfig):
            return self.patch_transform(patch=patch)
        else:
            raise ValueError(
                "Something went wrong! No target provided (not supervised training) "
                "while the algorithm is not Noise2Void."
            )
>>>>>>> 2bdd021d

    def get_data_statistics(self) -> tuple[list[float], list[float]]:
        """Return training data statistics.

        This does not return the target data statistics, only those of the input.

        Returns
        -------
        tuple of list of floats
            Means and standard deviations across channels of the training data.
        """
        return self.image_stats.get_statistics()

    def split_dataset(
        self,
        percentage: float = 0.1,
        minimum_patches: int = 1,
    ) -> InMemoryDataset:
        """Split a new dataset away from the current one.

        This method is used to extract random validation patches from the dataset.

        Parameters
        ----------
        percentage : float, optional
            Percentage of patches to extract, by default 0.1.
        minimum_patches : int, optional
            Minimum number of patches to extract, by default 5.

        Returns
        -------
        CAREamics InMemoryDataset
            New dataset with the extracted patches.

        Raises
        ------
        ValueError
            If `percentage` is not between 0 and 1.
        ValueError
            If `minimum_number` is not between 1 and the number of patches.
        """
        if percentage < 0 or percentage > 1:
            raise ValueError(f"Percentage must be between 0 and 1, got {percentage}.")

        if minimum_patches < 1 or minimum_patches > len(self):
            raise ValueError(
                f"Minimum number of patches must be between 1 and "
                f"{len(self)} (number of patches), got "
                f"{minimum_patches}. Adjust the patch size or the minimum number of "
                f"patches."
            )

        total_patches = len(self)

        # number of patches to extract (either percentage rounded or minimum number)
        n_patches = max(round(total_patches * percentage), minimum_patches)

        # get random indices
        indices = np.random.choice(total_patches, n_patches, replace=False)

        # extract patches
        val_patches = self.data[indices]

        # remove patches from self.patch
        self.data = np.delete(self.data, indices, axis=0)

        # same for targets
        if self.data_targets is not None:
            val_targets = self.data_targets[indices]
            self.data_targets = np.delete(self.data_targets, indices, axis=0)

        # clone the dataset
        dataset = copy.deepcopy(self)

        # reassign patches
        dataset.data = val_patches

        # reassign targets
        if self.data_targets is not None:
            dataset.data_targets = val_targets

        return dataset<|MERGE_RESOLUTION|>--- conflicted
+++ resolved
@@ -216,11 +216,6 @@
             # get target
             target = self.data_targets[index]
             return self.patch_transform(patch=patch, target=target)
-<<<<<<< HEAD
-        else:
-            # TODO return additional None. Cant collate
-            return self.patch_transform(patch=patch)
-=======
 
         elif isinstance(self.data_config, N2VDataConfig):
             return self.patch_transform(patch=patch)
@@ -229,7 +224,6 @@
                 "Something went wrong! No target provided (not supervised training) "
                 "while the algorithm is not Noise2Void."
             )
->>>>>>> 2bdd021d
 
     def get_data_statistics(self) -> tuple[list[float], list[float]]:
         """Return training data statistics.
