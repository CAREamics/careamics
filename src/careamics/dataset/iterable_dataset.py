--- conflicted
+++ resolved
@@ -82,15 +82,9 @@
             )
 
             # update the mean in the config
-<<<<<<< HEAD
-            self.data_config.set_mean_and_std(
-                image_means=self.image_stats.means,
-                image_stds=self.image_stats.stds,
-=======
             self.data_config.set_means_and_stds(
                 image_means=self.data_stats.image_stats.means,
                 image_stds=self.data_stats.image_stats.stds,
->>>>>>> da187e7c
                 target_means=(
                     list(self.target_stats.means)
                     if self.target_stats.means is not None
