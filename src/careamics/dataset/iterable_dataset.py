--- conflicted
+++ resolved
@@ -203,8 +203,9 @@
         image_means, image_stds, target_means, target_stds = 0, 0, 0, 0
         num_samples = 0
 
-<<<<<<< HEAD
-        for sample, target in self._iterate_over_files():
+        for sample, target in _iterate_over_files(
+            self.data_config, self.data_files, self.target_files, self.read_source_func
+        ):
             sample = reshape_array(sample, self.data_config.axes)
             target = (
                 None if target is None else reshape_array(target, self.data_config.axes)
@@ -219,13 +220,6 @@
                 target_means += target_mean
                 target_stds += target_std
 
-=======
-        for sample, _ in _iterate_over_files(
-            self.data_config, self.data_files, self.target_files, self.read_source_func
-        ):
-            means += sample.mean()
-            stds += sample.std()
->>>>>>> 763d9651
             num_samples += 1
 
         if num_samples == 0:
