"""Iterable dataset used to load data file by file."""

from __future__ import annotations

import copy
from collections.abc import Generator
from pathlib import Path
from typing import Callable, Optional

import numpy as np
from torch.utils.data import IterableDataset

from careamics.config import DataConfig
from careamics.config.transformations import NormalizeModel
from careamics.transforms import Compose

from ..utils.logging import get_logger
<<<<<<< HEAD
from .dataset_utils import compute_normalization_stats, iterate_over_files, read_tiff
from .patching.patching import Stats
=======
from .dataset_utils import (
    iterate_over_files,
    read_tiff,
)
from .dataset_utils.running_stats import WelfordStatistics
from .patching.patching import Stats, StatsOutput
>>>>>>> 2764100c
from .patching.random_patching import extract_patches_random

logger = get_logger(__name__)


class PathIterableDataset(IterableDataset):
    """
    Dataset allowing extracting patches w/o loading whole data into memory.

    Parameters
    ----------
    data_config : DataConfig
        Data configuration.
    src_files : list of pathlib.Path
        List of data files.
    target_files : list of pathlib.Path, optional
        Optional list of target files, by default None.
    read_source_func : Callable, optional
        Read source function for custom types, by default read_tiff.

    Attributes
    ----------
    data_path : list of pathlib.Path
        Path to the data, must be a directory.
    axes : str
        Description of axes in format STCZYX.
    """

    def __init__(
        self,
        data_config: DataConfig,
        src_files: list[Path],
        target_files: Optional[list[Path]] = None,
        read_source_func: Callable = read_tiff,
    ) -> None:
        """Constructors.

        Parameters
        ----------
        data_config : DataConfig
            Data configuration.
        src_files : list[Path]
            List of data files.
        target_files : list[Path] or None, optional
            Optional list of target files, by default None.
        read_source_func : Callable, optional
            Read source function for custom types, by default read_tiff.
        """
        self.data_config = data_config
        self.data_files = src_files
        self.target_files = target_files
        self.read_source_func = read_source_func

        # compute mean and std over the dataset
        # only checking the image_mean because the DataConfig class ensures that
        # if image_mean is provided, image_std is also provided
        if not self.data_config.image_means:
            self.image_stats, self.target_stats = self._calculate_mean_and_std()
            logger.info(
                f"Computed dataset mean: {self.image_stats.means},"
                f"std: {self.image_stats.stds}"
            )

            # update the mean in the config
            self.data_config.set_mean_and_std(
                image_means=self.image_stats.means,
                image_stds=self.image_stats.stds,
                target_means=(
                    list(self.target_stats.means)
                    if self.target_stats.means is not None
                    else None
                ),
                target_stds=(
                    list(self.target_stats.stds)
                    if self.target_stats.stds is not None
                    else None
                ),
            )

        else:
            # if mean and std are provided in the config, use them
            self.image_stats, self.target_stats = (
                Stats(self.data_config.image_means, self.data_config.image_stds),
                Stats(self.data_config.target_means, self.data_config.target_stds),
            )

        # create transform composed of normalization and other transforms
        self.patch_transform = Compose(
            transform_list=[
                NormalizeModel(
                    image_means=self.image_stats.means,
                    image_stds=self.image_stats.stds,
                    target_means=self.target_stats.means,
                    target_stds=self.target_stats.stds,
                )
            ]
            + data_config.transforms
        )

    def _calculate_mean_and_std(self) -> tuple[Stats, Stats]:
        """
        Calculate mean and std of the dataset.

        Returns
        -------
        tuple of Stats and optional Stats
            Data classes containing the image and target statistics.
        """
        num_samples = 0
        image_stats = WelfordStatistics()
        if self.target_files is not None:
            target_stats = WelfordStatistics()

        for sample, target in iterate_over_files(
            self.data_config, self.data_files, self.target_files, self.read_source_func
        ):
            # update the image statistics
            image_stats.update(sample, num_samples)

            # update the target statistics if target is available
            if target is not None:
                target_stats.update(target, num_samples)

            num_samples += 1

        if num_samples == 0:
            raise ValueError("No samples found in the dataset.")

        # Average the means and stds per sample
        image_means, image_stds = image_stats.finalize()

        logger.info(f"Calculated mean and std for {num_samples} images")
        logger.info(f"Mean: {image_means}, std: {image_stds}")

        if target is not None:
            target_means, target_stds = target_stats.finalize()

            return (
                Stats(image_means, image_stds),
                Stats(np.array(target_means), np.array(target_stds)),
            )
        else:
            return Stats(image_means, image_stds), Stats(None, None)

    def __iter__(
        self,
    ) -> Generator[tuple[np.ndarray, ...], None, None]:
        """
        Iterate over data source and yield single patch.

        Yields
        ------
        np.ndarray
            Single patch.
        """
        assert (
            self.image_stats.means is not None and self.image_stats.stds is not None
        ), "Mean and std must be provided"

        # iterate over files
        for sample_input, sample_target in iterate_over_files(
            self.data_config, self.data_files, self.target_files, self.read_source_func
        ):
            patches = extract_patches_random(
                arr=sample_input,
                patch_size=self.data_config.patch_size,
                target=sample_target,
            )

            # iterate over patches
            # patches are tuples of (patch, target) if target is available
            # or (patch, None) only if no target is available
            # patch is of dimensions (C)ZYX
            for patch_data in patches:
                yield self.patch_transform(
                    patch=patch_data[0],
                    target=patch_data[1],
                )

    def get_data_statistics(self) -> tuple[list[float], list[float]]:
        """Return training data statistics.

        Returns
        -------
        tuple of list of floats
            Means and standard deviations across channels of the training data.
        """
        return self.image_stats.get_statistics()

    def get_number_of_files(self) -> int:
        """
        Return the number of files in the dataset.

        Returns
        -------
        int
            Number of files in the dataset.
        """
        return len(self.data_files)

    def split_dataset(
        self,
        percentage: float = 0.1,
        minimum_number: int = 5,
    ) -> PathIterableDataset:
        """Split up dataset in two.

        Splits the datest sing a percentage of the data (files) to extract, or the
        minimum number of the percentage is less than the minimum number.

        Parameters
        ----------
        percentage : float, optional
            Percentage of files to split up, by default 0.1.
        minimum_number : int, optional
            Minimum number of files to split up, by default 5.

        Returns
        -------
        IterableDataset
            Dataset containing the split data.

        Raises
        ------
        ValueError
            If the percentage is smaller than 0 or larger than 1.
        ValueError
            If the minimum number is smaller than 1 or larger than the number of files.
        """
        if percentage < 0 or percentage > 1:
            raise ValueError(f"Percentage must be between 0 and 1, got {percentage}.")

        if minimum_number < 1 or minimum_number > self.get_number_of_files():
            raise ValueError(
                f"Minimum number of files must be between 1 and "
                f"{self.get_number_of_files()} (number of files), got "
                f"{minimum_number}."
            )

        # compute number of files
        total_files = self.get_number_of_files()
        n_files = max(round(percentage * total_files), minimum_number)

        # get random indices
        indices = np.random.choice(total_files, n_files, replace=False)

        # extract files
        val_files = [self.data_files[i] for i in indices]

        # remove patches from self.patch
        data_files = []
        for i, file in enumerate(self.data_files):
            if i not in indices:
                data_files.append(file)
        self.data_files = data_files

        # same for targets
        if self.target_files is not None:
            val_target_files = [self.target_files[i] for i in indices]

            data_target_files = []
            for i, file in enumerate(self.target_files):
                if i not in indices:
                    data_target_files.append(file)
            self.target_files = data_target_files

        # clone the dataset
        dataset = copy.deepcopy(self)

        # reassign patches
        dataset.data_files = val_files

        # reassign targets
        if self.target_files is not None:
            dataset.target_files = val_target_files

        return dataset<|MERGE_RESOLUTION|>--- conflicted
+++ resolved
@@ -15,17 +15,9 @@
 from careamics.transforms import Compose
 
 from ..utils.logging import get_logger
-<<<<<<< HEAD
-from .dataset_utils import compute_normalization_stats, iterate_over_files, read_tiff
+from .dataset_utils import iterate_over_files, read_tiff
+from .dataset_utils.running_stats import WelfordStatistics
 from .patching.patching import Stats
-=======
-from .dataset_utils import (
-    iterate_over_files,
-    read_tiff,
-)
-from .dataset_utils.running_stats import WelfordStatistics
-from .patching.patching import Stats, StatsOutput
->>>>>>> 2764100c
 from .patching.random_patching import extract_patches_random
 
 logger = get_logger(__name__)
@@ -157,9 +149,6 @@
         # Average the means and stds per sample
         image_means, image_stds = image_stats.finalize()
 
-        logger.info(f"Calculated mean and std for {num_samples} images")
-        logger.info(f"Mean: {image_means}, std: {image_stds}")
-
         if target is not None:
             target_means, target_stds = target_stats.finalize()
 
