"""Iterable prediction dataset used to load data file by file."""

from __future__ import annotations

from collections.abc import Generator
from pathlib import Path
from typing import Any, Callable

from numpy.typing import NDArray
from torch.utils.data import IterableDataset

from careamics.file_io.read import read_tiff
from careamics.transforms import Compose

from ..config import InferenceConfig
from ..config.transformations import NormalizeModel
from .dataset_utils import iterate_over_files


class IterablePredDataset(IterableDataset):
    """Simple iterable prediction dataset.

    Parameters
    ----------
    prediction_config : InferenceConfig
        Inference configuration.
    src_files : List[Path]
        List of data files.
    read_source_func : Callable, optional
        Read source function for custom types, by default read_tiff.
    **kwargs : Any
        Additional keyword arguments, unused.

    Attributes
    ----------
    data_path : Union[str, Path]
        Path to the data, must be a directory.
    axes : str
        Description of axes in format STCZYX.
    mean : Optional[float], optional
        Expected mean of the dataset, by default None.
    std : Optional[float], optional
        Expected standard deviation of the dataset, by default None.
    patch_transform : Optional[Callable], optional
        Patch transform callable, by default None.
    """

    def __init__(
        self,
        prediction_config: InferenceConfig,
        src_files: list[Path],
        read_source_func: Callable = read_tiff,
        **kwargs: Any,
    ) -> None:
        """Constructor.

        Parameters
        ----------
        prediction_config : InferenceConfig
            Inference configuration.
        src_files : list of pathlib.Path
            List of data files.
        read_source_func : Callable, optional
            Read source function for custom types, by default read_tiff.
        **kwargs : Any
            Additional keyword arguments, unused.

        Raises
        ------
        ValueError
            If mean and std are not provided in the inference configuration.
        """
        self.prediction_config = prediction_config
        self.data_files = src_files
        self.axes = prediction_config.axes
        self.read_source_func = read_source_func

        # check mean and std and create normalize transform
        if (
            self.prediction_config.image_means is None
            or self.prediction_config.image_stds is None
        ):
            raise ValueError("Mean and std must be provided for prediction.")
        else:
            self.image_means = self.prediction_config.image_means
            self.image_stds = self.prediction_config.image_stds

        # instantiate normalize transform
        self.patch_transform = Compose(
            transform_list=[
                NormalizeModel(
                    image_means=self.image_means,
                    image_stds=self.image_stds,
                )
            ],
        )

    def __iter__(
        self,
    ) -> Generator[tuple[NDArray, ...], None, None]:
        """
        Iterate over data source and yield single patch.

        Yields
        ------
        (numpy.ndarray, numpy.ndarray or None)
            Single patch.
        """
        assert (
            self.image_means is not None and self.image_stds is not None
        ), "Mean and std must be provided"

        for sample, _ in iterate_over_files(
            self.prediction_config,
            self.data_files,
            read_source_func=self.read_source_func,
        ):
            # sample has S dimension
            for i in range(sample.shape[0]):

<<<<<<< HEAD
                transformed_sample, *_ = self.patch_transform(patch=sample[i])

                yield transformed_sample
=======
                yield self.patch_transform(patch=sample[i])
>>>>>>> 5ffec011
<|MERGE_RESOLUTION|>--- conflicted
+++ resolved
@@ -118,10 +118,6 @@
             # sample has S dimension
             for i in range(sample.shape[0]):
 
-<<<<<<< HEAD
                 transformed_sample, *_ = self.patch_transform(patch=sample[i])
 
-                yield transformed_sample
-=======
-                yield self.patch_transform(patch=sample[i])
->>>>>>> 5ffec011
+                yield transformed_sample