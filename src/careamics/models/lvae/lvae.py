--- conflicted
+++ resolved
@@ -5,14 +5,8 @@
 """
 
 from collections.abc import Iterable
-<<<<<<< HEAD
-from typing import Tuple, Union
-
-# import ml_collections  # TODO: refactor this out
-=======
 from typing import Dict, List, Tuple
 
->>>>>>> a28c2170
 import numpy as np
 import torch
 import torch.nn as nn
@@ -26,10 +20,6 @@
     TopDownDeterministicResBlock,
     TopDownLayer,
 )
-<<<<<<< HEAD
-from .likelihoods import GaussianLikelihood, NoiseModelLikelihood
-=======
->>>>>>> a28c2170
 from .utils import Interpolate, ModelType, crop_img_tensor, pad_img_tensor
 
 
@@ -40,14 +30,21 @@
         self,
         input_shape: int,
         output_channels: int,
-<<<<<<< HEAD
+        multiscale_count: int,
+        z_dims: List[int],
+        encoder_n_filters: int,
+        decoder_n_filters: int,
+        encoder_dropout: float,
+        decoder_dropout: float,
+        nonlinearity: str,
+        predict_logvar: bool,
+        enable_noise_model: bool,
+        analytical_kl: bool,
+        input_shape: int,
+        output_channels: int,
         conv_dims: int,
         multiscale_count: int,
         z_dims: list[int],
-=======
-        multiscale_count: int,
-        z_dims: List[int],
->>>>>>> a28c2170
         encoder_n_filters: int,
         decoder_n_filters: int,
         encoder_dropout: float,
@@ -63,19 +60,15 @@
         Parameters
         ----------
 
+
         """
         super().__init__()
 
         # -------------------------------------------------------
         # Customizable attributes
-<<<<<<< HEAD
-        self.image_size = input_shape # TODO: in the 3D case we'd like to accept also a tuple
+        self.image_size = input_shape
         self.target_ch = output_channels
         self.conv_dims = conv_dims
-=======
-        self.image_size = input_shape
-        self.target_ch = output_channels
->>>>>>> a28c2170
         self._multiscale_count = multiscale_count
         self.z_dims = z_dims
         self.encoder_n_filters = encoder_n_filters
@@ -85,10 +78,6 @@
         self.nonlin = nonlinearity
         self.predict_logvar = predict_logvar
         self.enable_noise_model = enable_noise_model
-<<<<<<< HEAD
-=======
-
->>>>>>> a28c2170
         self.analytical_kl = analytical_kl
         # -------------------------------------------------------
         
@@ -98,10 +87,6 @@
         # -------------------------------------------------------
         # Model attributes -> Hardcoded
         self.model_type = ModelType.LadderVae  # TODO remove !
-<<<<<<< HEAD
-=======
-        self.model_type = ModelType.LadderVae  # TODO remove !
->>>>>>> a28c2170
         self.encoder_blocks_per_layer = 1
         self.decoder_blocks_per_layer = 1
         self.bottomup_batchnorm = True
@@ -117,6 +102,7 @@
         self.stochastic_skip = True
         self.learn_top_prior = True
         self.res_block_type = "bacdbacd"  # TODO remove !
+        self.res_block_type = "bacdbacd"  # TODO remove !
         self.mode_pred = False
         self.logvar_lowerbound = -5
         self._var_clip_max = 20
@@ -171,8 +157,6 @@
         self.mixed_rec_w = 0
         self.nbr_consistency_w = 0
 
-<<<<<<< HEAD
-=======
         # -------------------------------------------------------
 
         # -------------------------------------------------------
@@ -184,7 +168,6 @@
         # self.lr_scheduler_monitor = self.lr_scheduler_mode = None
         # self._init_lr_scheduler_params(config)
         # self._global_step = 0
->>>>>>> a28c2170
         # -------------------------------------------------------
 
         # -------------------------------------------------------
@@ -258,16 +241,6 @@
             The number of BottomUpDeterministicResBlocks to include in the layer, default is 1.
         """
         nonlin = get_activation(self.nonlin)
-<<<<<<< HEAD
-        conv_block = getattr(nn, f"Conv{self.conv_dims}d")(
-            in_channels=self.color_ch,
-            out_channels=self.encoder_n_filters,
-            kernel_size=self.encoder_res_block_kernel,
-            padding=self.encoder_res_block_kernel // 2,
-            stride=init_stride,
-        )
-        modules = [conv_block, nonlin]
-=======
         modules = [
             nn.Conv2d(
                 in_channels=self.color_ch,
@@ -282,7 +255,6 @@
             ),
             nonlin,
         ]
->>>>>>> a28c2170
 
         for _ in range(num_res_blocks):
             modules.append(
@@ -468,33 +440,6 @@
             )
         return nn.Sequential(*modules)
 
-<<<<<<< HEAD
-    def create_likelihood_module(self):
-        """
-        This method defines the likelihood module for the current LVAE model.
-        The existing likelihood modules are `GaussianLikelihood` and `NoiseModelLikelihood`.
-        """
-        if self.enable_noise_model:
-            raise NotImplementedError("Noise model not implemented yet.")
-            self.likelihood_NM = NoiseModelLikelihood(
-                self.decoder_n_filters,
-                self.target_ch,
-                self.data_mean,
-                self.data_std,
-                self.noiseModel,
-            )
-        else:
-            self.likelihood_gm = GaussianLikelihood(
-                self.decoder_n_filters,
-                self.target_ch,
-                predict_logvar=self.predict_logvar,
-                logvar_lowerbound=self.logvar_lowerbound,
-                conv2d_bias=self.topdown_conv2d_bias,
-            )
-            return self.likelihood_gm
-
-=======
->>>>>>> a28c2170
     def _init_multires(
         self, config=None
     ) -> nn.ModuleList:  # TODO config: ml_collections.ConfigDict refactor
@@ -801,8 +746,6 @@
     
 
     ### SET OF GETTERS
-<<<<<<< HEAD
-=======
     def get_padded_size(self, size):
         """
         Returns the smallest size (H, W) of the image with actual size given
@@ -833,7 +776,6 @@
 
         return padded_size
 
->>>>>>> a28c2170
     def get_latent_spatial_size(self, level_idx: int):
         """
         level_idx: 0 is the bottommost layer, the highest resolution one.
