--- conflicted
+++ resolved
@@ -311,10 +311,6 @@
 
     def _set_params_to_same_device_as(
         self, correct_device_tensor: torch.Tensor
-<<<<<<< HEAD
-    ) -> None:  # TODO: needed?
-        # TODO this function is not called ???
-=======
     ) -> None:
         """Set the parameters to the same device as the input tensor.
 
@@ -323,7 +319,6 @@
         correct_device_tensor: torch.Tensor
             The tensor whose device is used to set the parameters.
         """
->>>>>>> 637c888b
         if self.data_mean.device != correct_device_tensor.device:
             self.data_mean = self.data_mean.to(correct_device_tensor.device)
             self.data_std = self.data_std.to(correct_device_tensor.device)
@@ -368,12 +363,7 @@
         torch.Tensor
             The log-likelihood tensor. Shape is (B, C, [Z], Y, X).
         """
-<<<<<<< HEAD
-        self.data_mean = self.data_mean.to(x.device)
-        self.data_std = self.data_std.to(x.device)  # TODO this is ugly fix !!
-=======
         self._set_params_to_same_device_as(x)
->>>>>>> 637c888b
         predicted_s_denormalized = params["mean"] * self.data_std + self.data_mean
         x_denormalized = x * self.data_std + self.data_mean
         likelihoods = self.noiseModel.likelihood(
