"""
Script containing modules for defining different likelihood functions (as nn.Module).
"""

from __future__ import annotations

import math
from typing import Literal, Union, TYPE_CHECKING, Any, Optional

import torch
from torch import nn

<<<<<<< HEAD
from careamics.config.likelihood_model import GaussianLikelihoodModel, NMLikelihoodModel


def likelihood_factory(config: Union[GaussianLikelihoodModel, NMLikelihoodModel, None]):
=======
from careamics.config.likelihood_model import (
    GaussianLikelihoodConfig,
    NMLikelihoodConfig,
)

if TYPE_CHECKING:
    from careamics.models.lvae.noise_models import (
        GaussianMixtureNoiseModel,
        MultiChannelNoiseModel,
    )

    NoiseModel = Union[GaussianMixtureNoiseModel, MultiChannelNoiseModel]


def likelihood_factory(
    config: Union[GaussianLikelihoodConfig, NMLikelihoodConfig, None]
):
>>>>>>> a28c2170
    """
    Factory function for creating likelihood modules.

    Parameters
    ----------
<<<<<<< HEAD
    config: Union[GaussianLikelihoodModel, NMLikelihoodModel]
=======
    config: Union[GaussianLikelihoodConfig, NMLikelihoodConfig]
>>>>>>> a28c2170
        The configuration object for the likelihood module.

    Returns
    -------
    nn.Module
        The likelihood module.
    """
<<<<<<< HEAD
    if isinstance(config, GaussianLikelihoodModel):
        return GaussianLikelihood(
            ch_in=config.ch_in,
            color_channels=config.color_channels,
            predict_logvar=config.predict_logvar,
            logvar_lowerbound=config.logvar_lowerbound,
            conv2d_bias=config.conv2d_bias,
        )
    elif isinstance(config, NMLikelihoodModel):
        return NoiseModelLikelihood(
            ch_in=config.ch_in,
            color_channels=config.color_channels,
            data_mean=config.data_mean,
            data_std=config.data_std,
            noiseModel=config.noise_model,
        )
    else:
        raise ValueError(f"Invalid likelihood model type: {config.model_type}")

=======
    if config is None:
        return None
>>>>>>> a28c2170

    if isinstance(config, GaussianLikelihoodConfig):
        return GaussianLikelihood(
            predict_logvar=config.predict_logvar,
            logvar_lowerbound=config.logvar_lowerbound,
        )
    elif isinstance(config, NMLikelihoodConfig):
        return NoiseModelLikelihood(
            data_mean=config.data_mean,
            data_std=config.data_std,
            noiseModel=config.noise_model,
        )
    else:
        raise ValueError(f"Invalid likelihood model type: {config.model_type}")


# TODO: is it really worth to have this class? Or it just adds complexity? --> REFACTOR
class LikelihoodModule(nn.Module):
    """
    The base class for all likelihood modules.
    It defines the fundamental structure and methods for specialized likelihood models.
    """

    def distr_params(self, x: Any) -> None:
        return None

    def set_params_to_same_device_as(self, correct_device_tensor: Any) -> None:
        pass

    @staticmethod
    def logvar(params: Any) -> None:
        return None

    @staticmethod
    def mean(params: Any) -> None:
        return None

    @staticmethod
    def mode(params: Any) -> None:
        return None

    @staticmethod
    def sample(params: Any) -> None:
        return None

    def log_likelihood(self, x: Any, params: Any) -> None:
        return None

<<<<<<< HEAD
    def forward(
        self, input_: torch.Tensor, x: torch.Tensor
    ) -> Tuple[torch.Tensor, Dict[str, torch.Tensor]]:
        # TODO what are those params? shapes?
=======
    def get_mean_lv(
        self, x: torch.Tensor
    ) -> tuple[torch.Tensor, Optional[torch.Tensor]]: ...

    def forward(
        self, input_: torch.Tensor, x: Union[torch.Tensor, None]
    ) -> tuple[torch.Tensor, dict[str, torch.Tensor]]:
        """
        Parameters:
        -----------
        input_: torch.Tensor
            The output of the top-down pass (e.g., reconstructed image in HDN,
            or the unmixed images in 'Split' models).
        x: Union[torch.Tensor, None]
            The target tensor. If None, the log-likelihood is not computed.
        """
>>>>>>> a28c2170
        distr_params = self.distr_params(input_)
        mean = self.mean(distr_params)
        mode = self.mode(distr_params)
        sample = self.sample(distr_params)
        logvar = self.logvar(distr_params)

        if x is None:
            ll = None
        else:
            ll = self.log_likelihood(x, distr_params)

        dct = {
            "mean": mean,
            "mode": mode,
            "sample": sample,
            "params": distr_params,
            "logvar": logvar,
        }

        return ll, dct


class GaussianLikelihood(LikelihoodModule):
<<<<<<< HEAD
    r"""A specialize `LikelihoodModule` for Gaussian likelihood.
=======
    r"""A specialized `LikelihoodModule` for Gaussian likelihood.
>>>>>>> a28c2170

    Specifically, in the LVAE model, the likelihood is defined as:
        p(x|z_1) = N(x|\mu_{p,1}, \sigma_{p,1}^2)
    """

    def __init__(
        self,
<<<<<<< HEAD
        ch_in: int,
        color_channels: int,
        predict_logvar: Literal[None, "pixelwise"] = None,
        logvar_lowerbound: Union[float, None] = None,
        conv2d_bias: bool = True,
=======
        predict_logvar: Union[Literal["pixelwise"], None] = None,
        logvar_lowerbound: Union[float, None] = None,
>>>>>>> a28c2170
    ):
        """Constructor.

        Parameters
        ----------
        predict_logvar: Union[Literal["pixelwise"], None], optional
            If `pixelwise`, log-variance is computed for each pixel, else log-variance
            is not computed. Default is `None`.
        logvar_lowerbound: float, optional
            The lowerbound value for log-variance. Default is `None`.
        """
        super().__init__()

        self.predict_logvar = predict_logvar
        self.logvar_lowerbound = logvar_lowerbound
<<<<<<< HEAD
        self.conv2d_bias = conv2d_bias
        assert self.predict_logvar in [None, "pixelwise"]

        # logvar_ch_needed = self.predict_logvar is not None
        # self.parameter_net = nn.Conv2d(ch_in,
        #                                color_channels * (1 + logvar_ch_needed),
        #                                kernel_size=3,
        #                                padding=1,
        #                                bias=self.conv2d_bias)
        self.parameter_net = nn.Identity()
=======
        assert self.predict_logvar in [None, "pixelwise"]
>>>>>>> a28c2170

        print(
            f"[{self.__class__.__name__}] PredLVar:{self.predict_logvar} LowBLVar:{self.logvar_lowerbound}"
        )

    def get_mean_lv(
        self, x: torch.Tensor
    ) -> tuple[torch.Tensor, Optional[torch.Tensor]]:
        """
        Given the output of the top-down pass, compute the mean and log-variance of the
        Gaussian distribution defining the likelihood.

        Parameters
        ----------
        x: torch.Tensor
            The input tensor to the likelihood module, i.e., the output of the top-down
            pass.

        Returns
        -------
        tuple of (torch.tensor, optional torch.tensor)
            The first element of the tuple is the mean, the second element is the
            log-variance. If the attribute `predict_logvar` is `None` then the second
            element will be `None`.
        """

        # if LadderVAE.predict_logvar is None, dim 1 of `x`` has no. of target channels
        if self.predict_logvar is None:
            return x, None

        # Get pixel-wise mean and logvar
        # if LadderVAE.predict_logvar is not None,
        #   dim 1 has double no. of target channels
        mean, lv = x.chunk(2, dim=1)

        # Optionally, clip log-var to a lower bound
        if self.logvar_lowerbound is not None:
            lv = torch.clip(lv, min=self.logvar_lowerbound)

        return mean, lv

    def distr_params(self, x: torch.Tensor) -> dict[str, torch.Tensor]:
        """
        Get parameters (mean, log-var) of the Gaussian distribution defined by the likelihood.

        Parameters
        ----------
        x: torch.Tensor
            The input tensor to the likelihood module, i.e., the output
            the LVAE 'output_layer'. Shape is: (B, 2 * C, [Z], Y, X) in case
            `predict_logvar` is not None, or (B, C, [Z], Y, X) otherwise.
        """
        mean, lv = self.get_mean_lv(x)
        params = {
            "mean": mean,
            "logvar": lv,
        }
        return params

    @staticmethod
    def mean(params: dict[str, torch.Tensor]) -> torch.Tensor:
        return params["mean"]

    @staticmethod
    def mode(params: dict[str, torch.Tensor]) -> torch.Tensor:
        return params["mean"]

    @staticmethod
    def sample(params: dict[str, torch.Tensor]) -> torch.Tensor:
        # p = Normal(params['mean'], (params['logvar'] / 2).exp())
        # return p.rsample()
        return params["mean"]

    @staticmethod
    def logvar(params: dict[str, torch.Tensor]) -> torch.Tensor:
        return params["logvar"]

    def log_likelihood(
        self, x: torch.Tensor, params: dict[str, Union[torch.Tensor, None]]
    ):
        """Compute Gaussian log-likelihood

        Parameters
        ----------
        x: torch.Tensor
            The target tensor. Shape is (B, C, [Z], Y, X).
        params: dict[str, Union[torch.Tensor, None]]
            The tensors obtained by chunking the output of the top-down pass,
            here used as parameters of the Gaussian distribution.

        Returns
        -------
        torch.Tensor
            The log-likelihood tensor. Shape is (B, C, [Z], Y, X).
        """
        if self.predict_logvar is not None:
            logprob = log_normal(x, params["mean"], params["logvar"])
        else:
            logprob = -0.5 * (params["mean"] - x) ** 2
        return logprob


def log_normal(
    x: torch.Tensor, mean: torch.Tensor, logvar: torch.Tensor
) -> torch.Tensor:
    """
    Compute the log-probability at `x` of a Gaussian distribution
    with parameters `(mean, exp(logvar))`.

    NOTE: In the case of LVAE, the log-likeihood formula becomes:
        \\mathbb{E}_{z_1\\sim{q_\\phi}}[\\log{p_\theta(x|z_1)}]=-\frac{1}{2}(\\mathbb{E}_{z_1\\sim{q_\\phi}}[\\log{2\\pi\\sigma_{p,0}^2(z_1)}] +\\mathbb{E}_{z_1\\sim{q_\\phi}}[\frac{(x-\\mu_{p,0}(z_1))^2}{\\sigma_{p,0}^2(z_1)}])

    Parameters
    ----------
    x: torch.Tensor
        The ground-truth tensor. Shape is (batch, channels, dim1, dim2).
    mean: torch.Tensor
        The inferred mean of distribution. Shape is (batch, channels, dim1, dim2).
    logvar: torch.Tensor
        The inferred log-variance of distribution. Shape has to be either scalar or broadcastable.
    """
    var = torch.exp(logvar)
    log_prob = -0.5 * (
        ((x - mean) ** 2) / var + logvar + torch.tensor(2 * math.pi).log()
    )
    return log_prob


class NoiseModelLikelihood(LikelihoodModule):

    def __init__(
        self,
<<<<<<< HEAD
        ch_in: int,
        color_channels: int,
        data_mean: Union[Dict[str, torch.Tensor], torch.Tensor],
        data_std: Union[
            Dict[str, torch.Tensor], torch.Tensor
        ],  # TODO why dict ? what keys?
        noiseModel: nn.Module,
=======
        data_mean: torch.Tensor,
        data_std: torch.Tensor,
        noiseModel: NoiseModel,  # TODO: check the type -> couldn't manage due to circular imports...
>>>>>>> a28c2170
    ):
        """Constructor.

        Parameters
        ----------
        data_mean: torch.Tensor
            The mean of the data, used to unnormalize data for noise model evaluation.
        data_std: torch.Tensor
            The standard deviation of the data, used to unnormalize data for noise
            model evaluation.
        noiseModel: NoiseModel
            The noise model instance used to compute the likelihood.
        """
        super().__init__()
        self.data_mean = data_mean
        self.data_std = data_std
        self.noiseModel = noiseModel

    def set_params_to_same_device_as(
        self, correct_device_tensor: torch.Tensor
    ) -> None:  # TODO: needed?
        if self.data_mean.device != correct_device_tensor.device:
            self.data_mean = self.data_mean.to(correct_device_tensor.device)
            self.data_std = self.data_std.to(correct_device_tensor.device)

    def get_mean_lv(self, x: torch.Tensor) -> tuple[torch.Tensor, None]:
        return x, None

    def distr_params(self, x: torch.Tensor) -> dict[str, torch.Tensor]:
        mean, lv = self.get_mean_lv(x)
        params = {
            "mean": mean,
            "logvar": lv,
        }
        return params

    @staticmethod
    def mean(params: dict[str, torch.Tensor]) -> torch.Tensor:
        return params["mean"]

    @staticmethod
    def mode(params: dict[str, torch.Tensor]) -> torch.Tensor:
        return params["mean"]

    @staticmethod
    def sample(params: dict[str, torch.Tensor]) -> torch.Tensor:
        return params["mean"]

    def log_likelihood(self, x: torch.Tensor, params: dict[str, torch.Tensor]):
        """Compute the log-likelihood given the parameters `params` obtained
        from the reconstruction tensor and the target tensor `x`.

        Parameters
        ----------
        x: torch.Tensor
            The target tensor. Shape is (B, C, [Z], Y, X).
        params: dict[str, Union[torch.Tensor, None]]
            The tensors obtained from output of the top-down pass.
            Here, "mean" correspond to the whole output, while logvar is `None`.

        Returns
        -------
        torch.Tensor
            The log-likelihood tensor. Shape is (B, C, [Z], Y, X).
        """
        predicted_s_denormalized = params["mean"] * self.data_std + self.data_mean
        x_denormalized = x * self.data_std + self.data_mean
        likelihoods = self.noiseModel.likelihood(
            x_denormalized, predicted_s_denormalized
        )
        logprob = torch.log(likelihoods)
        return logprob<|MERGE_RESOLUTION|>--- conflicted
+++ resolved
@@ -10,12 +10,6 @@
 import torch
 from torch import nn
 
-<<<<<<< HEAD
-from careamics.config.likelihood_model import GaussianLikelihoodModel, NMLikelihoodModel
-
-
-def likelihood_factory(config: Union[GaussianLikelihoodModel, NMLikelihoodModel, None]):
-=======
 from careamics.config.likelihood_model import (
     GaussianLikelihoodConfig,
     NMLikelihoodConfig,
@@ -33,17 +27,12 @@
 def likelihood_factory(
     config: Union[GaussianLikelihoodConfig, NMLikelihoodConfig, None]
 ):
->>>>>>> a28c2170
     """
     Factory function for creating likelihood modules.
 
     Parameters
     ----------
-<<<<<<< HEAD
-    config: Union[GaussianLikelihoodModel, NMLikelihoodModel]
-=======
     config: Union[GaussianLikelihoodConfig, NMLikelihoodConfig]
->>>>>>> a28c2170
         The configuration object for the likelihood module.
 
     Returns
@@ -51,30 +40,8 @@
     nn.Module
         The likelihood module.
     """
-<<<<<<< HEAD
-    if isinstance(config, GaussianLikelihoodModel):
-        return GaussianLikelihood(
-            ch_in=config.ch_in,
-            color_channels=config.color_channels,
-            predict_logvar=config.predict_logvar,
-            logvar_lowerbound=config.logvar_lowerbound,
-            conv2d_bias=config.conv2d_bias,
-        )
-    elif isinstance(config, NMLikelihoodModel):
-        return NoiseModelLikelihood(
-            ch_in=config.ch_in,
-            color_channels=config.color_channels,
-            data_mean=config.data_mean,
-            data_std=config.data_std,
-            noiseModel=config.noise_model,
-        )
-    else:
-        raise ValueError(f"Invalid likelihood model type: {config.model_type}")
-
-=======
     if config is None:
         return None
->>>>>>> a28c2170
 
     if isinstance(config, GaussianLikelihoodConfig):
         return GaussianLikelihood(
@@ -123,12 +90,6 @@
     def log_likelihood(self, x: Any, params: Any) -> None:
         return None
 
-<<<<<<< HEAD
-    def forward(
-        self, input_: torch.Tensor, x: torch.Tensor
-    ) -> Tuple[torch.Tensor, Dict[str, torch.Tensor]]:
-        # TODO what are those params? shapes?
-=======
     def get_mean_lv(
         self, x: torch.Tensor
     ) -> tuple[torch.Tensor, Optional[torch.Tensor]]: ...
@@ -145,7 +106,6 @@
         x: Union[torch.Tensor, None]
             The target tensor. If None, the log-likelihood is not computed.
         """
->>>>>>> a28c2170
         distr_params = self.distr_params(input_)
         mean = self.mean(distr_params)
         mode = self.mode(distr_params)
@@ -169,11 +129,7 @@
 
 
 class GaussianLikelihood(LikelihoodModule):
-<<<<<<< HEAD
-    r"""A specialize `LikelihoodModule` for Gaussian likelihood.
-=======
     r"""A specialized `LikelihoodModule` for Gaussian likelihood.
->>>>>>> a28c2170
 
     Specifically, in the LVAE model, the likelihood is defined as:
         p(x|z_1) = N(x|\mu_{p,1}, \sigma_{p,1}^2)
@@ -181,16 +137,8 @@
 
     def __init__(
         self,
-<<<<<<< HEAD
-        ch_in: int,
-        color_channels: int,
-        predict_logvar: Literal[None, "pixelwise"] = None,
-        logvar_lowerbound: Union[float, None] = None,
-        conv2d_bias: bool = True,
-=======
         predict_logvar: Union[Literal["pixelwise"], None] = None,
         logvar_lowerbound: Union[float, None] = None,
->>>>>>> a28c2170
     ):
         """Constructor.
 
@@ -206,20 +154,7 @@
 
         self.predict_logvar = predict_logvar
         self.logvar_lowerbound = logvar_lowerbound
-<<<<<<< HEAD
-        self.conv2d_bias = conv2d_bias
         assert self.predict_logvar in [None, "pixelwise"]
-
-        # logvar_ch_needed = self.predict_logvar is not None
-        # self.parameter_net = nn.Conv2d(ch_in,
-        #                                color_channels * (1 + logvar_ch_needed),
-        #                                kernel_size=3,
-        #                                padding=1,
-        #                                bias=self.conv2d_bias)
-        self.parameter_net = nn.Identity()
-=======
-        assert self.predict_logvar in [None, "pixelwise"]
->>>>>>> a28c2170
 
         print(
             f"[{self.__class__.__name__}] PredLVar:{self.predict_logvar} LowBLVar:{self.logvar_lowerbound}"
@@ -352,19 +287,9 @@
 
     def __init__(
         self,
-<<<<<<< HEAD
-        ch_in: int,
-        color_channels: int,
-        data_mean: Union[Dict[str, torch.Tensor], torch.Tensor],
-        data_std: Union[
-            Dict[str, torch.Tensor], torch.Tensor
-        ],  # TODO why dict ? what keys?
-        noiseModel: nn.Module,
-=======
         data_mean: torch.Tensor,
         data_std: torch.Tensor,
         noiseModel: NoiseModel,  # TODO: check the type -> couldn't manage due to circular imports...
->>>>>>> a28c2170
     ):
         """Constructor.
 
