--- conflicted
+++ resolved
@@ -315,25 +315,10 @@
             Standard deviation values for each channel. Will be reshaped to (1, C, 1, 1, 1) for broadcasting.
         """
         # Convert to tensor if needed
-<<<<<<< HEAD
         self.data_mean = torch.as_tensor(data_mean, dtype=torch.float32)
         self.data_std = torch.as_tensor(data_std, dtype=torch.float32)
         
         # TODO add extra dim for 3D ?
-=======
-        data_mean = torch.as_tensor(data_mean, dtype=torch.float32)
-        data_std = torch.as_tensor(data_std, dtype=torch.float32)
-
-        # Reshape to (1, C, 1, 1, 1) for proper broadcasting
-        # This assumes the input tensors will be (B, C, [Z], Y, X)
-        while len(data_mean.shape) < 5:
-            data_mean = data_mean.unsqueeze(-1)
-        while len(data_std.shape) < 5:
-            data_std = data_std.unsqueeze(-1)
-
-        self.data_mean = data_mean
-        self.data_std = data_std
->>>>>>> 240211b7
 
     def _set_params_to_same_device_as(
         self, correct_device_tensor: torch.Tensor
