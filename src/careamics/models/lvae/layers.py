--- conflicted
+++ resolved
@@ -124,15 +124,9 @@
         elif block_type == "bacdbac":
             for i in range(2):
                 if batchnorm:
-<<<<<<< HEAD
-                    modules.append(norm_layer(channels))
-                modules.append(nonlin)
-                conv = conv_layer(
-=======
                     modules.append(nn.BatchNorm2d(channels))
                 modules.append(nonlin)
                 conv = nn.Conv2d(
->>>>>>> a28c2170
                     channels,
                     channels,
                     kernel[i],
@@ -146,15 +140,9 @@
         elif block_type == "bacdbacd":
             for i in range(2):
                 if batchnorm:
-<<<<<<< HEAD
-                    modules.append(norm_layer(channels))
-                modules.append(nonlin)
-                conv = conv_layer(
-=======
                     modules.append(nn.BatchNorm2d(channels))
                 modules.append(nonlin)
                 conv = nn.Conv2d(
->>>>>>> a28c2170
                     channels,
                     channels,
                     kernel[i],
@@ -212,12 +200,7 @@
         super().__init__()
         assert kernel_size % 2 == 1
         pad = kernel_size // 2
-<<<<<<< HEAD
-        conv_layer: ConvType = getattr(nn, f"Conv{conv_dims}d")
-        self.conv = conv_layer(channels, 2 * channels, kernel_size, padding=pad)
-=======
         self.conv = nn.Conv2d(channels, 2 * channels, kernel_size, padding=pad)
->>>>>>> a28c2170
         self.nonlin = nonlin
 
     def forward(self, x):
@@ -1191,8 +1174,6 @@
 
         return p_params
 
-<<<<<<< HEAD
-=======
     def align_pparams_buvalue(
         self, p_params: torch.Tensor, bu_value: torch.Tensor
     ) -> Tuple[torch.Tensor, torch.Tensor]:
@@ -1221,7 +1202,6 @@
                     p_params = F.center_crop(p_params, bu_value.shape[-2:])
         return p_params, bu_value
 
->>>>>>> a28c2170
     def forward(
         self,
         input_: Union[torch.Tensor, None] = None,
@@ -1281,11 +1261,7 @@
         p_params = self.get_p_params(input_, n_img_prior)
         
         # Get the parameters for the latent distribution to sample from
-<<<<<<< HEAD
-        if inference_mode:  # in inference mode we compute q(z_i | z_{i+1}, x)
-=======
         if inference_mode:  # TODO What's this ?
->>>>>>> a28c2170
             if self.is_top_layer:
                 q_params = bu_value
                 if mode_pred is False:
@@ -1889,8 +1865,6 @@
             Whether to copy the first sample (and rel. distrib parameters) over the whole batch.
             This is used when doing experiment from the prior - q is not used.
             Default is `False`.
-<<<<<<< HEAD
-=======
         analytical_kl: bool, optional
             Whether to compute the KL divergence analytically or using Monte Carlo estimation.
             Default is `False`.
@@ -1902,7 +1876,6 @@
         var_clip_max: float, optional
             The maximum value reachable by the log-variance of the latent distribution.
             Values exceeding this threshold are clipped. Default is `None`.
->>>>>>> a28c2170
         """
         debug_qvar_max = 0
         assert (forced_latent is None) or (not use_mode)
