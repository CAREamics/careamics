from __future__ import annotations

from typing import TYPE_CHECKING, Optional

import matplotlib.pyplot as plt
import numpy as np
import torch
import torch.nn as nn

if TYPE_CHECKING:
    from careamics.config import GaussianMixtureNMConfig, MultiChannelNMConfig

# TODO this module shouldn't be in lvae folder


def noise_model_factory(
    model_config: Optional[MultiChannelNMConfig],
) -> Optional[MultiChannelNoiseModel]:
    """Noise model factory.

    Parameters
    ----------
    model_config : Optional[MultiChannelNMConfig]
        Noise model configuration, a `MultiChannelNMConfig` config that defines
        noise models for the different output channels.

    Returns
    -------
    Optional[MultiChannelNoiseModel]
        A noise model instance.

    Raises
    ------
    NotImplementedError
        If the chosen noise model `model_type` is not implemented.
        Currently only `GaussianMixtureNoiseModel` is implemented.
    """
    if model_config:
        noise_models = []
<<<<<<< HEAD
        for nm in model_config.noise_models:
            if nm.path:
                if nm.model_type == "GaussianMixtureNoiseModel":
                    noise_models.append(GaussianMixtureNoiseModel(nm))
                else:
                    raise NotImplementedError(
                        f"Model {nm.model_type} is not implemented"
=======
        for nm_config in model_config.noise_models:
            if nm_config.path:
                if nm_config.model_type == "GaussianMixtureNoiseModel":
                    noise_models.append(GaussianMixtureNoiseModel(nm_config))
                else:
                    raise NotImplementedError(
                        f"Model {nm_config.model_type} is not implemented"
>>>>>>> 0e0bc285
                    )

            else:  # TODO this means signal/obs are provided. Controlled in pydantic model
                # TODO train a new model. Config should always be provided?
<<<<<<< HEAD
                if nm.model_type == "GaussianMixtureNoiseModel":
                    # TODO one model for each channel all make this choise inside the model?
                    trained_nm = train_gm_noise_model(nm)
                    noise_models.append(trained_nm)
                else:
                    raise NotImplementedError(
                        f"Model {nm.model_type} is not implemented"
=======
                if nm_config.model_type == "GaussianMixtureNoiseModel":
                    trained_nm = train_gm_noise_model(nm_config)
                    noise_models.append(trained_nm)
                else:
                    raise NotImplementedError(
                        f"Model {nm_config.model_type} is not implemented"
>>>>>>> 0e0bc285
                    )
        return MultiChannelNoiseModel(noise_models)
    return None


def train_gm_noise_model(
    model_config: GaussianMixtureNMConfig,
) -> GaussianMixtureNoiseModel:
    """Train a Gaussian mixture noise model.

    Parameters
    ----------
    model_config : GaussianMixtureNoiseModel
        _description_

    Returns
    -------
    _description_
    """
    # TODO where to put train params?
    # TODO any training params ? Different channels ?
    noise_model = GaussianMixtureNoiseModel(model_config)
    # TODO revisit config unpacking
<<<<<<< HEAD
    noise_model.train(noise_model.signal, noise_model.observation)
=======
    noise_model.train_noise_model(model_config.signal, model_config.observation)
>>>>>>> 0e0bc285
    return noise_model


class MultiChannelNoiseModel(nn.Module):
    def __init__(self, nmodels: list[GaussianMixtureNoiseModel]):
        """Constructor.

        To handle noise models and the relative likelihood computation for multiple
        output channels (e.g., muSplit, denoiseSplit).

        This class:
        - receives as input a variable number of noise models, one for each channel.
        - computes the likelihood of observations given signals for each channel.
        - returns the concatenation of these likelihoods.

        Parameters
        ----------
        nmodels : list[GaussianMixtureNoiseModel]
            List of noise models, one for each output channel.
        """
        super().__init__()
        for i, nmodel in enumerate(nmodels):  # TODO refactor this !!!
            if nmodel is not None:
                self.add_module(
                    f"nmodel_{i}", nmodel
                )  # TODO: wouldn't be easier to use a list?

        self._nm_cnt = 0
        for nmodel in nmodels:
            if nmodel is not None:
                self._nm_cnt += 1

        print(f"[{self.__class__.__name__}] Nmodels count:{self._nm_cnt}")

    def likelihood(self, obs: torch.Tensor, signal: torch.Tensor) -> torch.Tensor:
        """Compute the likelihood of observations given signals for each channel.

        Parameters
        ----------
        obs : torch.Tensor
            Noisy observations, i.e., the target(s). Specifically, the input noisy
            image for HDN, or the noisy unmixed images used for supervision
            for denoiSplit. Shape: (B, C, [Z], Y, X), where C is the number of
            unmixed channels.
        signal : torch.Tensor
            Underlying signals, i.e., the (clean) output of the model. Specifically, the
            denoised image for HDN, or the unmixed images for denoiSplit.
            Shape: (B, C, [Z], Y, X), where C is the number of unmixed channels.
        """
        # Case 1: obs and signal have a single channel (e.g., denoising)
        if obs.shape[1] == 1:
            assert signal.shape[1] == 1
            return self.nmodel_0.likelihood(obs, signal)

        # Case 2: obs and signal have multiple channels (e.g., denoiSplit)
        assert obs.shape[1] == self._nm_cnt, (
            "The number of channels in `obs` must match the number of noise models."
            f" Got instead: obs={obs.shape[1]},  nm={self._nm_cnt}"
        )
        ll_list = []
        for ch_idx in range(obs.shape[1]):
            nmodel = getattr(self, f"nmodel_{ch_idx}")
            ll_list.append(
                nmodel.likelihood(
                    obs[:, ch_idx : ch_idx + 1], signal[:, ch_idx : ch_idx + 1]
                )  # slicing to keep the channel dimension
            )
        return torch.cat(ll_list, dim=1)


# TODO: is this needed?
def fastShuffle(series, num):
    """_summary_.

    Parameters
    ----------
    series : _type_
        _description_
    num : _type_
        _description_

    Returns
    -------
    _type_
        _description_
    """
    length = series.shape[0]
    for _ in range(num):
        series = series[np.random.permutation(length), :]
    return series


class GaussianMixtureNoiseModel(nn.Module):
    """Define a noise model parameterized as a mixture of gaussians.

    If `config.path` is not provided a new object is initialized from scratch.
    Otherwise, a model is loaded from `config.path`.

    Parameters
    ----------
    config : GaussianMixtureNMConfig
        A `pydantic` model that defines the configuration of the GMM noise model.

    Attributes
    ----------
    min_signal : float
        Minimum signal intensity expected in the image.
    max_signal : float
        Maximum signal intensity expected in the image.
    path: Union[str, Path]
        Path to the directory where the trained noise model (*.npz) is saved in the `train` method.
    weight : torch.nn.Parameter
        A [3*n_gaussian, n_coeff] sized array containing the values of the weights
        describing the GMM noise model, with each row corresponding to one
        parameter of each gaussian, namely [mean, standard deviation and weight].
        Specifically, rows are organized as follows:
        - first n_gaussian rows correspond to the means
        - next n_gaussian rows correspond to the weights
        - last n_gaussian rows correspond to the standard deviations
        If `weight=None`, the weight array is initialized using the `min_signal`
        and `max_signal` parameters.
    n_gaussian: int
        Number of gaussians in the mixture.
    n_coeff: int
        Number of coefficients to describe the functional relationship between gaussian
        parameters and the signal. 2 implies a linear relationship, 3 implies a quadratic
        relationship and so on.
    device: device
        GPU device.
    min_sigma: float
        All values of `standard deviation` below this are clamped to this value.
    """

    # TODO training a NM relies on getting a clean data(N2V e.g,)
    def __init__(self, config: GaussianMixtureNMConfig):
        super().__init__()
        self._learnable = False

        if config.path is None:
            # TODO this is (probably) to train a nm. We leave it for later refactoring
            weight = config.weight
            n_gaussian = config.n_gaussian
            n_coeff = config.n_coeff
            min_signal = config.min_signal
            max_signal = config.max_signal
            # self.device = kwargs.get('device')
            # TODO min_sigma cant be None ?
            self.min_sigma = config.min_sigma
            if weight is None:
                weight = np.random.randn(n_gaussian * 3, n_coeff)
                weight[n_gaussian : 2 * n_gaussian, 1] = np.log(max_signal - min_signal)
                weight = torch.from_numpy(weight.astype(np.float32)).float().cuda()
                weight.requires_grad = True

            self.n_gaussian = weight.shape[0] // 3
            self.n_coeff = weight.shape[1]
            self.weight = weight
            self.min_signal = torch.Tensor([min_signal])
            self.max_signal = torch.Tensor([max_signal])
            self.tol = torch.Tensor([1e-10])
        else:
            params = np.load(config.path)
            # self.device = kwargs.get('device')

            self.min_signal = torch.Tensor(params["min_signal"])
            self.max_signal = torch.Tensor(params["max_signal"])

            self.weight = torch.nn.Parameter(
                torch.Tensor(params["trained_weight"]), requires_grad=False
            )
            self.min_sigma = params["min_sigma"].item()
            self.n_gaussian = self.weight.shape[0] // 3  # TODO why // 3 ?
            self.n_coeff = self.weight.shape[1]
            self.tol = torch.Tensor([1e-10])  # .to(self.device)
            self.min_signal = torch.Tensor([self.min_signal])  # .to(self.device)
            self.max_signal = torch.Tensor([self.max_signal])  # .to(self.device)

        print(f"[{self.__class__.__name__}] min_sigma: {self.min_sigma}")

    def make_learnable(self):
        print(f"[{self.__class__.__name__}] Making noise model learnable")
        self._learnable = True
        self.weight.requires_grad = True

    def to_device(self, cuda_tensor):
        # TODO wtf is this ?
        # move everything to GPU
        if self.min_signal.device != cuda_tensor.device:
            self.max_signal = self.max_signal.cuda()
            self.min_signal = self.min_signal.cuda()
            self.tol = self.tol.cuda()
            # self.weight = self.weight.cuda()
            if self._learnable:
                self.weight.requires_grad = True

    def plotProbabilityDistribution(self, signalBinIndex):
        """Plots probability distribution P(x|s) for a certain ground truth signal.

        Predictions from both Histogram and GMM-based Noise models are displayed for comparison.

        Parameters
        ----------
        signalBinIndex: int
            index of signal bin. Values go from 0 to number of bins (`n_bin`).
        histogramNoiseModel: Histogram based noise model
        gaussianMixtureNoiseModel: GaussianMixtureNoiseModel
            Object containing trained parameters.
        device: GPU device
        """

        n_bin = 100  # TODO clarify this and signalBinIndex
        histBinSize = (self.max_signal - self.min_signal) / n_bin
        querySignal_numpy = (
            signalBinIndex / float(n_bin) * (self.max_signal - self.min_signal)
            + self.min_signal
        )
        querySignal_numpy += histBinSize / 2
        querySignal_torch = torch.from_numpy(np.array(querySignal_numpy)).float().cuda()

        queryObservations_numpy = np.arange(
            self.min_signal, self.max_signal, histBinSize
        )
        queryObservations_numpy += histBinSize / 2
        queryObservations = torch.from_numpy(queryObservations_numpy).float().cuda()
        pTorch = self.likelihood(queryObservations, querySignal_torch)
        pNumpy = pTorch.cpu().detach().numpy()

        plt.figure(figsize=(12, 5))

        plt.subplot(1, 2, 1)
        plt.xlabel("Observation Bin")
        plt.ylabel("Signal Bin")
        plt.axhline(y=signalBinIndex + 0.5, linewidth=5, color="blue", alpha=0.5)

        plt.subplot(1, 2, 2)

        # histobs_repeated = np.repeat(histobs, 2)
        # queryObservations_repeated = np.repeat(queryObservations_numpy, 2)

        plt.plot(
            queryObservations_numpy,
            pNumpy,
            label="GMM : " + " signal = " + str(np.round(querySignal_numpy, 2)),
            marker=".",
            color="red",
            linewidth=2,
        )
        plt.xlabel("Observations (x) for signal s = " + str(querySignal_numpy))
        plt.ylabel("Probability Density")
        plt.title(
            "Probability Distribution P(x|s) at signal =" + str(querySignal_numpy)
        )
        plt.legend()
        return {
            "gmm": {"x": queryObservations_numpy, "p": pNumpy},
        }

    def polynomialRegressor(self, weightParams, signals):
        """Combines `weightParams` and signal `signals` to regress for the gaussian parameter values.

        Parameters
        ----------
        weightParams : torch.cuda.FloatTensor
            Corresponds to specific rows of the `self.weight`
        signals : torch.cuda.FloatTensor
            Signals

        Returns
        -------
        value : torch.cuda.FloatTensor
            Corresponds to either of mean, standard deviation or weight, evaluated at `signals`
        """
        value = 0
        for i in range(weightParams.shape[0]):
            value += weightParams[i] * (
                ((signals - self.min_signal) / (self.max_signal - self.min_signal)) ** i
            )
        return value

    def normalDens(
        self, x: torch.Tensor, m_: torch.Tensor = 0.0, std_: torch.Tensor = None
    ) -> torch.Tensor:
        """Evaluates the normal probability density at `x` given the mean `m` and
        standard deviation `std`.

        Parameters
        ----------
        x: torch.Tensor
            Observations (i.e., noisy image).
        m_: torch.Tensor
            Pixel-wise mean.
        std_: torch.Tensor
            Pixel-wise standard deviation.

        Returns
        -------
        tmp: torch.Tensor
            Normal probability density of `x` given `m_` and `std_`
        """
        tmp = -((x - m_) ** 2)
        tmp = tmp / (2.0 * std_ * std_)
        tmp = torch.exp(tmp)
        tmp = tmp / torch.sqrt((2.0 * np.pi) * std_ * std_)
        return tmp

    def likelihood(
        self, observations: torch.Tensor, signals: torch.Tensor
    ) -> torch.Tensor:
        """Evaluate the likelihood of observations given the signals and the
        corresponding gaussian parameters.

        Parameters
        ----------
        observations : torch.cuda.FloatTensor
            Noisy observations.
        signals : torch.cuda.FloatTensor
            Underlying signals.

        Returns
        -------
        value :p + self.tol
            Likelihood of observations given the signals and the GMM noise model
        """
        self.to_device(signals)  # move al needed stuff to the same device as `signals``
        gaussianParameters = self.getGaussianParameters(signals)
        p = 0
        for gaussian in range(self.n_gaussian):
            p += (
                self.normalDens(
                    x=observations,
                    m_=gaussianParameters[gaussian],
                    std_=gaussianParameters[self.n_gaussian + gaussian],
                )
                * gaussianParameters[2 * self.n_gaussian + gaussian]
            )
        return p + self.tol

    def getGaussianParameters(self, signals: torch.Tensor) -> list[torch.Tensor]:
        """Returns the noise model for given signals.

        Parameters
        ----------
        signals : torch.Tensor
            Underlying signals

        Returns
        -------
        gmmParams: list[torch.Tensor]
            A list containing tensors representing `mu`, `sigma` and `alpha`
            parameters for the `n_gaussian` gaussians in the mixture.

        """
        gmmParams = []
        mu = []
        sigma = []
        alpha = []
        kernels = self.weight.shape[0] // 3
        for num in range(kernels):
            # For each Gaussian in the mixture, evaluate mean, std and weight
            mu.append(self.polynomialRegressor(self.weight[num, :], signals))

            expval = torch.exp(self.weight[kernels + num, :])
            # TODO: why taking the exp? it is not in PPN2V paper...
            sigmaTemp = self.polynomialRegressor(expval, signals)
            sigmaTemp = torch.clamp(sigmaTemp, min=self.min_sigma)
            sigma.append(torch.sqrt(sigmaTemp))

            expval = torch.exp(
                self.polynomialRegressor(self.weight[2 * kernels + num, :], signals)
                + self.tol
            )
            alpha.append(expval)  # NOTE: these are the numerators of weights

        sum_alpha = 0
        for al in range(kernels):
            sum_alpha = alpha[al] + sum_alpha

        # sum of alpha is forced to be 1.
        for ker in range(kernels):
            alpha[ker] = alpha[ker] / sum_alpha

        sum_means = 0
        # sum_means is the alpha weighted average of the means
        for ker in range(kernels):
            sum_means = alpha[ker] * mu[ker] + sum_means

        # subtracting the alpha weighted average of the means from the means
        # ensures that the GMM has the inclination to have the mean=signals.
        # TODO: I don't understand why we need to learn the mean?
        for ker in range(kernels):
            mu[ker] = mu[ker] - sum_means + signals

        for i in range(kernels):
            gmmParams.append(mu[i])
        for j in range(kernels):
            gmmParams.append(sigma[j])
        for k in range(kernels):
            gmmParams.append(alpha[k])

        return gmmParams

    # TODO: this is to train the noise model
    def getSignalObservationPairs(self, signal, observation, lowerClip, upperClip):
        """Returns the Signal-Observation pixel intensities as a two-column array.

        Parameters
        ----------
        signal : numpy array
            Clean Signal Data
        observation: numpy array
            Noisy observation Data
        lowerClip: float
            Lower percentile bound for clipping.
        upperClip: float
            Upper percentile bound for clipping.

        Returns
        -------
        gmmParams: list of torch floats
            Contains a list of `mu`, `sigma` and `alpha` for the `signals`
        """
        lb = np.percentile(signal, lowerClip)
        ub = np.percentile(signal, upperClip)
        stepsize = observation[0].size
        n_observations = observation.shape[0]
        n_signals = signal.shape[0]
        sig_obs_pairs = np.zeros((n_observations * stepsize, 2))

        for i in range(n_observations):
            j = i // (n_observations // n_signals)
            sig_obs_pairs[stepsize * i : stepsize * (i + 1), 0] = signal[j].ravel()
            sig_obs_pairs[stepsize * i : stepsize * (i + 1), 1] = observation[i].ravel()
        sig_obs_pairs = sig_obs_pairs[
            (sig_obs_pairs[:, 0] > lb) & (sig_obs_pairs[:, 0] < ub)
        ]
        return fastShuffle(sig_obs_pairs, 2)

    # TODO: what's the use of this method?
    def forward(self, x, y):
        """Temporary dummy forward method."""
        return x, y

    # TODO taken from pn2v. Ashesh needs to clarify this
<<<<<<< HEAD
    def train(
=======
    def train_noise_model(
>>>>>>> 0e0bc285
        self,
        signal,
        observation,
        learning_rate=1e-1,
        batchSize=250000,
        n_epochs=2000,
        name="GMMNoiseModel.npz",
        lowerClip=0,
        upperClip=100,
    ):
        """Training to learn the noise model from signal - observation pairs.

        Parameters
        ----------
        signal: numpy array
            Clean Signal Data
        observation: numpy array
            Noisy Observation Data
        learning_rate: float
            Learning rate. Default = 1e-1.
        batchSize: int
            Nini-batch size. Default = 250000.
        n_epochs: int
            Number of epochs. Default = 2000.
        name: string

            Model name. Default is `GMMNoiseModel`. This model after being trained is saved at the location `path`.

        lowerClip : int
            Lower percentile for clipping. Default is 0.
        upperClip : int
            Upper percentile for clipping. Default is 100.


        """
        sig_obs_pairs = self.getSignalObservationPairs(
            signal, observation, lowerClip, upperClip
        )
        counter = 0
        optimizer = torch.optim.Adam([self.weight], lr=learning_rate)
        for t in range(n_epochs):

            jointLoss = 0
            if (counter + 1) * batchSize >= sig_obs_pairs.shape[0]:
                counter = 0
                sig_obs_pairs = fastShuffle(sig_obs_pairs, 1)

            batch_vectors = sig_obs_pairs[
                counter * batchSize : (counter + 1) * batchSize, :
            ]
            observations = batch_vectors[:, 1].astype(np.float32)
            signals = batch_vectors[:, 0].astype(np.float32)
            # TODO do we absolutely need to move to GPU?
            observations = (
                torch.from_numpy(observations.astype(np.float32)).float().cuda()
            )
            signals = torch.from_numpy(signals).float().cuda()
            p = self.likelihood(observations, signals)
            loss = torch.mean(-torch.log(p))
            jointLoss = jointLoss + loss

            if t % 100 == 0:
                print(t, jointLoss.item())

            if t % (int(n_epochs * 0.5)) == 0:
                trained_weight = self.weight.cpu().detach().numpy()
                min_signal = self.min_signal.cpu().detach().numpy()
                max_signal = self.max_signal.cpu().detach().numpy()
                # TODO do we need to save?
                # np.savez(self.path+name, trained_weight=trained_weight, min_signal = min_signal, max_signal = max_signal, min_sigma = self.min_sigma)

            optimizer.zero_grad()
            jointLoss.backward()
            optimizer.step()
            counter += 1

        print("===================\n")
        # print("The trained parameters (" + name + ") is saved at location: "+ self.path)
        # TODO return istead of save ?
        return trained_weight, min_signal, max_signal, self.min_sigma<|MERGE_RESOLUTION|>--- conflicted
+++ resolved
@@ -37,7 +37,6 @@
     """
     if model_config:
         noise_models = []
-<<<<<<< HEAD
         for nm in model_config.noise_models:
             if nm.path:
                 if nm.model_type == "GaussianMixtureNoiseModel":
@@ -45,20 +44,10 @@
                 else:
                     raise NotImplementedError(
                         f"Model {nm.model_type} is not implemented"
-=======
-        for nm_config in model_config.noise_models:
-            if nm_config.path:
-                if nm_config.model_type == "GaussianMixtureNoiseModel":
-                    noise_models.append(GaussianMixtureNoiseModel(nm_config))
-                else:
-                    raise NotImplementedError(
-                        f"Model {nm_config.model_type} is not implemented"
->>>>>>> 0e0bc285
                     )
 
             else:  # TODO this means signal/obs are provided. Controlled in pydantic model
                 # TODO train a new model. Config should always be provided?
-<<<<<<< HEAD
                 if nm.model_type == "GaussianMixtureNoiseModel":
                     # TODO one model for each channel all make this choise inside the model?
                     trained_nm = train_gm_noise_model(nm)
@@ -66,14 +55,6 @@
                 else:
                     raise NotImplementedError(
                         f"Model {nm.model_type} is not implemented"
-=======
-                if nm_config.model_type == "GaussianMixtureNoiseModel":
-                    trained_nm = train_gm_noise_model(nm_config)
-                    noise_models.append(trained_nm)
-                else:
-                    raise NotImplementedError(
-                        f"Model {nm_config.model_type} is not implemented"
->>>>>>> 0e0bc285
                     )
         return MultiChannelNoiseModel(noise_models)
     return None
@@ -97,11 +78,7 @@
     # TODO any training params ? Different channels ?
     noise_model = GaussianMixtureNoiseModel(model_config)
     # TODO revisit config unpacking
-<<<<<<< HEAD
     noise_model.train(noise_model.signal, noise_model.observation)
-=======
-    noise_model.train_noise_model(model_config.signal, model_config.observation)
->>>>>>> 0e0bc285
     return noise_model
 
 
@@ -545,11 +522,7 @@
         return x, y
 
     # TODO taken from pn2v. Ashesh needs to clarify this
-<<<<<<< HEAD
     def train(
-=======
-    def train_noise_model(
->>>>>>> 0e0bc285
         self,
         signal,
         observation,
