from __future__ import annotations

from typing import TYPE_CHECKING, Optional

import numpy as np
import torch
import torch.nn as nn

if TYPE_CHECKING:
    from careamics.config import GaussianMixtureNMConfig, MultiChannelNMConfig

# TODO this module shouldn't be in lvae folder


def noise_model_factory(
<<<<<<< HEAD
    model_config: MultiChannelNmModel,
=======
    model_config: Optional[MultiChannelNMConfig],
>>>>>>> 84086723
) -> Optional[MultiChannelNoiseModel]:
    """Noise model factory.

    Parameters
    ----------
    model_config : Optional[MultiChannelNMConfig]
        Noise model configuration, a `MultiChannelNMConfig` config that defines
        noise models for the different output channels.

    Returns
    -------
    Optional[MultiChannelNoiseModel]
        A noise model instance.

    Raises
    ------
    NotImplementedError
        If the chosen noise model `model_type` is not implemented.
        Currently only `GaussianMixtureNoiseModel` is implemented.
    """
    if model_config.noise_models:
        noise_models = []
        for nm in model_config.noise_models:
            if nm.path:
                if nm.model_type == "GaussianMixtureNoiseModel":
                    noise_models.append(GaussianMixtureNoiseModel(nm))
                else:
                    raise NotImplementedError(
                        f"Model {nm.model_type} is not implemented"
                    )

            else: # TODO this means signal/obs are provided. Controlled in pydantic model
                # TODO train a new model. Config should always be provided?
                if nm.model_type == "GaussianMixtureNoiseModel":
                    # TODO one model for each channel all make this choise inside the model?
                    trained_nm = train_gm_noise_model(nm)
                    noise_models.append(trained_nm)
                else:
                    raise NotImplementedError(
                        f"Model {nm.model_type} is not implemented"
                    )
        return MultiChannelNoiseModel(noise_models)
    return None


def train_gm_noise_model(model_config: GaussianMixtureNmModel):
    """Train a Gaussian mixture noise model.

    Parameters
    ----------
    model_config : GaussianMixtureNoiseModel
        _description_

    Returns
    -------
    _description_
    """
    # TODO where to put train params?
    # TODO any training params ? Different channels ?
    noise_model = GaussianMixtureNoiseModel(model_config)
    # TODO revisit config unpacking
    noise_model.train(noise_model.signal, noise_model.observation)
    return noise_model


# def get_noise_model(
#     enable_noise_model: bool,
#     model_type: ModelType,
#     noise_model_type: str,
#     noise_model_ch1_fpath: str,
#     noise_model_ch2_fpath: str,
#     noise_model_learnable: bool = False,
#     denoise_channel: str = "input",  # TODO hardcoded ?
# ):
#     if enable_noise_model:
#         nmodels = []
#         # HDN -> one single output -> one single noise model
#         if model_type == ModelType.Denoiser:
#             if noise_model_type == "hist":
#                 raise NotImplementedError(
#                     f"Model {nm_config.model_type} is not implemented"
#                 )
#         return MultiChannelNoiseModel(noise_models)
#     # TODO should config and paths be mutually exclusive? What you mean, Igor?
#     # TODO not sure we need this func
#     return None


class MultiChannelNoiseModel(nn.Module):
    def __init__(self, nmodels: list[GaussianMixtureNoiseModel]):
        """Constructor.

        To handle noise models and the relative likelihood computation for multiple
        output channels (e.g., muSplit, denoiseSplit).

        This class:
        - receives as input a variable number of noise models, one for each channel.
        - computes the likelihood of observations given signals for each channel.
        - returns the concatenation of these likelihoods.

        Parameters
        ----------
        nmodels : list[GaussianMixtureNoiseModel]
            List of noise models, one for each output channel.
        """
        super().__init__()
        for i, nmodel in enumerate(nmodels):
            if nmodel is not None:
                self.add_module(
                    f"nmodel_{i}", nmodel
                )  # TODO: wouldn't be easier to use a list?

        self._nm_cnt = 0
        for nmodel in nmodels:
            if nmodel is not None:
                self._nm_cnt += 1

        print(f"[{self.__class__.__name__}] Nmodels count:{self._nm_cnt}")

    def likelihood(self, obs: torch.Tensor, signal: torch.Tensor) -> torch.Tensor:
        """Compute the likelihood of observations given signals for each channel.

        Parameters
        ----------
        obs : torch.Tensor
            Noisy observations, i.e., the target(s). Specifically, the input noisy
            image for HDN, or the noisy unmixed images used for supervision
            for denoiSplit. Shape: (B, C, [Z], Y, X), where C is the number of
            unmixed channels.
        signal : torch.Tensor
            Underlying signals, i.e., the (clean) output of the model. Specifically, the
            denoised image for HDN, or the unmixed images for denoiSplit.
            Shape: (B, C, [Z], Y, X), where C is the number of unmixed channels.
        """
        # Case 1: obs and signal have a single channel (e.g., denoising)
        if obs.shape[1] == 1:
            assert signal.shape[1] == 1
            return self.nmodel_0.likelihood(obs, signal)

        # Case 2: obs and signal have multiple channels (e.g., denoiSplit)
        assert obs.shape[1] == self._nm_cnt, (
            "The number of channels in `obs` must match the number of noise models."
            f" Got instead: obs={obs.shape[1]},  nm={self._nm_cnt}"
        )
        ll_list = []
        for ch_idx in range(obs.shape[1]):
            nmodel = getattr(self, f"nmodel_{ch_idx}")
            ll_list.append(
                nmodel.likelihood(
                    obs[:, ch_idx : ch_idx + 1], signal[:, ch_idx : ch_idx + 1]
                )  # slicing to keep the channel dimension
            )
        return torch.cat(ll_list, dim=1)


# TODO: is this needed?
def fastShuffle(series, num):
    """_summary_.

    Parameters
    ----------
    series : _type_
        _description_
    num : _type_
        _description_

    Returns
    -------
    _type_
        _description_
    """
    length = series.shape[0]
    for _ in range(num):
        series = series[np.random.permutation(length), :]
    return series


class GaussianMixtureNoiseModel(nn.Module):
    """Define a noise model parameterized as a mixture of gaussians.

    If `config.path` is not provided a new object is initialized from scratch.
    Otherwise, a model is loaded from `config.path`.

    Parameters
    ----------
    config : GaussianMixtureNMConfig
        A `pydantic` model that defines the configuration of the GMM noise model.

    Attributes
    ----------
    min_signal : float
        Minimum signal intensity expected in the image.
    max_signal : float
        Maximum signal intensity expected in the image.
    path: Union[str, Path]
        Path to the directory where the trained noise model (*.npz) is saved in the `train` method.
    weight : torch.nn.Parameter
        A [3*n_gaussian, n_coeff] sized array containing the values of the weights
        describing the GMM noise model, with each row corresponding to one
        parameter of each gaussian, namely [mean, standard deviation and weight].
        Specifically, rows are organized as follows:
        - first n_gaussian rows correspond to the means
        - next n_gaussian rows correspond to the weights
        - last n_gaussian rows correspond to the standard deviations
        If `weight=None`, the weight array is initialized using the `min_signal`
        and `max_signal` parameters.
    n_gaussian: int
        Number of gaussians in the mixture.
    n_coeff: int
        Number of coefficients to describe the functional relationship between gaussian
        parameters and the signal. 2 implies a linear relationship, 3 implies a quadratic
        relationship and so on.
    device: device
        GPU device.
    min_sigma: float
        All values of `standard deviation` below this are clamped to this value.
    """

    # TODO training a NM relies on getting a clean data(N2V e.g,)
    def __init__(self, config: GaussianMixtureNMConfig):
        super().__init__()
        self._learnable = False

        if config.path is None:
            # TODO this is (probably) to train a nm. We leave it for later refactoring
            weight = config.weight
            n_gaussian = config.n_gaussian
            n_coeff = config.n_coeff
            min_signal = config.min_signal
            max_signal = config.max_signal
            # self.device = kwargs.get('device')
            # TODO min_sigma cant be None ?
            self.min_sigma = config.min_sigma
            if weight is None:
                weight = np.random.randn(n_gaussian * 3, n_coeff)
                weight[n_gaussian : 2 * n_gaussian, 1] = np.log(max_signal - min_signal)
                weight = torch.from_numpy(weight.astype(np.float32)).float().cuda()
                weight.requires_grad = True

            self.n_gaussian = weight.shape[0] // 3
            self.n_coeff = weight.shape[1]
            self.weight = weight
            self.min_signal = torch.Tensor([min_signal])
            self.max_signal = torch.Tensor([max_signal])
            self.tol = torch.Tensor([1e-10])
        else:
            params = np.load(config.path)
            # self.device = kwargs.get('device')

            self.min_signal = torch.Tensor(params["min_signal"])
            self.max_signal = torch.Tensor(params["max_signal"])

            self.weight = torch.nn.Parameter(
                torch.Tensor(params["trained_weight"]), requires_grad=False
            )
            self.min_sigma = params["min_sigma"].item()
            self.n_gaussian = self.weight.shape[0] // 3
            self.n_coeff = self.weight.shape[1]
            self.tol = torch.Tensor([1e-10])  # .to(self.device)
            self.min_signal = torch.Tensor([self.min_signal])  # .to(self.device)
            self.max_signal = torch.Tensor([self.max_signal])  # .to(self.device)

        print(f"[{self.__class__.__name__}] min_sigma: {self.min_sigma}")

    def make_learnable(self):
        print(f"[{self.__class__.__name__}] Making noise model learnable")
        self._learnable = True
        self.weight.requires_grad = True

    def to_device(self, cuda_tensor):
        # TODO wtf is this ?
        # move everything to GPU
        if self.min_signal.device != cuda_tensor.device:
            self.max_signal = self.max_signal.cuda()
            self.min_signal = self.min_signal.cuda()
            self.tol = self.tol.cuda()
            # self.weight = self.weight.cuda()
            if self._learnable:
                self.weight.requires_grad = True

    def polynomialRegressor(self, weightParams, signals):
        """Combines `weightParams` and signal `signals` to regress for the gaussian parameter values.

        Parameters
        ----------
        weightParams : torch.cuda.FloatTensor
            Corresponds to specific rows of the `self.weight`
        signals : torch.cuda.FloatTensor
            Signals

        Returns
        -------
        value : torch.cuda.FloatTensor
            Corresponds to either of mean, standard deviation or weight, evaluated at `signals`
        """
        value = 0
        for i in range(weightParams.shape[0]):
            value += weightParams[i] * (
                ((signals - self.min_signal) / (self.max_signal - self.min_signal)) ** i
            )
        return value

    def normalDens(
        self, x: torch.Tensor, m_: torch.Tensor = 0.0, std_: torch.Tensor = None
    ) -> torch.Tensor:
        """Evaluates the normal probability density at `x` given the mean `m` and
        standard deviation `std`.

        Parameters
        ----------
        x: torch.Tensor
            Observations (i.e., noisy image).
        m_: torch.Tensor
            Pixel-wise mean.
        std_: torch.Tensor
            Pixel-wise standard deviation.

        Returns
        -------
        tmp: torch.Tensor
            Normal probability density of `x` given `m_` and `std_`
        """
        tmp = -((x - m_) ** 2)
        tmp = tmp / (2.0 * std_ * std_)
        tmp = torch.exp(tmp)
        tmp = tmp / torch.sqrt((2.0 * np.pi) * std_ * std_)
        return tmp

    def likelihood(
        self, observations: torch.Tensor, signals: torch.Tensor
    ) -> torch.Tensor:
        """Evaluate the likelihood of observations given the signals and the
        corresponding gaussian parameters.

        Parameters
        ----------
        observations : torch.cuda.FloatTensor
            Noisy observations.
        signals : torch.cuda.FloatTensor
            Underlying signals.

        Returns
        -------
        value :p + self.tol
            Likelihood of observations given the signals and the GMM noise model
        """
        self.to_device(signals)  # move al needed stuff to the same device as `signals``
        gaussianParameters = self.getGaussianParameters(signals)
        p = 0
        for gaussian in range(self.n_gaussian):
            p += (
                self.normalDens(
                    x=observations,
                    m_=gaussianParameters[gaussian],
                    std_=gaussianParameters[self.n_gaussian + gaussian],
                )
                * gaussianParameters[2 * self.n_gaussian + gaussian]
            )
        return p + self.tol

    def getGaussianParameters(self, signals: torch.Tensor) -> list[torch.Tensor]:
        """Returns the noise model for given signals.

        Parameters
        ----------
        signals : torch.Tensor
            Underlying signals

        Returns
        -------
        gmmParams: list[torch.Tensor]
            A list containing tensors representing `mu`, `sigma` and `alpha`
            parameters for the `n_gaussian` gaussians in the mixture.

        """
        gmmParams = []
        mu = []
        sigma = []
        alpha = []
        kernels = self.weight.shape[0] // 3
        for num in range(kernels):
            # For each Gaussian in the mixture, evaluate mean, std and weight
            mu.append(self.polynomialRegressor(self.weight[num, :], signals))

            expval = torch.exp(self.weight[kernels + num, :])
            # TODO: why taking the exp? it is not in PPN2V paper...
            sigmaTemp = self.polynomialRegressor(expval, signals)
            sigmaTemp = torch.clamp(sigmaTemp, min=self.min_sigma)
            sigma.append(torch.sqrt(sigmaTemp))

            expval = torch.exp(
                self.polynomialRegressor(self.weight[2 * kernels + num, :], signals)
                + self.tol
            )
            alpha.append(expval)  # NOTE: these are the numerators of weights

        sum_alpha = 0
        for al in range(kernels):
            sum_alpha = alpha[al] + sum_alpha

        # sum of alpha is forced to be 1.
        for ker in range(kernels):
            alpha[ker] = alpha[ker] / sum_alpha

        sum_means = 0
        # sum_means is the alpha weighted average of the means
        for ker in range(kernels):
            sum_means = alpha[ker] * mu[ker] + sum_means

        # subtracting the alpha weighted average of the means from the means
        # ensures that the GMM has the inclination to have the mean=signals.
        # TODO: I don't understand why we need to learn the mean?
        for ker in range(kernels):
            mu[ker] = mu[ker] - sum_means + signals

        for i in range(kernels):
            gmmParams.append(mu[i])
        for j in range(kernels):
            gmmParams.append(sigma[j])
        for k in range(kernels):
            gmmParams.append(alpha[k])

        return gmmParams

    # TODO: this is to train the noise model
    def getSignalObservationPairs(self, signal, observation, lowerClip, upperClip):
        """Returns the Signal-Observation pixel intensities as a two-column array.

        Parameters
        ----------
        signal : numpy array
            Clean Signal Data
        observation: numpy array
            Noisy observation Data
        lowerClip: float
            Lower percentile bound for clipping.
        upperClip: float
            Upper percentile bound for clipping.

        Returns
        -------
        gmmParams: list of torch floats
            Contains a list of `mu`, `sigma` and `alpha` for the `signals`
        """
        lb = np.percentile(signal, lowerClip)
        ub = np.percentile(signal, upperClip)
        stepsize = observation[0].size
        n_observations = observation.shape[0]
        n_signals = signal.shape[0]
        sig_obs_pairs = np.zeros((n_observations * stepsize, 2))

        for i in range(n_observations):
            j = i // (n_observations // n_signals)
            sig_obs_pairs[stepsize * i : stepsize * (i + 1), 0] = signal[j].ravel()
            sig_obs_pairs[stepsize * i : stepsize * (i + 1), 1] = observation[i].ravel()
        sig_obs_pairs = sig_obs_pairs[
            (sig_obs_pairs[:, 0] > lb) & (sig_obs_pairs[:, 0] < ub)
        ]
        return fastShuffle(sig_obs_pairs, 2)

    # TODO: what's the use of this method?
    def forward(self, x, y):
        """Temporary dummy forward method."""
        return x, y

    # TODO taken from pn2v. Ashesh needs to clarify this
    def train(
        self,
        signal,
        observation,
        learning_rate=1e-1,
        batchSize=250000,
        n_epochs=2000,
        name="GMMNoiseModel.npz",
        lowerClip=0,
        upperClip=100,
    ):
        """Training to learn the noise model from signal - observation pairs.

        Parameters
        ----------
        signal: numpy array
            Clean Signal Data
        observation: numpy array
            Noisy Observation Data
        learning_rate: float
            Learning rate. Default = 1e-1.
        batchSize: int
            Nini-batch size. Default = 250000.
        n_epochs: int
            Number of epochs. Default = 2000.
        name: string

            Model name. Default is `GMMNoiseModel`. This model after being trained is saved at the location `path`.

        lowerClip : int
            Lower percentile for clipping. Default is 0.
        upperClip : int
            Upper percentile for clipping. Default is 100.


        """
        sig_obs_pairs = self.getSignalObservationPairs(
            signal, observation, lowerClip, upperClip
        )
        counter = 0
        optimizer = torch.optim.Adam([self.weight], lr=learning_rate)
        for t in range(n_epochs):

            jointLoss = 0
            if (counter + 1) * batchSize >= sig_obs_pairs.shape[0]:
                counter = 0
                sig_obs_pairs = fastShuffle(sig_obs_pairs, 1)

            batch_vectors = sig_obs_pairs[
                counter * batchSize : (counter + 1) * batchSize, :
            ]
            observations = batch_vectors[:, 1].astype(np.float32)
            signals = batch_vectors[:, 0].astype(np.float32)
            # TODO do we absolutely need to move to GPU?
            observations = (
                torch.from_numpy(observations.astype(np.float32)).float().cuda()
            )
            signals = torch.from_numpy(signals).float().cuda()
            p = self.likelihood(observations, signals)
            loss = torch.mean(-torch.log(p))
            jointLoss = jointLoss + loss

            if t % 100 == 0:
                print(t, jointLoss.item())

            if t % (int(n_epochs * 0.5)) == 0:
                trained_weight = self.weight.cpu().detach().numpy()
                min_signal = self.min_signal.cpu().detach().numpy()
                max_signal = self.max_signal.cpu().detach().numpy()
                # TODO do we need to save?
                # np.savez(self.path+name, trained_weight=trained_weight, min_signal = min_signal, max_signal = max_signal, min_sigma = self.min_sigma)

            optimizer.zero_grad()
            jointLoss.backward()
            optimizer.step()
            counter += 1

        print("===================\n")
        # print("The trained parameters (" + name + ") is saved at location: "+ self.path)
        # TODO return istead of save ?
        return trained_weight, min_signal, max_signal, self.min_sigma<|MERGE_RESOLUTION|>--- conflicted
+++ resolved
@@ -13,11 +13,7 @@
 
 
 def noise_model_factory(
-<<<<<<< HEAD
-    model_config: MultiChannelNmModel,
-=======
     model_config: Optional[MultiChannelNMConfig],
->>>>>>> 84086723
 ) -> Optional[MultiChannelNoiseModel]:
     """Noise model factory.
 
