from __future__ import annotations

from typing import TYPE_CHECKING, Optional

import numpy as np
import torch
import torch.nn as nn

if TYPE_CHECKING:
    from careamics.config import GaussianMixtureNMConfig, MultiChannelNMConfig

# TODO this module shouldn't be in lvae folder


def create_histogram(bins, min_val, max_val, observation, signal):
    """
    Creates a 2D histogram from 'observation' and 'signal'.

    Parameters
    ----------
    bins: int
        The number of bins in x and y. The total number of 2D bins is 'bins'**2.
    min_val: float
        the lower bound of the lowest bin in x and y.
    max_val: float
        the highest bound of the highest bin in x and y.
    observation: numpy array
        A 3D numpy array that is interpretted as a stack of 2D images.
        The number of images has to be divisible by the number of images in 'signal'.
        It is assumed that n subsequent images in observation belong to one image image in 'signal'.
    signal: numpy array
        A 3D numpy array that is interpretted as a stack of 2D images.

    Returns
    -------
    histogram: numpy array
        A 3D array:
        'histogram[0,...]' holds the normalized 2D counts.
        Each row sums to 1, describing p(x_i|s_i).
        'histogram[1,...]' holds the lower boundaries of each bin in y.
        'histogram[2,...]' holds the upper boundaries of each bin in y.
        The values for x can be obtained by transposing 'histogram[1,...]' and 'histogram[2,...]'.
    """
    # TODO refactor this function
    img_factor = int(observation.shape[0] / signal.shape[0])
    histogram = np.zeros((3, bins, bins))
    ra = [min_val, max_val]

    for i in range(observation.shape[0]):
        observation_ = observation[i].copy().ravel()

        signal_ = (signal[i // img_factor].copy()).ravel()
        a = np.histogram2d(signal_, observation_, bins=bins, range=[ra, ra])
        histogram[0] = histogram[0] + a[0] + 1e-30  # This is for numerical stability

    for i in range(bins):
        if (
            np.sum(histogram[0, i, :]) > 1e-20
        ):  # We exclude empty rows from normalization
            histogram[0, i, :] /= np.sum(
                histogram[0, i, :]
            )  # we normalize each non-empty row

    for i in range(bins):
        histogram[1, :, i] = a[1][
            :-1
        ]  # The lower boundaries of each bin in y are stored in dimension 1
        histogram[2, :, i] = a[1][
            1:
        ]  # The upper boundaries of each bin in y are stored in dimension 2
        # The accordent numbers for x are just transopsed.

    return histogram


def noise_model_factory(
    model_config: Optional[MultiChannelNMConfig],
) -> Optional[MultiChannelNoiseModel]:
    """Noise model factory.

    Parameters
    ----------
    model_config : Optional[MultiChannelNMConfig]
        Noise model configuration, a `MultiChannelNMConfig` config that defines
        noise models for the different output channels.

    Returns
    -------
    Optional[MultiChannelNoiseModel]
        A noise model instance.

    Raises
    ------
    NotImplementedError
        If the chosen noise model `model_type` is not implemented.
        Currently only `GaussianMixtureNoiseModel` is implemented.
    """
    if model_config:
        noise_models = []
        for nm in model_config.noise_models:
            if nm.path:
                if nm.model_type == "GaussianMixtureNoiseModel":
                    noise_models.append(GaussianMixtureNoiseModel(nm))
                else:
                    raise NotImplementedError(
                        f"Model {nm.model_type} is not implemented"
                    )

            else:  # TODO this means signal/obs are provided. Controlled in pydantic model
                # TODO train a new model. Config should always be provided?
                if nm.model_type == "GaussianMixtureNoiseModel":
                    # TODO one model for each channel all make this choise inside the model?
                    trained_nm = train_gm_noise_model(nm)
                    noise_models.append(trained_nm)
                else:
                    raise NotImplementedError(
                        f"Model {nm.model_type} is not implemented"
                    )
        return MultiChannelNoiseModel(noise_models)
    return None


def train_gm_noise_model(
    model_config: GaussianMixtureNMConfig,
    signal: np.ndarray,
    observation: np.ndarray,
) -> GaussianMixtureNoiseModel:
    """Train a Gaussian mixture noise model.

    Parameters
    ----------
    model_config : GaussianMixtureNoiseModel
        _description_

    Returns
    -------
    _description_
    """
    # TODO where to put train params?
    # TODO any training params ? Different channels ?
    noise_model = GaussianMixtureNoiseModel(model_config)
    # TODO revisit config unpacking
    noise_model.train_nm(signal, observation)
    return noise_model


class MultiChannelNoiseModel(nn.Module):
    def __init__(self, nmodels: list[GaussianMixtureNoiseModel]):
        """Constructor.

        To handle noise models and the relative likelihood computation for multiple
        output channels (e.g., muSplit, denoiseSplit).

        This class:
        - receives as input a variable number of noise models, one for each channel.
        - computes the likelihood of observations given signals for each channel.
        - returns the concatenation of these likelihoods.

        Parameters
        ----------
        nmodels : list[GaussianMixtureNoiseModel]
            List of noise models, one for each output channel.
        """
        super().__init__()
        for i, nmodel in enumerate(nmodels):  # TODO refactor this !!!
            if nmodel is not None:
                self.add_module(
                    f"nmodel_{i}", nmodel
                )  # TODO: wouldn't be easier to use a list?

        self._nm_cnt = 0
        for nmodel in nmodels:
            if nmodel is not None:
                self._nm_cnt += 1

        print(f"[{self.__class__.__name__}] Nmodels count:{self._nm_cnt}")

    def likelihood(self, obs: torch.Tensor, signal: torch.Tensor) -> torch.Tensor:
        """Compute the likelihood of observations given signals for each channel.

        Parameters
        ----------
        obs : torch.Tensor
            Noisy observations, i.e., the target(s). Specifically, the input noisy
            image for HDN, or the noisy unmixed images used for supervision
            for denoiSplit. Shape: (B, C, [Z], Y, X), where C is the number of
            unmixed channels.
        signal : torch.Tensor
            Underlying signals, i.e., the (clean) output of the model. Specifically, the
            denoised image for HDN, or the unmixed images for denoiSplit.
            Shape: (B, C, [Z], Y, X), where C is the number of unmixed channels.
        """
        # Case 1: obs and signal have a single channel (e.g., denoising)
        if obs.shape[1] == 1:
            assert signal.shape[1] == 1
            return self.nmodel_0.likelihood(obs, signal)

        # Case 2: obs and signal have multiple channels (e.g., denoiSplit)
        assert obs.shape[1] == self._nm_cnt, (
            "The number of channels in `obs` must match the number of noise models."
            f" Got instead: obs={obs.shape[1]},  nm={self._nm_cnt}"
        )
        ll_list = []
        for ch_idx in range(obs.shape[1]):
            nmodel = getattr(self, f"nmodel_{ch_idx}")
            ll_list.append(
                nmodel.likelihood(
                    obs[:, ch_idx : ch_idx + 1], signal[:, ch_idx : ch_idx + 1]
                )  # slicing to keep the channel dimension
            )
        return torch.cat(ll_list, dim=1)


# TODO: is this needed?
def fastShuffle(series, num):
    """_summary_.

    Parameters
    ----------
    series : _type_
        _description_
    num : _type_
        _description_

    Returns
    -------
    _type_
        _description_
    """
    length = series.shape[0]
    for _ in range(num):
        series = series[np.random.permutation(length), :]
    return series


class GaussianMixtureNoiseModel(nn.Module):
    """Define a noise model parameterized as a mixture of gaussians.

    If `config.path` is not provided a new object is initialized from scratch.
    Otherwise, a model is loaded from `config.path`.

    Parameters
    ----------
    config : GaussianMixtureNMConfig
        A `pydantic` model that defines the configuration of the GMM noise model.

    Attributes
    ----------
    min_signal : float
        Minimum signal intensity expected in the image.
    max_signal : float
        Maximum signal intensity expected in the image.
    path: Union[str, Path]
        Path to the directory where the trained noise model (*.npz) is saved in the `train` method.
    weight : torch.nn.Parameter
        A [3*n_gaussian, n_coeff] sized array containing the values of the weights
        describing the GMM noise model, with each row corresponding to one
        parameter of each gaussian, namely [mean, standard deviation and weight].
        Specifically, rows are organized as follows:
        - first n_gaussian rows correspond to the means
        - next n_gaussian rows correspond to the weights
        - last n_gaussian rows correspond to the standard deviations
        If `weight=None`, the weight array is initialized using the `min_signal`
        and `max_signal` parameters.
    n_gaussian: int
        Number of gaussians in the mixture.
    n_coeff: int
        Number of coefficients to describe the functional relationship between gaussian
        parameters and the signal. 2 implies a linear relationship, 3 implies a quadratic
        relationship and so on.
    device: device
        GPU device.
    min_sigma: float
        All values of `standard deviation` below this are clamped to this value.
    """

    # TODO training a NM relies on getting a clean data(N2V e.g,)
    def __init__(self, config: GaussianMixtureNMConfig):
        super().__init__()

        self.device = torch.device("cuda" if torch.cuda.is_available() else "cpu")
        if config.path is None:
            self.mode = "train"
            # TODO this is (probably) to train a nm. We leave it for later refactoring
            weight = config.weight
            n_gaussian = config.n_gaussian
            n_coeff = config.n_coeff
            min_signal = torch.Tensor([config.min_signal])
            max_signal = torch.Tensor([config.max_signal])
            # TODO min_sigma cant be None ?
            self.min_sigma = config.min_sigma
            if weight is None:
                weight = torch.randn(n_gaussian * 3, n_coeff)
                weight[n_gaussian : 2 * n_gaussian, 1] = (
                    torch.log(max_signal - min_signal).float().to(self.device)
                )
                weight.requires_grad = True

            self.n_gaussian = weight.shape[0] // 3
            self.n_coeff = weight.shape[1]
            self.weight = weight
            self.min_signal = torch.Tensor([min_signal]).to(self.device)
            self.max_signal = torch.Tensor([max_signal]).to(self.device)
            self.tol = torch.tensor([1e-10]).to(self.device)
            # TODO refactor to train on CPU!
        else:
            params = np.load(config.path)
            self.mode = "inference"  # TODO better name?

            self.min_signal = torch.Tensor(params["min_signal"])
            self.max_signal = torch.Tensor(params["max_signal"])

            self.weight = torch.Tensor(params["trained_weight"])
            self.min_sigma = params["min_sigma"].item()
            self.n_gaussian = self.weight.shape[0] // 3  # TODO why // 3 ?
            self.n_coeff = self.weight.shape[1]
            self.tol = torch.Tensor([1e-10])
            self.min_signal = torch.Tensor([self.min_signal])
            self.max_signal = torch.Tensor([self.max_signal])

        print(f"[{self.__class__.__name__}] min_sigma: {self.min_sigma}")

<<<<<<< HEAD
=======
    def set_tolerance(self, tol):
        """Sets the tolerance for the likelihood evaluation."""
        print("Setting tolerance to: ", tol)
        self.tol = torch.Tensor([tol]).to(self.device)
        # self.maxval = 0

>>>>>>> b4fa28f3
    def polynomialRegressor(self, weightParams, signals):
        """Combines `weightParams` and signal `signals` to regress for the gaussian parameter values.

        Parameters
        ----------
        weightParams : torch.cuda.FloatTensor
            Corresponds to specific rows of the `self.weight`

        signals : torch.cuda.FloatTensor
            Signals
        Returns
        -------
        value : torch.cuda.FloatTensor
            Corresponds to either of mean, standard deviation or weight, evaluated at `signals`
        """
        value = 0
        for i in range(weightParams.shape[0]):
            value += weightParams[i] * (
                ((signals - self.min_signal) / (self.max_signal - self.min_signal)) ** i
            )
        return value

    def normalDens(self, x, m_=0.0, std_=None):
        """Evaluates the normal probability density at `x` given the mean `m` and standard deviation `std`.

        Parameters
        ----------
        x: torch.cuda.FloatTensor
            Observations
        m_: torch.cuda.FloatTensor
            Mean
        std_: torch.cuda.FloatTensor
            Standard-deviation
        Returns
        -------
        tmp: torch.cuda.FloatTensor
            Normal probability density of `x` given `m_` and `std_`

        """

        tmp = -((x - m_) ** 2)
        tmp = tmp / (2.0 * std_ * std_)
        tmp = torch.exp(tmp)
        tmp = tmp / torch.sqrt((2.0 * np.pi) * std_ * std_)
        # print(tmp.min().item(), tmp.mean().item(), tmp.max().item(), tmp.shape)
        return tmp

    def likelihood(self, observations, signals):
        """Evaluates the likelihood of observations given the signals and the corresponding gaussian parameters.

        Parameters
        ----------
        observations : torch.cuda.FloatTensor
            Noisy observations
        signals : torch.cuda.FloatTensor
            Underlying signals
        Returns
        -------
        value :p + self.tol
            Likelihood of observations given the signals and the GMM noise model

        """
<<<<<<< HEAD
        # TODO this is all ugly af! Should be set in one place or fuckin trained on CPU !!!!

        # TODO if called outside training, should be on cpu !!!!
        if self.mode != "train":
            signals = signals.cpu()
            observations = observations.cpu()
        self.weight = self.weight.to(signals.device)
        self.min_signal = self.min_signal.to(signals.device)
        self.max_signal = self.max_signal.to(signals.device)
        self.tol = self.tol.to(signals.device)

=======
>>>>>>> b4fa28f3
        gaussianParameters = self.getGaussianParameters(signals)
        p = 0
        for gaussian in range(self.n_gaussian):
            p += (
                self.normalDens(
                    observations,
                    gaussianParameters[gaussian],
                    gaussianParameters[self.n_gaussian + gaussian],
                )
                * gaussianParameters[2 * self.n_gaussian + gaussian]
            )
        return p + self.tol

    def getGaussianParameters(self, signals):
        """Returns the noise model for given signals

        Parameters
        ----------
        signals : torch.cuda.FloatTensor
            Underlying signals
        Returns
        -------
        noiseModel: list of torch.cuda.FloatTensor
            Contains a list of `mu`, `sigma` and `alpha` for the `signals`
<<<<<<< HEAD
=======

>>>>>>> b4fa28f3
        """
        noiseModel = []
        mu = []
        sigma = []
        alpha = []
        kernels = self.weight.shape[0] // 3
        for num in range(kernels):
            mu.append(self.polynomialRegressor(self.weight[num, :], signals))
            # expval = torch.exp(torch.clamp(self.weight[kernels + num, :], max=MAX_VAR_W))
            expval = torch.exp(self.weight[kernels + num, :])
            # self.maxval = max(self.maxval, expval.max().item())
            sigmaTemp = self.polynomialRegressor(expval, signals)
            sigmaTemp = torch.clamp(sigmaTemp, min=self.min_sigma)
            sigma.append(torch.sqrt(sigmaTemp))

            # expval = torch.exp(
            #     torch.clamp(
            #         self.polynomialRegressor(self.weight[2 * kernels + num, :], signals) + self.tol, MAX_ALPHA_W))
            expval = torch.exp(
                self.polynomialRegressor(self.weight[2 * kernels + num, :], signals)
                + self.tol
            )
            # self.maxval = max(self.maxval, expval.max().item())
            alpha.append(expval)

        sum_alpha = 0
        for al in range(kernels):
            sum_alpha = alpha[al] + sum_alpha

        # sum of alpha is forced to be 1.
        for ker in range(kernels):
            alpha[ker] = alpha[ker] / sum_alpha

        sum_means = 0
        # sum_means is the alpha weighted average of the means
        for ker in range(kernels):
            sum_means = alpha[ker] * mu[ker] + sum_means

        mu_shifted = []
        # subtracting the alpha weighted average of the means from the means
        # ensures that the GMM has the inclination to have the mean=signals.
        # its like a residual conection. I don't understand why we need to learn the mean?
        for ker in range(kernels):
            mu[ker] = mu[ker] - sum_means + signals

        for i in range(kernels):
            noiseModel.append(mu[i])
        for j in range(kernels):
            noiseModel.append(sigma[j])
        for k in range(kernels):
            noiseModel.append(alpha[k])

        return noiseModel

    def getSignalObservationPairs(self, signal, observation, lowerClip, upperClip):
        """Returns the Signal-Observation pixel intensities as a two-column array

        Parameters
        ----------
        signal : numpy array
            Clean Signal Data
        observation: numpy array
            Noisy observation Data
        lowerClip: float
            Lower percentile bound for clipping.
        upperClip: float
            Upper percentile bound for clipping.

        Returns
        -------
        noiseModel: list of torch floats
            Contains a list of `mu`, `sigma` and `alpha` for the `signals`

        """
        lb = np.percentile(signal, lowerClip)
        ub = np.percentile(signal, upperClip)
        stepsize = observation[0].size
        n_observations = observation.shape[0]
        n_signals = signal.shape[0]
        sig_obs_pairs = np.zeros((n_observations * stepsize, 2))

        for i in range(n_observations):
            j = i // (n_observations // n_signals)
            sig_obs_pairs[stepsize * i : stepsize * (i + 1), 0] = signal[j].ravel()
            sig_obs_pairs[stepsize * i : stepsize * (i + 1), 1] = observation[i].ravel()
        sig_obs_pairs = sig_obs_pairs[
            (sig_obs_pairs[:, 0] > lb) & (sig_obs_pairs[:, 0] < ub)
        ]
        return fastShuffle(sig_obs_pairs, 2)

    def train_nm(
        self,
        signal,
        observation,
        learning_rate=1e-1,
        batchSize=250000,
        n_epochs=2000,
        name="GMMNoiseModel.npz",
        lowerClip=0,
        upperClip=100,
    ):
        """Training to learn the noise model from signal - observation pairs.

        Parameters
        ----------
        signal: numpy array
            Clean Signal Data
        observation: numpy array
            Noisy Observation Data
        learning_rate: float
            Learning rate. Default = 1e-1.
        batchSize: int
            Nini-batch size. Default = 250000.
        n_epochs: int
            Number of epochs. Default = 2000.
        name: string

            Model name. Default is `GMMNoiseModel`. This model after being trained is saved at the location `path`.

        lowerClip : int
            Lower percentile for clipping. Default is 0.
        upperClip : int
            Upper percentile for clipping. Default is 100.


        """
        sig_obs_pairs = self.getSignalObservationPairs(
            signal, observation, lowerClip, upperClip
        )
        counter = 0
        optimizer = torch.optim.Adam([self.weight], lr=learning_rate)
        loss_arr = []

        for t in range(n_epochs):
            if (counter + 1) * batchSize >= sig_obs_pairs.shape[0]:
                counter = 0
                sig_obs_pairs = fastShuffle(sig_obs_pairs, 1)

            batch_vectors = sig_obs_pairs[
                counter * batchSize : (counter + 1) * batchSize, :
            ]
            observations = batch_vectors[:, 1].astype(np.float32)
            signals = batch_vectors[:, 0].astype(np.float32)
            observations = (
                torch.from_numpy(observations.astype(np.float32))
                .float()
                .to(self.device)
            )
            signals = torch.from_numpy(signals).float().to(self.device)

<<<<<<< HEAD
            # TODO put all fucking tensors on gpu !!!
=======
>>>>>>> b4fa28f3
            p = self.likelihood(observations, signals)

            jointLoss = torch.mean(-torch.log(p))
            loss_arr.append(jointLoss.item())
            if self.weight.isnan().any() or self.weight.isinf().any():
                print(
                    "NaN or Inf detected in the weights. Aborting training at epoch: ",
                    t,
                )
                break

            if t % 100 == 0:
                print(t, np.mean(loss_arr))

            optimizer.zero_grad()
            jointLoss.backward()
            optimizer.step()
            counter += 1

        self.trained_weight = self.weight.cpu().detach().numpy()
        self.min_signal = self.min_signal.cpu().detach().numpy()
        self.max_signal = self.max_signal.cpu().detach().numpy()
        print("===================\n")

    def save(self, path: str, name: str):
        np.savez(
            path + name,
            trained_weight=self.trained_weight,
            min_signal=self.min_signal,
            max_signal=self.max_signal,
            min_sigma=self.min_sigma,
        )
        print("The trained parameters (" + name + ") is saved at location: " + path)<|MERGE_RESOLUTION|>--- conflicted
+++ resolved
@@ -320,15 +320,6 @@
 
         print(f"[{self.__class__.__name__}] min_sigma: {self.min_sigma}")
 
-<<<<<<< HEAD
-=======
-    def set_tolerance(self, tol):
-        """Sets the tolerance for the likelihood evaluation."""
-        print("Setting tolerance to: ", tol)
-        self.tol = torch.Tensor([tol]).to(self.device)
-        # self.maxval = 0
-
->>>>>>> b4fa28f3
     def polynomialRegressor(self, weightParams, signals):
         """Combines `weightParams` and signal `signals` to regress for the gaussian parameter values.
 
@@ -391,10 +382,6 @@
             Likelihood of observations given the signals and the GMM noise model
 
         """
-<<<<<<< HEAD
-        # TODO this is all ugly af! Should be set in one place or fuckin trained on CPU !!!!
-
-        # TODO if called outside training, should be on cpu !!!!
         if self.mode != "train":
             signals = signals.cpu()
             observations = observations.cpu()
@@ -403,8 +390,6 @@
         self.max_signal = self.max_signal.to(signals.device)
         self.tol = self.tol.to(signals.device)
 
-=======
->>>>>>> b4fa28f3
         gaussianParameters = self.getGaussianParameters(signals)
         p = 0
         for gaussian in range(self.n_gaussian):
@@ -429,10 +414,6 @@
         -------
         noiseModel: list of torch.cuda.FloatTensor
             Contains a list of `mu`, `sigma` and `alpha` for the `signals`
-<<<<<<< HEAD
-=======
-
->>>>>>> b4fa28f3
         """
         noiseModel = []
         mu = []
@@ -448,14 +429,10 @@
             sigmaTemp = torch.clamp(sigmaTemp, min=self.min_sigma)
             sigma.append(torch.sqrt(sigmaTemp))
 
-            # expval = torch.exp(
-            #     torch.clamp(
-            #         self.polynomialRegressor(self.weight[2 * kernels + num, :], signals) + self.tol, MAX_ALPHA_W))
             expval = torch.exp(
                 self.polynomialRegressor(self.weight[2 * kernels + num, :], signals)
                 + self.tol
             )
-            # self.maxval = max(self.maxval, expval.max().item())
             alpha.append(expval)
 
         sum_alpha = 0
@@ -471,7 +448,6 @@
         for ker in range(kernels):
             sum_means = alpha[ker] * mu[ker] + sum_means
 
-        mu_shifted = []
         # subtracting the alpha weighted average of the means from the means
         # ensures that the GMM has the inclination to have the mean=signals.
         # its like a residual conection. I don't understand why we need to learn the mean?
@@ -583,10 +559,7 @@
             )
             signals = torch.from_numpy(signals).float().to(self.device)
 
-<<<<<<< HEAD
             # TODO put all fucking tensors on gpu !!!
-=======
->>>>>>> b4fa28f3
             p = self.likelihood(observations, signals)
 
             jointLoss = torch.mean(-torch.log(p))
