--- conflicted
+++ resolved
@@ -34,7 +34,6 @@
         If the chosen noise model `model_type` is not implemented.
         Currently only `GaussianMixtureNoiseModel` is implemented.
     """
-<<<<<<< HEAD
     # TODO in case path are provided, load. Should they be in the config ?
     # TODO probably yes, should be a list of models per channel
     if paths:
@@ -93,14 +92,6 @@
         # HDN -> one single output -> one single noise model
         if model_type == ModelType.Denoiser:
             if noise_model_type == "hist":
-=======
-    if model_config:
-        noise_models = []
-        for nm_config in model_config.noise_models:
-            if nm_config.model_type == "GaussianMixtureNoiseModel":
-                noise_models.append(GaussianMixtureNoiseModel(nm_config))
-            else:
->>>>>>> 3dbf3fdd
                 raise NotImplementedError(
                     f"Model {nm_config.model_type} is not implemented"
                 )
@@ -469,8 +460,7 @@
 
     # TODO: what's the use of this method?
     def forward(self, x, y):
-<<<<<<< HEAD
-        """THIS IS A DUMMY METHOD BECAUSE THIS WHOLE MODULE IS A TOTAL MESS."""
+        """Temporary dummy forward method."""
         return x, y
 
     # TODO taken from pn2v. Ashesh needs to clarify this
@@ -554,8 +544,4 @@
         print("===================\n")
         # print("The trained parameters (" + name + ") is saved at location: "+ self.path)
         # TODO return istead of save ?
-        return trained_weight, min_signal, max_signal, self.min_sigma
-=======
-        """Temporary dummy forward method."""
-        return x, y
->>>>>>> 3dbf3fdd
+        return trained_weight, min_signal, max_signal, self.min_sigma