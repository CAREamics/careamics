--- conflicted
+++ resolved
@@ -10,13 +10,6 @@
 
 import torch
 
-<<<<<<< HEAD
-from ..config.architectures import CustomModel, UNetModel, LVAEModel, get_custom_model
-from ..config.support import SupportedArchitecture
-from ..utils import get_logger
-from .unet import UNet
-from .lvae import LadderVAE
-=======
 from careamics.config.architectures import (
     CustomModel,
     get_custom_model,
@@ -33,7 +26,6 @@
         UNetModel,
     )
 
->>>>>>> a28c2170
 
 logger = get_logger(__name__)
 
@@ -63,13 +55,8 @@
     """
     if model_configuration.architecture == SupportedArchitecture.UNET:
         return UNet(**model_configuration.model_dump())
-<<<<<<< HEAD
-    elif model_configuration.architecture == SupportedArchitecture.LVAE:     
-        return LadderVAE(**model_configuration.model_dump())
-=======
     elif model_configuration.architecture == SupportedArchitecture.LVAE:
         return LVAE(**model_configuration.model_dump())
->>>>>>> a28c2170
     elif model_configuration.architecture == SupportedArchitecture.CUSTOM:
         assert isinstance(model_configuration, CustomModel)
         model = get_custom_model(model_configuration.name)
