--- conflicted
+++ resolved
@@ -17,7 +17,6 @@
     ShiftBoundary = 2
 
 
-<<<<<<< HEAD
 def stitch_prediction_vae(predictions, dset):
     """Stitch predictions back together using dataset's index manager.
 
@@ -32,23 +31,6 @@
     -------
     numpy.ndarray
         Stitched predictions.
-=======
-def stitch_prediction_vae(predictions, dset) -> NDArray:
-    """
-    Stitch predictions back together using dataset's index manager.
-
-    Parameters
-    ----------
-    predictions : np.ndarray
-        Array of predictions with shape (n_tiles, channels, height, width).
-    dset : Dataset
-        Dataset object with idx_manager containing tiling information.
-
-    Returns
-    -------
-    np.ndarray
-        Stitched array with shape matching the original data shape.
->>>>>>> 2144f5ca
     """
     mng = dset.idx_manager
 
