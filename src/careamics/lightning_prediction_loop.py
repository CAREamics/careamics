--- conflicted
+++ resolved
@@ -88,10 +88,6 @@
 
                 ########################################################
                 ################ CAREamics specific code ###############
-<<<<<<< HEAD
-                # TODO: not compatible with multiple outputs (e.g. muSplit)
-=======
->>>>>>> 8a5c003c
                 is_tiled = len(self.predictions[batch_idx]) == 2
                 if is_tiled:
                     # a numpy array of shape BC(Z)YX
