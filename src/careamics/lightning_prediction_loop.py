--- conflicted
+++ resolved
@@ -39,15 +39,9 @@
             ########################################################
             ################ CAREamics specific code ###############
             if len(self.predicted_array) == 1:
-<<<<<<< HEAD
-                return self.predicted_array[0]
-            else:
-                # TODO revisit logic
-=======
                 # single array, already a numpy array
                 return self.predicted_array[0]  # todo why not return the list here?
             else:
->>>>>>> 9c829b75
                 return self.predicted_array
             ########################################################
         return None
