"""Training and validation Lightning data modules."""

from pathlib import Path
from typing import Any, Callable, Dict, List, Literal, Optional, Union

import numpy as np
import pytorch_lightning as L
from torch.utils.data import DataLoader

from careamics.config import DataConfig
from careamics.config.data_model import TRANSFORMS_UNION
from careamics.config.support import SupportedData
from careamics.dataset.dataset_utils import (
    get_files_size,
    get_read_func,
    list_files,
    validate_source_target_files,
)
from careamics.dataset.in_memory_dataset import (
    InMemoryDataset,
)
from careamics.dataset.iterable_dataset import (
    PathIterableDataset,
)
from careamics.utils import get_logger, get_ram_size

DatasetType = Union[InMemoryDataset, PathIterableDataset]

logger = get_logger(__name__)


class CAREamicsTrainData(L.LightningDataModule):
    """
    CAREamics Ligthning training and validation data module.

    The data module can be used with Path, str or numpy arrays. In the case of
    numpy arrays, it loads and computes all the patches in memory. For Path and str
    inputs, it calculates the total file size and estimate whether it can fit in
    memory. If it does not, it iterates through the files. This behaviour can be
    deactivated by setting `use_in_memory` to False, in which case it will
    always use the iterating dataset to train on a Path or str.

    The data can be either a folder containing images or a single file.

    Validation can be omitted, in which case the validation data is extracted from
    the training data. The percentage of the training data to use for validation,
    as well as the minimum number of patches or files to split from the training
    data can be set using `val_percentage` and `val_minimum_split`, respectively.

    To read custom data types, you can set `data_type` to `custom` in `data_config`
    and provide a function that returns a numpy array from a path as
    `read_source_func` parameter. The function will receive a Path object and
    an axies string as arguments, the axes being derived from the `data_config`.

    You can also provide a `fnmatch` and `Path.rglob` compatible expression (e.g.
    "*.czi") to filter the files extension using `extension_filter`.

    Parameters
    ----------
    data_config : DataModel
        Pydantic model for CAREamics data configuration.
    train_data : Union[Path, str, np.ndarray]
        Training data, can be a path to a folder, a file or a numpy array.
    val_data : Optional[Union[Path, str, np.ndarray]], optional
        Validation data, can be a path to a folder, a file or a numpy array, by
        default None.
    train_data_target : Optional[Union[Path, str, np.ndarray]], optional
        Training target data, can be a path to a folder, a file or a numpy array, by
        default None.
    val_data_target : Optional[Union[Path, str, np.ndarray]], optional
        Validation target data, can be a path to a folder, a file or a numpy array,
        by default None.
    read_source_func : Optional[Callable], optional
        Function to read the source data, by default None. Only used for `custom`
        data type (see DataModel).
    extension_filter : str, optional
        Filter for file extensions, by default "". Only used for `custom` data types
        (see DataModel).
    val_percentage : float, optional
        Percentage of the training data to use for validation, by default 0.1. Only
        used if `val_data` is None.
    val_minimum_split : int, optional
        Minimum number of patches or files to split from the training data for
        validation, by default 5. Only used if `val_data` is None.
    use_in_memory : bool, optional
        Use in memory dataset if possible, by default True.

    Attributes
    ----------
    data_config : DataModel
        CAREamics data configuration.
    data_type : SupportedData
        Expected data type, one of "tiff", "array" or "custom".
    batch_size : int
        Batch size.
    use_in_memory : bool
        Whether to use in memory dataset if possible.
    train_data : Union[Path, np.ndarray]
        Training data.
    val_data : Optional[Union[Path, np.ndarray]]
        Validation data.
    train_data_target : Optional[Union[Path, np.ndarray]]
        Training target data.
    val_data_target : Optional[Union[Path, np.ndarray]]
        Validation target data.
    val_percentage : float
        Percentage of the training data to use for validation, if no validation data is
        provided.
    val_minimum_split : int
        Minimum number of patches or files to split from the training data for
        validation, if no validation data is provided.
    read_source_func : Optional[Callable]
        Function to read the source data, used if `data_type` is `custom`.
    extension_filter : str
        Filter for file extensions, used if `data_type` is `custom`.
    """

    def __init__(
        self,
        data_config: DataConfig,
        train_data: Union[Path, str, np.ndarray],
        val_data: Optional[Union[Path, str, np.ndarray]] = None,
        train_data_target: Optional[Union[Path, str, np.ndarray]] = None,
        val_data_target: Optional[Union[Path, str, np.ndarray]] = None,
        read_source_func: Optional[Callable] = None,
        extension_filter: str = "",
        val_percentage: float = 0.1,
        val_minimum_split: int = 5,
        use_in_memory: bool = True,
    ) -> None:
        """
        Constructor.

        Parameters
        ----------
        data_config : DataModel
            Pydantic model for CAREamics data configuration.
        train_data : Union[Path, str, np.ndarray]
            Training data, can be a path to a folder, a file or a numpy array.
        val_data : Optional[Union[Path, str, np.ndarray]], optional
            Validation data, can be a path to a folder, a file or a numpy array, by
            default None.
        train_data_target : Optional[Union[Path, str, np.ndarray]], optional
            Training target data, can be a path to a folder, a file or a numpy array, by
            default None.
        val_data_target : Optional[Union[Path, str, np.ndarray]], optional
            Validation target data, can be a path to a folder, a file or a numpy array,
            by default None.
        read_source_func : Optional[Callable], optional
            Function to read the source data, by default None. Only used for `custom`
            data type (see DataModel).
        extension_filter : str, optional
            Filter for file extensions, by default "". Only used for `custom` data types
            (see DataModel).
        val_percentage : float, optional
            Percentage of the training data to use for validation, by default 0.1. Only
            used if `val_data` is None.
        val_minimum_split : int, optional
            Minimum number of patches or files to split from the training data for
            validation, by default 5. Only used if `val_data` is None.
        use_in_memory : bool, optional
            Use in memory dataset if possible, by default True.

        Raises
        ------
        NotImplementedError
            Raised if target data is provided.
        ValueError
            If the input types are mixed (e.g. Path and np.ndarray).
        ValueError
            If the data type is `custom` and no `read_source_func` is provided.
        ValueError
            If the data type is `array` and the input is not a numpy array.
        ValueError
            If the data type is `tiff` and the input is neither a Path nor a str.
        """
        super().__init__()

        # check input types coherence (no mixed types)
        inputs = [train_data, val_data, train_data_target, val_data_target]
        types_set = {type(i) for i in inputs}
        if len(types_set) > 2:  # None + expected type
            raise ValueError(
                f"Inputs for `train_data`, `val_data`, `train_data_target` and "
                f"`val_data_target` must be of the same type or None. Got "
                f"{types_set}."
            )

        # check that a read source function is provided for custom types
        if data_config.data_type == SupportedData.CUSTOM and read_source_func is None:
            raise ValueError(
                f"Data type {SupportedData.CUSTOM} is not allowed without "
                f"specifying a `read_source_func` and an `extension_filer`."
            )

        # check correct input type
        if (
            isinstance(train_data, np.ndarray)
            and data_config.data_type != SupportedData.ARRAY
        ):
            raise ValueError(
                f"Received a numpy array as input, but the data type was set to "
                f"{data_config.data_type}. Set the data type in the configuration "
                f"to {SupportedData.ARRAY} to train on numpy arrays."
            )

        # and that Path or str are passed, if tiff file type specified
        elif (isinstance(train_data, Path) or isinstance(train_data, str)) and (
            data_config.data_type != SupportedData.TIFF
            and data_config.data_type != SupportedData.CUSTOM
        ):
            raise ValueError(
                f"Received a path as input, but the data type was neither set to "
                f"{SupportedData.TIFF} nor {SupportedData.CUSTOM}. Set the data type "
                f"in the configuration to {SupportedData.TIFF} or "
                f"{SupportedData.CUSTOM} to train on files."
            )

        # configuration
        self.data_config: DataConfig = data_config
        self.data_type: str = data_config.data_type
        self.batch_size: int = data_config.batch_size
        self.use_in_memory: bool = use_in_memory

        # data: make data Path or np.ndarray, use type annotations for mypy
        self.train_data: Union[Path, np.ndarray] = (
            Path(train_data) if isinstance(train_data, str) else train_data
        )

        self.val_data: Union[Path, np.ndarray] = (
            Path(val_data) if isinstance(val_data, str) else val_data
        )

        self.train_data_target: Union[Path, np.ndarray] = (
            Path(train_data_target)
            if isinstance(train_data_target, str)
            else train_data_target
        )

        self.val_data_target: Union[Path, np.ndarray] = (
            Path(val_data_target)
            if isinstance(val_data_target, str)
            else val_data_target
        )

        # validation split
        self.val_percentage = val_percentage
        self.val_minimum_split = val_minimum_split

        # read source function corresponding to the requested type
        if data_config.data_type == SupportedData.CUSTOM:
            # mypy check
            assert read_source_func is not None

            self.read_source_func: Callable = read_source_func

        elif data_config.data_type != SupportedData.ARRAY:
            self.read_source_func = get_read_func(data_config.data_type)

        self.extension_filter: str = extension_filter

        # Pytorch dataloader parameters
        self.dataloader_params: Dict[str, Any] = (
            data_config.dataloader_params if data_config.dataloader_params else {}
        )

    def prepare_data(self) -> None:
        """
        Hook used to prepare the data before calling `setup`.

        Here, we only need to examine the data if it was provided as a str or a Path.

        TODO: from lightning doc:
        prepare_data is called from the main process. It is not recommended to assign
        state here (e.g. self.x = y) since it is called on a single process and if you
        assign states here then they won't be available for other processes.

        https://lightning.ai/docs/pytorch/stable/data/datamodule.html
        """
        # if the data is a Path or a str
        if (
            not isinstance(self.train_data, np.ndarray)
            and not isinstance(self.val_data, np.ndarray)
            and not isinstance(self.train_data_target, np.ndarray)
            and not isinstance(self.val_data_target, np.ndarray)
        ):
            # list training files
            self.train_files = list_files(
                self.train_data, self.data_type, self.extension_filter
            )
            self.train_files_size = get_files_size(self.train_files)

            # list validation files
            if self.val_data is not None:
                self.val_files = list_files(
                    self.val_data, self.data_type, self.extension_filter
                )

            # same for target data
            if self.train_data_target is not None:
                self.train_target_files: List[Path] = list_files(
                    self.train_data_target, self.data_type, self.extension_filter
                )

                # verify that they match the training data
                validate_source_target_files(self.train_files, self.train_target_files)

            if self.val_data_target is not None:
                self.val_target_files = list_files(
                    self.val_data_target, self.data_type, self.extension_filter
                )

                # verify that they match the validation data
                validate_source_target_files(self.val_files, self.val_target_files)

    def setup(self, *args: Any, **kwargs: Any) -> None:
        """Hook called at the beginning of fit, validate, or predict.

        Parameters
        ----------
        *args : Any
            Unused.
        **kwargs : Any
            Unused.
        """
        # if numpy array
        if self.data_type == SupportedData.ARRAY:
            # mypy checks
            assert isinstance(self.train_data, np.ndarray)
            if self.train_data_target is not None:
                assert isinstance(self.train_data_target, np.ndarray)

            # train dataset
            self.train_dataset: DatasetType = InMemoryDataset(
                data_config=self.data_config,
                inputs=self.train_data,
                input_target=self.train_data_target,
            )

            # validation dataset
            if self.val_data is not None:
                # mypy checks
                assert isinstance(self.val_data, np.ndarray)
                if self.val_data_target is not None:
                    assert isinstance(self.val_data_target, np.ndarray)

                # create its own dataset
                self.val_dataset: DatasetType = InMemoryDataset(
                    data_config=self.data_config,
                    inputs=self.val_data,
                    input_target=self.val_data_target,
                )
            else:
                # extract validation from the training patches
                self.val_dataset = self.train_dataset.split_dataset(
                    percentage=self.val_percentage,
                    minimum_patches=self.val_minimum_split,
                )

        # else we read files
        else:
            # Heuristics, if the file size is smaller than 80% of the RAM,
            # we run the training in memory, otherwise we switch to iterable dataset
            # The switch is deactivated if use_in_memory is False
            if self.use_in_memory and self.train_files_size < get_ram_size() * 0.8:
                # train dataset
                self.train_dataset = InMemoryDataset(
                    data_config=self.data_config,
                    inputs=self.train_files,
                    input_target=(
                        self.train_target_files if self.train_data_target else None
                    ),
                    read_source_func=self.read_source_func,
                )

                # validation dataset
                if self.val_data is not None:
                    self.val_dataset = InMemoryDataset(
                        data_config=self.data_config,
                        inputs=self.val_files,
                        input_target=(
                            self.val_target_files if self.val_data_target else None
                        ),
                        read_source_func=self.read_source_func,
                    )
                else:
                    # split dataset
                    self.val_dataset = self.train_dataset.split_dataset(
                        percentage=self.val_percentage,
                        minimum_patches=self.val_minimum_split,
                    )

            # else if the data is too large, load file by file during training
            else:
                # create training dataset
                self.train_dataset = PathIterableDataset(
                    data_config=self.data_config,
                    src_files=self.train_files,
                    target_files=(
                        self.train_target_files if self.train_data_target else None
                    ),
                    read_source_func=self.read_source_func,
                )

                # create validation dataset
                if self.val_files is not None:
                    # create its own dataset
                    self.val_dataset = PathIterableDataset(
                        data_config=self.data_config,
                        src_files=self.val_files,
                        target_files=(
                            self.val_target_files if self.val_data_target else None
                        ),
                        read_source_func=self.read_source_func,
                    )
                elif len(self.train_files) <= self.val_minimum_split:
                    raise ValueError(
                        f"Not enough files to split a minimum of "
                        f"{self.val_minimum_split} files, got {len(self.train_files)} "
                        f"files."
                    )
                else:
                    # extract validation from the training patches
                    self.val_dataset = self.train_dataset.split_dataset(
                        percentage=self.val_percentage,
                        minimum_files=self.val_minimum_split,
                    )

    def train_dataloader(self) -> Any:
        """
        Create a dataloader for training.

        Returns
        -------
        Any
            Training dataloader.
        """
        return DataLoader(
            self.train_dataset, batch_size=self.batch_size, **self.dataloader_params
        )

    def val_dataloader(self) -> Any:
        """
        Create a dataloader for validation.

        Returns
        -------
        Any
            Validation dataloader.
        """
        return DataLoader(
            self.val_dataset,
            batch_size=self.batch_size,
        )


class TrainingDataWrapper(CAREamicsTrainData):
    """
    Wrapper around the CAREamics Lightning training data module.

    This class is used to explicitely pass the parameters usually contained in a
    `data_model` configuration.

    Since the lightning datamodule has no access to the model, make sure that the
    parameters passed to the datamodule are consistent with the model's requirements and
    are coherent.

    The data module can be used with Path, str or numpy arrays. In the case of
    numpy arrays, it loads and computes all the patches in memory. For Path and str
    inputs, it calculates the total file size and estimate whether it can fit in
    memory. If it does not, it iterates through the files. This behaviour can be
    deactivated by setting `use_in_memory` to False, in which case it will
    always use the iterating dataset to train on a Path or str.

    To use array data, set `data_type` to `array` and pass a numpy array to
    `train_data`.

    In particular, N2V requires a specific transformation (N2V manipulates), which is
    not compatible with supervised training. The default transformations applied to the
    training patches are defined in `careamics.config.data_model`. To use different
    transformations, pass a list of transforms. See examples for more details.

    By default, CAREamics only supports types defined in
    `careamics.config.support.SupportedData`. To read custom data types, you can set
    `data_type` to `custom` and provide a function that returns a numpy array from a
    path. Additionally, pass a `fnmatch` and `Path.rglob` compatible expression (e.g.
    "*.jpeg") to filter the files extension using `extension_filter`.

    In the absence of validation data, the validation data is extracted from the
    training data. The percentage of the training data to use for validation, as well as
    the minimum number of patches to split from the training data for validation can be
    set using `val_percentage` and `val_minimum_patches`, respectively.

    In `dataloader_params`, you can pass any parameter accepted by PyTorch dataloaders,
    except for `batch_size`, which is set by the `batch_size` parameter.

    Finally, if you intend to use N2V family of algorithms, you can set `use_n2v2` to
    use N2V2, and set the `struct_n2v_axis` and `struct_n2v_span` parameters to define
    the axis and span of the structN2V mask. These parameters are without effect if
    a `train_target_data` or if `transforms` are provided.

    Parameters
    ----------
    train_data : Union[str, Path, np.ndarray]
        Training data.
    data_type : Union[str, SupportedData]
        Data type, see `SupportedData` for available options.
    patch_size : List[int]
        Patch size, 2D or 3D patch size.
    axes : str
        Axes of the data, choosen amongst SCZYX.
    batch_size : int
        Batch size.
    val_data : Optional[Union[str, Path]], optional
        Validation data, by default None.
    transforms : List[TRANSFORMS_UNION], optional
        List of transforms to apply to training patches. If None, default transforms
        are applied.
    train_target_data : Optional[Union[str, Path]], optional
        Training target data, by default None.
    val_target_data : Optional[Union[str, Path]], optional
        Validation target data, by default None.
    read_source_func : Optional[Callable], optional
        Function to read the source data, used if `data_type` is `custom`, by
        default None.
    extension_filter : str, optional
        Filter for file extensions, used if `data_type` is `custom`, by default "".
    val_percentage : float, optional
        Percentage of the training data to use for validation if no validation data
        is given, by default 0.1.
    val_minimum_patches : int, optional
        Minimum number of patches to split from the training data for validation if
        no validation data is given, by default 5.
    dataloader_params : dict, optional
        Pytorch dataloader parameters, by default {}.
    use_in_memory : bool, optional
        Use in memory dataset if possible, by default True.
    use_n2v2 : bool, optional
        Use N2V2 transformation during training, by default False.
    struct_n2v_axis : Literal["horizontal", "vertical", "none"], optional
        Axis for the structN2V mask, only applied if `struct_n2v_axis` is `none`, by
        default "none".
    struct_n2v_span : int, optional
        Span for the structN2V mask, by default 5.

    Examples
    --------
    Create a TrainingDataWrapper with default transforms with a numpy array:
    >>> import numpy as np
    >>> from careamics import TrainingDataWrapper
    >>> my_array = np.arange(256).reshape(16, 16)
    >>> data_module = TrainingDataWrapper(
    ...     train_data=my_array,
    ...     data_type="array",
    ...     patch_size=(8, 8),
    ...     axes='YX',
    ...     batch_size=2,
    ... )

    For custom data types (those not supported by CAREamics), then one can pass a read
    function and a filter for the files extension:
    >>> import numpy as np
    >>> from careamics import TrainingDataWrapper
    >>>
    >>> def read_npy(path):
    ...     return np.load(path)
    >>>
    >>> data_module = TrainingDataWrapper(
    ...     train_data="path/to/data",
    ...     data_type="custom",
    ...     patch_size=(8, 8),
    ...     axes='YX',
    ...     batch_size=2,
    ...     read_source_func=read_npy,
    ...     extension_filter="*.npy",
    ... )

    If you want to use a different set of transformations, you can pass a list of
    transforms:
    >>> import numpy as np
    >>> from careamics import TrainingDataWrapper
    >>> from careamics.config.support import SupportedTransform
    >>> my_array = np.arange(256).reshape(16, 16)
    >>> my_transforms = [
    ...     {
<<<<<<< HEAD
    ...         "name": SupportedTransform.NORMALIZE.value,
    ...         "image_means": [0],
    ...         "image_stds": [1],
    ...     },
    ...     {
    ...         "name": SupportedTransform.N2V_MANIPULATE.value,
=======
    ...         "name": SupportedTransform.XY_FLIP.value,
>>>>>>> 955d1e91
    ...     }
    ... ]
    >>> data_module = TrainingDataWrapper(
    ...     train_data=my_array,
    ...     data_type="array",
    ...     patch_size=(8, 8),
    ...     axes='YX',
    ...     batch_size=2,
    ...     transforms=my_transforms,
    ... )
    """

    def __init__(
        self,
        train_data: Union[str, Path, np.ndarray],
        data_type: Union[Literal["array", "tiff", "custom"], SupportedData],
        patch_size: List[int],
        axes: str,
        batch_size: int,
        val_data: Optional[Union[str, Path]] = None,
        transforms: Optional[List[TRANSFORMS_UNION]] = None,
        train_target_data: Optional[Union[str, Path]] = None,
        val_target_data: Optional[Union[str, Path]] = None,
        read_source_func: Optional[Callable] = None,
        extension_filter: str = "",
        val_percentage: float = 0.1,
        val_minimum_patches: int = 5,
        dataloader_params: Optional[dict] = None,
        use_in_memory: bool = True,
        use_n2v2: bool = False,
        struct_n2v_axis: Literal["horizontal", "vertical", "none"] = "none",
        struct_n2v_span: int = 5,
    ) -> None:
        """
        LightningDataModule wrapper for training and validation datasets.

        Since the lightning datamodule has no access to the model, make sure that the
        parameters passed to the datamodule are consistent with the model's requirements
        and are coherent.

        The data module can be used with Path, str or numpy arrays. In the case of
        numpy arrays, it loads and computes all the patches in memory. For Path and str
        inputs, it calculates the total file size and estimate whether it can fit in
        memory. If it does not, it iterates through the files. This behaviour can be
        deactivated by setting `use_in_memory` to False, in which case it will
        always use the iterating dataset to train on a Path or str.

        To use array data, set `data_type` to `array` and pass a numpy array to
        `train_data`.

        In particular, N2V requires a specific transformation (N2V manipulates), which
        is not compatible with supervised training. The default transformations applied
        to the training patches are defined in `careamics.config.data_model`. To use
        different transformations, pass a list of transforms. See examples for more
        details.

        By default, CAREamics only supports types defined in
        `careamics.config.support.SupportedData`. To read custom data types, you can set
        `data_type` to `custom` and provide a function that returns a numpy array from a
        path. Additionally, pass a `fnmatch` and `Path.rglob` compatible expression
        (e.g. "*.jpeg") to filter the files extension using `extension_filter`.

        In the absence of validation data, the validation data is extracted from the
        training data. The percentage of the training data to use for validation, as
        well as the minimum number of patches to split from the training data for
        validation can be set using `val_percentage` and `val_minimum_patches`,
        respectively.

        In `dataloader_params`, you can pass any parameter accepted by PyTorch
        dataloaders, except for `batch_size`, which is set by the `batch_size`
        parameter.

        Finally, if you intend to use N2V family of algorithms, you can set `use_n2v2`
        to use N2V2, and set the `struct_n2v_axis` and `struct_n2v_span` parameters to
        define the axis and span of the structN2V mask. These parameters are without
        effect if a `train_target_data` or if `transforms` are provided.

        Parameters
        ----------
        train_data : Union[str, Path, np.ndarray]
            Training data.
        data_type : Union[str, SupportedData]
            Data type, see `SupportedData` for available options.
        patch_size : List[int]
            Patch size, 2D or 3D patch size.
        axes : str
            Axes of the data, choosen amongst SCZYX.
        batch_size : int
            Batch size.
        val_data : Optional[Union[str, Path]], optional
            Validation data, by default None.
        transforms : Optional[List[TRANSFORMS_UNION]], optional
            List of transforms to apply to training patches. If None, default transforms
            are applied.
        train_target_data : Optional[Union[str, Path]], optional
            Training target data, by default None.
        val_target_data : Optional[Union[str, Path]], optional
            Validation target data, by default None.
        read_source_func : Optional[Callable], optional
            Function to read the source data, used if `data_type` is `custom`, by
            default None.
        extension_filter : str, optional
            Filter for file extensions, used if `data_type` is `custom`, by default "".
        val_percentage : float, optional
            Percentage of the training data to use for validation if no validation data
            is given, by default 0.1.
        val_minimum_patches : int, optional
            Minimum number of patches to split from the training data for validation if
            no validation data is given, by default 5.
        dataloader_params : dict, optional
            Pytorch dataloader parameters, by default {}.
        use_in_memory : bool, optional
            Use in memory dataset if possible, by default True.
        use_n2v2 : bool, optional
            Use N2V2 transformation during training, by default False.
        struct_n2v_axis : Literal["horizontal", "vertical", "none"], optional
            Axis for the structN2V mask, only applied if `struct_n2v_axis` is `none`, by
            default "none".
        struct_n2v_span : int, optional
            Span for the structN2V mask, by default 5.

        Raises
        ------
        ValueError
            If a target is set and N2V manipulation is present in the transforms.
        """
        if dataloader_params is None:
            dataloader_params = {}
        data_dict: Dict[str, Any] = {
            "mode": "train",
            "data_type": data_type,
            "patch_size": patch_size,
            "axes": axes,
            "batch_size": batch_size,
            "dataloader_params": dataloader_params,
        }

        # if transforms are passed (otherwise it will use the default ones)
        if transforms is not None:
            data_dict["transforms"] = transforms

        # validate configuration
        self.data_config = DataConfig(**data_dict)

        # N2V specific checks, N2V, structN2V, and transforms
        if self.data_config.has_n2v_manipulate():
            # there is not target, n2v2 and structN2V can be changed
            if train_target_data is None:
                self.data_config.set_N2V2(use_n2v2)
                self.data_config.set_structN2V_mask(struct_n2v_axis, struct_n2v_span)
            else:
                raise ValueError(
                    "Cannot have both supervised training (target data) and "
                    "N2V manipulation in the transforms. Pass a list of transforms "
                    "that is compatible with your supervised training."
                )

        # sanity check on the dataloader parameters
        if "batch_size" in dataloader_params:
            # remove it
            del dataloader_params["batch_size"]

        super().__init__(
            data_config=self.data_config,
            train_data=train_data,
            val_data=val_data,
            train_data_target=train_target_data,
            val_data_target=val_target_data,
            read_source_func=read_source_func,
            extension_filter=extension_filter,
            val_percentage=val_percentage,
            val_minimum_split=val_minimum_patches,
            use_in_memory=use_in_memory,
        )<|MERGE_RESOLUTION|>--- conflicted
+++ resolved
@@ -583,16 +583,7 @@
     >>> my_array = np.arange(256).reshape(16, 16)
     >>> my_transforms = [
     ...     {
-<<<<<<< HEAD
-    ...         "name": SupportedTransform.NORMALIZE.value,
-    ...         "image_means": [0],
-    ...         "image_stds": [1],
-    ...     },
-    ...     {
-    ...         "name": SupportedTransform.N2V_MANIPULATE.value,
-=======
     ...         "name": SupportedTransform.XY_FLIP.value,
->>>>>>> 955d1e91
     ...     }
     ... ]
     >>> data_module = TrainingDataWrapper(
