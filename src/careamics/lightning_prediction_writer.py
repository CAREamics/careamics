--- conflicted
+++ resolved
@@ -35,12 +35,7 @@
         batch: Any,
         batch_idx: int,
         dataloader_idx: int,
-<<<<<<< HEAD
-    ) -> None: 
-
-=======
     ) -> None:
->>>>>>> d90aa0e8
         print("in write_on_batch_end.")
         if pl_module.save_prediction_args.save_predictions:
             print("saving to disk.")
@@ -49,14 +44,10 @@
             ds: IterablePredictionDataset = dl.dataset
             files = ds.data_files
             loop: CAREamicsPredictionLoop = trainer.predict_loop
-<<<<<<< HEAD
             
             # TODO: 
             # Get prediction array from loop
             # add prediction array clearing and also return file name if saving to disk
             
-=======
-
->>>>>>> d90aa0e8
         else:
             print("Not saving to disk.")