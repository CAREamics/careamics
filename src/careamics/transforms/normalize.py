"""Normalization and denormalization transforms for image patches."""

from typing import List, Optional, Tuple

import numpy as np

from careamics.transforms.transform import Transform


class Normalize(Transform):
    """
    Normalize an image or image patch.

    Normalization is a zero mean and unit variance. This transform expects C(Z)YX
    dimensions.

    Not that an epsilon value of 1e-6 is added to the standard deviation to avoid
    division by zero and that it returns a float32 image.

    Parameters
    ----------
    image_means : List[float]
        Mean value per channel.
    image_stds : List[float]
        Standard deviation value per channel.
    target_means : Optional[List[float]], optional
        Target mean value per channel, by default None.
    target_stds : Optional[List[float]], optional
        Target standard deviation value per channel, by default None.

    Attributes
    ----------
    image_means : List[float]
        Mean value per channel.
    image_stds : List[float]
        Standard deviation value per channel.
    target_means : Optional[List[float]], optional
        Target mean value per channel, by default None.
    target_stds : Optional[List[float]], optional
        Target standard deviation value per channel, by default None.
    """

    def __init__(
        self,
        image_means: List[float],
        image_stds: List[float],
        target_means: Optional[List[float]] = None,
        target_stds: Optional[List[float]] = None,
    ):
        """Constructor.

        Parameters
        ----------
        image_means : List[float]
            Mean value per channel.
        image_stds : List[float]
            Standard deviation value per channel.
        target_means : Optional[List[float]], optional
            Target mean value per channel, by default None.
        target_stds : Optional[List[float]], optional
            Target standard deviation value per channel, by default None.
        """
        self.image_means = image_means
        self.image_stds = image_stds
        self.target_means = target_means
        self.target_stds = target_stds

        self.eps = 1e-6

    def __call__(
        self, patch: np.ndarray, target: Optional[np.ndarray] = None
    ) -> Tuple[np.ndarray, Optional[np.ndarray]]:
        """Apply the transform to the source patch and the target (optional).

        Parameters
        ----------
        patch : np.ndarray
            Patch, 2D or 3D, shape C(Z)YX.
        target : Optional[np.ndarray], optional
            Target for the patch, by default None.

        Returns
        -------
        Tuple[np.ndarray, Optional[np.ndarray]]
            Transformed patch and target.
        """
        assert len(self.image_means) == patch.shape[0], (
            "Number of means and number of channels do not match."
        )
        means = np.array(self.image_means)[(..., *[np.newaxis] * (patch.ndim - 1))]
        stds = np.array(self.image_stds)[(..., *[np.newaxis] * (patch.ndim - 1))]
        norm_patch = self._apply(patch, means, stds)

        if target is not None:
            target_means = np.array(self.target_means)[
                (..., *[np.newaxis] * (target.ndim - 1))
            ]
            target_stds = np.array(self.target_stds)[
                (..., *[np.newaxis] * (target.ndim - 1))
            ]
            norm_target = self._apply(target, means, stds)
            norm_target = self._apply(target, target_means, target_stds)
        else:
            norm_target = None

        return norm_patch, norm_target

    def _apply(self, patch: np.ndarray, mean: float, std: float) -> np.ndarray:
        """
        Apply the transform to the image.

        Parameters
        ----------
        patch : np.ndarray
            Image patch, 2D or 3D, shape C(Z)YX.
        mean : float
            Mean value.
        std : float
            Standard deviation.

        Returns
        -------
        np.ndarray
            Normalized image patch.
        """
        return ((patch - mean) / (std + self.eps)).astype(np.float32)


class Denormalize:
    """
    Denormalize an image.

    Denormalization is performed expecting a zero mean and unit variance input. This
    transform expects C(Z)YX dimensions.

    Note that an epsilon value of 1e-6 is added to the standard deviation to avoid
    division by zero during the normalization step, which is taken into account during
    denormalization.

    Parameters
    ----------
    image_means : List[float]
        Mean value per channel.
    image_stds : List[float]
        Standard deviation value per channel.

    Attributes
    ----------
    image_means : List[float]
        Mean value per channel.
    image_stds : List[float]
        Standard deviation value per channel.
    """

    def __init__(
        self,
        image_means: List[float],
        image_stds: List[float],
    ):
        """Constructor.

        Parameters
        ----------
        mean : float
            Mean.
        std : float
            Standard deviation.
        """
        self.image_means = image_means
        self.image_stds = image_stds

        self.eps = 1e-6

<<<<<<< HEAD
    def __call__(self, patch: np.ndarray) -> Tuple[np.ndarray, Optional[np.ndarray]]:
        """Reverse the normalization operation for a batch of patches.
=======
    def __call__(self, patch: np.ndarray) -> np.ndarray:
        """Apply the transform to the source patch and the target (optional).
>>>>>>> 9c829b75

        Parameters
        ----------
        patch : np.ndarray
<<<<<<< HEAD
            Patch, 2D or 3D, shape BC(Z)YX.
        target : Optional[np.ndarray], optional
            Target for the patch, by default None.

        Returns
        -------
        Tuple[np.ndarray]
            Transformed patch.
        """
        norm_array = np.zeros_like(patch, dtype=np.float32)

        # Iterating over the batch dimension
        for i in range(patch.shape[0]):
            for ch in range(patch.shape[1]):
                norm_array[i, ch] = self._apply(
                    patch[i, ch], self.image_means[ch], self.image_stds[ch]
                )

        return norm_array
=======
            Patch, 2D or 3D, shape C(Z)YX.

        Returns
        -------
        np.ndarray
            Transformed patch.
        """
        norm_patch = self._apply(patch)

        return norm_patch
>>>>>>> 9c829b75

    def _apply(self, patch: np.ndarray, mean: float, std: float) -> np.ndarray:
        """
        Apply the transform to the image.

        Parameters
        ----------
        patch : np.ndarray
            Image patch, 2D or 3D, shape C(Z)YX.

        Returns
        -------
        np.ndarray
            Denormalized image patch.
        """
        return patch * (std + self.eps) + mean<|MERGE_RESOLUTION|>--- conflicted
+++ resolved
@@ -84,9 +84,9 @@
         Tuple[np.ndarray, Optional[np.ndarray]]
             Transformed patch and target.
         """
-        assert len(self.image_means) == patch.shape[0], (
-            "Number of means and number of channels do not match."
-        )
+        assert (
+            len(self.image_means) == patch.shape[0]
+        ), "Number of means and number of channels do not match."
         means = np.array(self.image_means)[(..., *[np.newaxis] * (patch.ndim - 1))]
         stds = np.array(self.image_stds)[(..., *[np.newaxis] * (patch.ndim - 1))]
         norm_patch = self._apply(patch, means, stds)
@@ -171,18 +171,12 @@
 
         self.eps = 1e-6
 
-<<<<<<< HEAD
     def __call__(self, patch: np.ndarray) -> Tuple[np.ndarray, Optional[np.ndarray]]:
         """Reverse the normalization operation for a batch of patches.
-=======
-    def __call__(self, patch: np.ndarray) -> np.ndarray:
-        """Apply the transform to the source patch and the target (optional).
->>>>>>> 9c829b75
-
-        Parameters
-        ----------
-        patch : np.ndarray
-<<<<<<< HEAD
+
+        Parameters
+        ----------
+        patch : np.ndarray
             Patch, 2D or 3D, shape BC(Z)YX.
         target : Optional[np.ndarray], optional
             Target for the patch, by default None.
@@ -202,18 +196,6 @@
                 )
 
         return norm_array
-=======
-            Patch, 2D or 3D, shape C(Z)YX.
-
-        Returns
-        -------
-        np.ndarray
-            Transformed patch.
-        """
-        norm_patch = self._apply(patch)
-
-        return norm_patch
->>>>>>> 9c829b75
 
     def _apply(self, patch: np.ndarray, mean: float, std: float) -> np.ndarray:
         """
