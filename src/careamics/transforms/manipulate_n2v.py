--- conflicted
+++ resolved
@@ -5,11 +5,7 @@
 
 from careamics.config.support import SupportedPixelManipulation
 
-<<<<<<< HEAD
 from .pixel_manipulation import median_manipulate, uniform_manipulate
-=======
-from .pixel_manipulation import uniform_manipulate, median_manipulate 
->>>>>>> 973c073f
 
 
 # TODO add median vs random replace
@@ -53,20 +49,11 @@
             Image or image patch, 2D or 3D, shape (y, x, c) or (z, y, x, c).
         """
         if self.strategy == SupportedPixelManipulation.UNIFORM:
-<<<<<<< HEAD
             masked, mask = uniform_manipulate(
                 patch=patch,
                 mask_pixel_percentage=self.masked_pixel_percentage,
                 subpatch_size=self.roi_size,
                 struct_mask_params=self.struct_mask,  # TODO add remove center param
-=======
-            manipulated, mask = uniform_manipulate(
-                patch, self.masked_pixel_percentage, self.roi_size, self.struct_mask
-            )
-        elif self.strategy == SupportedPixelManipulation.MEDIAN:
-            manipulated, mask = median_manipulate(
-                patch, self.masked_pixel_percentage, self.roi_size, self.struct_mask
->>>>>>> 973c073f
             )
         else:
             raise ValueError(f"Strategy {self.strategy} not supported.")
