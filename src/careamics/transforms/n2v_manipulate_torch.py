"""N2V manipulation transform for PyTorch."""

import platform
from typing import Any, Optional

import torch

from careamics.config.support import SupportedPixelManipulation, SupportedStructAxis
from careamics.config.transformations import N2VManipulateModel

from .pixel_manipulation_torch import (
    median_manipulate_torch,
    uniform_manipulate_torch,
)
from .struct_mask_parameters import StructMaskParameters


class N2VManipulateTorch:
    """
    Default augmentation for the N2V model.

    This transform expects C(Z)YX dimensions.

    Parameters
    ----------
    n2v_manipulate_config : N2VManipulateConfig
        N2V manipulation configuration.
    seed : Optional[int], optional
        Random seed, by default None.
    device : str
        The device on which operations take place, e.g. "cuda", "cpu" or "mps".

    Attributes
    ----------
    masked_pixel_percentage : float
        Percentage of pixels to mask.
    roi_size : int
        Size of the replacement area.
    strategy : Literal[ "uniform", "median" ]
        Replacement strategy, uniform or median.
    remove_center : bool
        Whether to remove central pixel from patch.
    struct_mask : Optional[StructMaskParameters]
        StructN2V mask parameters.
    rng : Generator
        Random number generator.
    """

    def __init__(
        self,
        n2v_manipulate_config: N2VManipulateModel,
        seed: Optional[int] = None,
        device: Optional[str] = None,
    ):
        """Constructor.

        Parameters
        ----------
        n2v_manipulate_config : N2VManipulateModel
            N2V manipulation configuration.
        seed : Optional[int], optional
            Random seed, by default None.
        device : str
            The device on which operations take place, e.g. "cuda", "cpu" or "mps".
        """
        self.masked_pixel_percentage = n2v_manipulate_config.masked_pixel_percentage
        self.roi_size = n2v_manipulate_config.roi_size
        self.strategy = n2v_manipulate_config.strategy
        self.remove_center = n2v_manipulate_config.remove_center

        if n2v_manipulate_config.struct_mask_axis == SupportedStructAxis.NONE:
            self.struct_mask: Optional[StructMaskParameters] = None
        else:
            self.struct_mask = StructMaskParameters(
                axis=(
                    0
                    if n2v_manipulate_config.struct_mask_axis
                    == SupportedStructAxis.HORIZONTAL
                    else 1
                ),
                span=n2v_manipulate_config.struct_mask_span,
            )

        # PyTorch random generator
        # TODO refactor into careamics.utils.torch_utils.get_device
<<<<<<< HEAD
        if torch.cuda.is_available():
            self.device = "cuda"
        elif torch.backends.mps.is_available() and platform.processor() in (
            "arm",
            "arm64",
        ):
            self.device = "mps"
        else:
            self.device = "cpu"
=======
        if device is None:
            if torch.cuda.is_available():
                device = "cuda"
            elif torch.backends.mps.is_available() and platform.processor() in (
                "arm",
                "arm64",
            ):
                device = "mps"
            else:
                device = "cpu"
>>>>>>> 404b3658

        self.seed = seed

    def __call__(
        self, batch: torch.Tensor, *args: Any, **kwargs: Any
    ) -> tuple[torch.Tensor, torch.Tensor, torch.Tensor]:
        """Apply the transform to the image.

        Parameters
        ----------
        batch : torch.Tensor
            Batch if image patches, 2D or 3D, shape BC(Z)YX.
        *args : Any
            Additional arguments, unused.
        **kwargs : Any
            Additional keyword arguments, unused.

        Returns
        -------
        tuple[torch.Tensor, torch.Tensor, torch.Tensor]
            Masked patch, original patch, and mask.
        """
        masked = torch.zeros_like(batch)
        mask = torch.zeros_like(batch, dtype=torch.uint8)

        self.rng = (
            torch.Generator(device=self.device).manual_seed(self.seed)
            if self.seed
            else torch.Generator(device=batch.device)  # for test to run on cpu
        )

        if self.strategy == SupportedPixelManipulation.UNIFORM:
            # Iterate over the channels to apply manipulation separately
            for c in range(batch.shape[1]):
                masked[:, c, ...], mask[:, c, ...] = uniform_manipulate_torch(
                    patch=batch[:, c, ...],
                    mask_pixel_percentage=self.masked_pixel_percentage,
                    subpatch_size=self.roi_size,
                    remove_center=self.remove_center,
                    struct_params=self.struct_mask,
                    rng=self.rng,
                )
        elif self.strategy == SupportedPixelManipulation.MEDIAN:
            # Iterate over the channels to apply manipulation separately
            for c in range(batch.shape[1]):
                masked[:, c, ...], mask[:, c, ...] = median_manipulate_torch(
                    batch=batch[:, c, ...],
                    mask_pixel_percentage=self.masked_pixel_percentage,
                    subpatch_size=self.roi_size,
                    struct_params=self.struct_mask,
                    rng=self.rng,
                )
        else:
            raise ValueError(f"Unknown masking strategy ({self.strategy}).")

        return masked, batch, mask<|MERGE_RESOLUTION|>--- conflicted
+++ resolved
@@ -83,17 +83,6 @@
 
         # PyTorch random generator
         # TODO refactor into careamics.utils.torch_utils.get_device
-<<<<<<< HEAD
-        if torch.cuda.is_available():
-            self.device = "cuda"
-        elif torch.backends.mps.is_available() and platform.processor() in (
-            "arm",
-            "arm64",
-        ):
-            self.device = "mps"
-        else:
-            self.device = "cpu"
-=======
         if device is None:
             if torch.cuda.is_available():
                 device = "cuda"
@@ -104,7 +93,6 @@
                 device = "mps"
             else:
                 device = "cpu"
->>>>>>> 404b3658
 
         self.seed = seed
 
