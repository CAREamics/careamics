"""Next-Generation CAREamics DataModule."""

import copy
from collections.abc import Callable, Sequence
from pathlib import Path
from typing import Any, Literal, Union, overload

import numpy as np
import pytorch_lightning as L
from numpy.typing import NDArray
from torch.utils.data import DataLoader, Sampler
from torch.utils.data._utils.collate import default_collate

from careamics.config.data.ng_data_config import NGDataConfig
from careamics.config.support import SupportedData
from careamics.dataset_ng.factory import create_dataset
from careamics.dataset_ng.grouped_index_sampler import GroupedIndexSampler
from careamics.dataset_ng.image_stack_loader import ImageStackLoader
from careamics.lightning.dataset_ng.data_module_utils import initialize_data_pair
from careamics.utils import get_logger

logger = get_logger(__name__)

ItemType = Union[Path, str, NDArray[Any]]
"""Type of input items passed to the dataset."""

InputType = Union[ItemType, Sequence[ItemType], None]
"""Type of input data passed to the dataset."""


class CareamicsDataModule(L.LightningDataModule):
    """Data module for Careamics dataset.

    Parameters
    ----------
    data_config : DataConfig
        Pydantic model for CAREamics data configuration.
    train_data : Optional[InputType]
        Training data, can be a path to a folder, a list of paths, or a numpy array.
    train_data_target : Optional[InputType]
        Training data target, can be a path to a folder,
        a list of paths, or a numpy array.
    train_data_mask : InputType (when filtering is needed)
        Training data mask, can be a path to a folder,
        a list of paths, or a numpy array. Used for coordinate filtering.
        Only required when using coordinate-based patch filtering.
    val_data : Optional[InputType]
        Validation data, can be a path to a folder,
        a list of paths, or a numpy array.
    val_data_target : Optional[InputType]
        Validation data target, can be a path to a folder,
        a list of paths, or a numpy array.
    pred_data : Optional[InputType]
        Prediction data, can be a path to a folder, a list of paths,
        or a numpy array.
    pred_data_target : Optional[InputType]
        Prediction data target, can be a path to a folder,
        a list of paths, or a numpy array.
    read_source_func : Optional[Callable], default=None
        Function to read the source data. Only used for `custom`
        data type (see DataModel).
    read_kwargs : Optional[dict[str, Any]]
        The kwargs for the read source function.
    image_stack_loader : Optional[ImageStackLoader]
        The image stack loader.
    image_stack_loader_kwargs : Optional[dict[str, Any]]
        The image stack loader kwargs.
    extension_filter : str, default=""
        Filter for file extensions. Only used for `custom` data types
        (see DataModel).
    val_percentage : Optional[float]
        Percentage of the training data to use for validation. Only
        used if `val_data` is None.
    val_minimum_split : int, default=5
        Minimum number of patches or files to split from the training data for
        validation. Only used if `val_data` is None.


    Attributes
    ----------
    config : DataConfig
        Pydantic model for CAREamics data configuration.
    data_type : str
        Type of data, one of SupportedData.
    batch_size : int
        Batch size for the dataloaders.
    extension_filter : str
        Filter for file extensions, by default "".
    read_source_func : Optional[Callable], default=None
        Function to read the source data.
    read_kwargs : Optional[dict[str, Any]], default=None
        The kwargs for the read source function.
    val_percentage : Optional[float]
        Percentage of the training data to use for validation.
    val_minimum_split : int, default=5
        Minimum number of patches or files to split from the training data for
        validation.
    train_data : Optional[Any]
        Training data, can be a path to a folder, a list of paths, or a numpy array.
    train_data_target : Optional[Any]
        Training data target, can be a path to a folder, a list of paths, or a numpy
        array.
    train_data_mask : Optional[Any]
        Training data mask, can be a path to a folder, a list of paths, or a numpy
        array.
    val_data : Optional[Any]
        Validation data, can be a path to a folder, a list of paths, or a numpy array.
    val_data_target : Optional[Any]
        Validation data target, can be a path to a folder, a list of paths, or a numpy
        array.
    pred_data : Optional[Any]
        Prediction data, can be a path to a folder, a list of paths, or a numpy array.
    pred_data_target : Optional[Any]
        Prediction data target, can be a path to a folder, a list of paths, or a numpy
        array.

    Raises
    ------
    ValueError
        If at least one of train_data, val_data or pred_data is not provided.
    ValueError
        If input and target data types are not consistent.
    """

    # standard use (no mask)
    @overload
    def __init__(
        self,
        data_config: NGDataConfig,
        *,
        train_data: InputType | None = None,
        train_data_target: InputType | None = None,
        val_data: InputType | None = None,
        val_data_target: InputType | None = None,
        pred_data: InputType | None = None,
        pred_data_target: InputType | None = None,
        extension_filter: str = "",
        val_percentage: float | None = None,
        val_minimum_split: int = 5,
    ) -> None: ...

    # with training mask for filtering
    @overload
    def __init__(
        self,
        data_config: NGDataConfig,
        *,
        train_data: InputType | None = None,
        train_data_target: InputType | None = None,
        train_data_mask: InputType,
        val_data: InputType | None = None,
        val_data_target: InputType | None = None,
        pred_data: InputType | None = None,
        pred_data_target: InputType | None = None,
        extension_filter: str = "",
        val_percentage: float | None = None,
        val_minimum_split: int = 5,
    ) -> None: ...

    # custom read function (no mask)
    @overload
    def __init__(
        self,
        data_config: NGDataConfig,
        *,
        train_data: InputType | None = None,
        train_data_target: InputType | None = None,
        val_data: InputType | None = None,
        val_data_target: InputType | None = None,
        pred_data: InputType | None = None,
        pred_data_target: InputType | None = None,
        read_source_func: Callable,
        read_kwargs: dict[str, Any] | None = None,
        extension_filter: str = "",
        val_percentage: float | None = None,
        val_minimum_split: int = 5,
    ) -> None: ...

    # custom read function with training mask
    @overload
    def __init__(
        self,
        data_config: NGDataConfig,
        *,
        train_data: InputType | None = None,
        train_data_target: InputType | None = None,
        train_data_mask: InputType,
        val_data: InputType | None = None,
        val_data_target: InputType | None = None,
        pred_data: InputType | None = None,
        pred_data_target: InputType | None = None,
        read_source_func: Callable,
        read_kwargs: dict[str, Any] | None = None,
        extension_filter: str = "",
        val_percentage: float | None = None,
        val_minimum_split: int = 5,
    ) -> None: ...

    # image stack loader (no mask)
    @overload
    def __init__(
        self,
        data_config: NGDataConfig,
        *,
        train_data: Any | None = None,
        train_data_target: Any | None = None,
        val_data: Any | None = None,
        val_data_target: Any | None = None,
        pred_data: Any | None = None,
        pred_data_target: Any | None = None,
        image_stack_loader: ImageStackLoader,
        image_stack_loader_kwargs: dict[str, Any] | None = None,
        extension_filter: str = "",
        val_percentage: float | None = None,
        val_minimum_split: int = 5,
    ) -> None: ...

    # image stack loader with training mask
    @overload
    def __init__(
        self,
        data_config: NGDataConfig,
        *,
        train_data: Any | None = None,
        train_data_target: Any | None = None,
        train_data_mask: Any,
        val_data: Any | None = None,
        val_data_target: Any | None = None,
        pred_data: Any | None = None,
        pred_data_target: Any | None = None,
        image_stack_loader: ImageStackLoader,
        image_stack_loader_kwargs: dict[str, Any] | None = None,
        extension_filter: str = "",
        val_percentage: float | None = None,
        val_minimum_split: int = 5,
    ) -> None: ...

    def __init__(
        self,
        data_config: NGDataConfig,
        *,
        train_data: Any | None = None,
        train_data_target: Any | None = None,
        train_data_mask: Any | None = None,
        val_data: Any | None = None,
        val_data_target: Any | None = None,
        pred_data: Any | None = None,
        pred_data_target: Any | None = None,
        read_source_func: Callable | None = None,
        read_kwargs: dict[str, Any] | None = None,
        image_stack_loader: ImageStackLoader | None = None,
        image_stack_loader_kwargs: dict[str, Any] | None = None,
        extension_filter: str = "",
        val_percentage: float | None = None,
        val_minimum_split: int = 5,
    ) -> None:
        """
        Data module for Careamics dataset initialization.

        Create a lightning datamodule that handles creating datasets for training,
        validation, and prediction.

        Parameters
        ----------
        data_config : NGDataConfig
            Pydantic model for CAREamics data configuration.
        train_data : Optional[InputType]
            Training data, can be a path to a folder, a list of paths, or a numpy array.
        train_data_target : Optional[InputType]
            Training data target, can be a path to a folder,
            a list of paths, or a numpy array.
        train_data_mask : InputType (when filtering is needed)
            Training data mask, can be a path to a folder,
            a list of paths, or a numpy array. Used for coordinate filtering.
            Only required when using coordinate-based patch filtering.
        val_data : Optional[InputType]
            Validation data, can be a path to a folder,
            a list of paths, or a numpy array.
        val_data_target : Optional[InputType]
            Validation data target, can be a path to a folder,
            a list of paths, or a numpy array.
        pred_data : Optional[InputType]
            Prediction data, can be a path to a folder, a list of paths,
            or a numpy array.
        pred_data_target : Optional[InputType]
            Prediction data target, can be a path to a folder,
            a list of paths, or a numpy array.
        read_source_func : Optional[Callable]
            Function to read the source data, by default None. Only used for `custom`
            data type (see DataModel).
        read_kwargs : Optional[dict[str, Any]]
            The kwargs for the read source function.
        image_stack_loader : Optional[ImageStackLoader]
            The image stack loader.
        image_stack_loader_kwargs : Optional[dict[str, Any]]
            The image stack loader kwargs.
        extension_filter : str
            Filter for file extensions, by default "". Only used for `custom` data types
            (see DataModel).
        val_percentage : Optional[float]
            Percentage of the training data to use for validation. Only
            used if `val_data` is None.
        val_minimum_split : int
            Minimum number of patches or files to split from the training data for
            validation, by default 5. Only used if `val_data` is None.
        """
        super().__init__()

        if train_data is None and val_data is None and pred_data is None:
            raise ValueError(
                "At least one of train_data, val_data or pred_data must be provided."
            )
        elif train_data is None != val_data is None:
            raise ValueError(
                "If one of train_data or val_data is provided, both must be provided."
            )

        self.config: NGDataConfig = data_config
        self.data_type: str = data_config.data_type
        self.batch_size: int = data_config.batch_size

        self.extension_filter: str = (
            extension_filter  # list_files pulls the correct ext
        )
        self.read_source_func = read_source_func
        self.read_kwargs = read_kwargs
        self.image_stack_loader = image_stack_loader
        self.image_stack_loader_kwargs = image_stack_loader_kwargs

        # TODO: implement the validation split logic
        self.val_percentage = val_percentage
        self.val_minimum_split = val_minimum_split
        if self.val_percentage is not None:
            raise NotImplementedError("Validation split is not implemented.")

        custom_loader = self.image_stack_loader is not None
        self.train_data, self.train_data_target = initialize_data_pair(
            self.data_type,
            train_data,
            train_data_target,
            extension_filter,
            custom_loader,
        )
        self.train_data_mask, _ = initialize_data_pair(
            self.data_type, train_data_mask, None, extension_filter, custom_loader
        )

        self.val_data, self.val_data_target = initialize_data_pair(
            self.data_type, val_data, val_data_target, extension_filter, custom_loader
        )

        # The pred_data_target can be needed to count metrics on the prediction
        self.pred_data, self.pred_data_target = initialize_data_pair(
            self.data_type, pred_data, pred_data_target, extension_filter, custom_loader
        )

    def setup(self, stage: str) -> None:
        """
        Setup datasets.

        Lightning hook that is called at the beginning of fit (train + validate),
        validate, test, or predict. Creates the datasets for a given stage.

        Parameters
        ----------
        stage : str
            The stage to set up datasets for.
            Is either 'fit', 'validate', 'test', or 'predict'.

        Raises
        ------
        NotImplementedError
            If stage is not one of "fit", "validate" or "predict".
        """
        if stage == "fit":
            if self.config.mode != "training":
                raise ValueError(
                    f"CAREamicsDataModule configured for {self.config.mode} cannot be "
                    f"used for training. Please create a new CareamicsDataModule with "
                    f"a configuration with mode='training'."
                )

            self.train_dataset = create_dataset(
                config=self.config,
                inputs=self.train_data,
                targets=self.train_data_target,
                masks=self.train_data_mask,
                read_func=self.read_source_func,
                read_kwargs=self.read_kwargs,
                image_stack_loader=self.image_stack_loader,
                image_stack_loader_kwargs=self.image_stack_loader_kwargs,
            )
<<<<<<< HEAD

=======
            # TODO: ugly, need to find a better solution
            self.stats = self.train_dataset.input_stats
            self.config.set_means_and_stds(
                self.train_dataset.input_stats.means,
                self.train_dataset.input_stats.stds,
                self.train_dataset.target_stats.means,
                self.train_dataset.target_stats.stds,
            )

            validation_config = self.config.convert_mode("validating")
>>>>>>> 7822b750
            self.val_dataset = create_dataset(
                config=validation_config,
                inputs=self.val_data,
                targets=self.val_data_target,
                read_func=self.read_source_func,
                read_kwargs=self.read_kwargs,
                image_stack_loader=self.image_stack_loader,
                image_stack_loader_kwargs=self.image_stack_loader_kwargs,
            )
        elif stage == "validate":
            validation_config = self.config.convert_mode("validating")
            self.val_dataset = create_dataset(
                config=validation_config,
                inputs=self.val_data,
                targets=self.val_data_target,
                read_func=self.read_source_func,
                read_kwargs=self.read_kwargs,
                image_stack_loader=self.image_stack_loader,
                image_stack_loader_kwargs=self.image_stack_loader_kwargs,
            )
        elif stage == "predict":
            if self.config.mode == "validating":
                raise ValueError(
                    "CAREamicsDataModule configured for validating cannot be used for "
                    "prediction. Please create a new CareamicsDataModule with a "
                    "configuration with mode='predicting'."
                )

            self.predict_dataset = create_dataset(
                config=(
                    self.config.convert_mode("predicting")
                    if self.config.mode == "training"
                    else self.config
                ),
                inputs=self.pred_data,
                targets=self.pred_data_target,
                read_func=self.read_source_func,
                read_kwargs=self.read_kwargs,
                image_stack_loader=self.image_stack_loader,
                image_stack_loader_kwargs=self.image_stack_loader_kwargs,
            )
        else:
            raise NotImplementedError(f"Stage {stage} not implemented")

    def _sampler(self, dataset: Literal["train", "val", "predict"]) -> Sampler | None:
        sampler: GroupedIndexSampler | None
        rng = np.random.default_rng(self.config.seed)
        if not self.config.in_memory and self.config.data_type == SupportedData.TIFF:
            match dataset:
                case "train":
                    ds = self.train_dataset
                case "val":
                    ds = self.val_dataset
                case "predict":
                    ds = self.predict_dataset
                case _:
                    raise (
                        f"Unrecognized dataset '{dataset}', should be one of 'train', "
                        "'val' or 'predict'."
                    )
            sampler = GroupedIndexSampler.from_dataset(ds, rng=rng)
        else:
            sampler = None
        return sampler

    def train_dataloader(self) -> DataLoader:
        """
        Create a dataloader for training.

        Returns
        -------
        DataLoader
            Training dataloader.
        """
        sampler = self._sampler("train")
        dataloader_params = copy.deepcopy(self.config.train_dataloader_params)
        # have to remove shuffle with sampler because of torch error:
        #   ValueError: sampler option is mutually exclusive with shuffle
        # TODO: there might be other parameters mutually exclusive with sampler
        if (sampler is not None) and ("shuffle" in dataloader_params):
            del dataloader_params["shuffle"]
        return DataLoader(
            self.train_dataset,
            batch_size=self.batch_size,
            collate_fn=default_collate,
            sampler=sampler,
            **dataloader_params,
        )

    def val_dataloader(self) -> DataLoader:
        """
        Create a dataloader for validation.

        Returns
        -------
        DataLoader
            Validation dataloader.
        """
        sampler = self._sampler("val")
        dataloader_params = copy.deepcopy(self.config.val_dataloader_params)
        if (sampler is not None) and ("shuffle" in dataloader_params):
            del dataloader_params["shuffle"]
        return DataLoader(
            self.val_dataset,
            batch_size=self.batch_size,
            collate_fn=default_collate,
            sampler=sampler,
            **dataloader_params,
        )

    def predict_dataloader(self) -> DataLoader:
        """
        Create a dataloader for prediction.

        Returns
        -------
        DataLoader
            Prediction dataloader.
        """
        return DataLoader(
            self.predict_dataset,
            batch_size=self.batch_size,
            collate_fn=default_collate,
            **self.config.pred_dataloader_params,
        )<|MERGE_RESOLUTION|>--- conflicted
+++ resolved
@@ -390,20 +390,9 @@
                 image_stack_loader=self.image_stack_loader,
                 image_stack_loader_kwargs=self.image_stack_loader_kwargs,
             )
-<<<<<<< HEAD
-
-=======
-            # TODO: ugly, need to find a better solution
-            self.stats = self.train_dataset.input_stats
-            self.config.set_means_and_stds(
-                self.train_dataset.input_stats.means,
-                self.train_dataset.input_stats.stds,
-                self.train_dataset.target_stats.means,
-                self.train_dataset.target_stats.stds,
-            )
 
             validation_config = self.config.convert_mode("validating")
->>>>>>> 7822b750
+
             self.val_dataset = create_dataset(
                 config=validation_config,
                 inputs=self.val_data,
