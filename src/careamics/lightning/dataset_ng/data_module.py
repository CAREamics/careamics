--- conflicted
+++ resolved
@@ -155,7 +155,6 @@
         use_in_memory: bool = True,
     ) -> None: ...
 
-<<<<<<< HEAD
     @overload
     def __init__(
         self,
@@ -175,8 +174,6 @@
         use_in_memory: bool = True,
     ) -> None: ...
 
-=======
->>>>>>> d0335fa1
     def __init__(
         self,
         data_config: NGDataConfig,
