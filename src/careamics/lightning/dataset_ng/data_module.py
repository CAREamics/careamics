"""Next-Generation CAREamics DataModule."""

import copy
from collections.abc import Callable, Sequence
from pathlib import Path
from typing import Any, Literal, Union, overload

import numpy as np
import pytorch_lightning as L
from numpy.typing import NDArray
from torch.utils.data import DataLoader, Sampler
from torch.utils.data._utils.collate import default_collate

from careamics.config.data.ng_data_config import NGDataConfig
from careamics.config.support import SupportedData
from careamics.dataset_ng.factory import create_dataset
from careamics.dataset_ng.grouped_index_sampler import GroupedIndexSampler
from careamics.dataset_ng.image_stack_loader import ImageStackLoader
from careamics.lightning.dataset_ng.data_module_utils import initialize_data_pair
from careamics.utils import get_logger

logger = get_logger(__name__)

ItemType = Union[Path, str, NDArray[Any]]
"""Type of input items passed to the dataset."""

InputType = Union[ItemType, Sequence[ItemType], None]
"""Type of input data passed to the dataset."""


class CareamicsDataModule(L.LightningDataModule):
    """Data module for Careamics dataset.

    Parameters
    ----------
    data_config : DataConfig
        Pydantic model for CAREamics data configuration.
    train_data : Optional[InputType]
        Training data, can be a path to a folder, a list of paths, or a numpy array.
    train_data_target : Optional[InputType]
        Training data target, can be a path to a folder,
        a list of paths, or a numpy array.
    train_data_mask : InputType (when filtering is needed)
        Training data mask, can be a path to a folder,
        a list of paths, or a numpy array. Used for coordinate filtering.
        Only required when using coordinate-based patch filtering.
    val_data : Optional[InputType]
        Validation data, can be a path to a folder,
        a list of paths, or a numpy array.
    val_data_target : Optional[InputType]
        Validation data target, can be a path to a folder,
        a list of paths, or a numpy array.
    pred_data : Optional[InputType]
        Prediction data, can be a path to a folder, a list of paths,
        or a numpy array.
    pred_data_target : Optional[InputType]
        Prediction data target, can be a path to a folder,
        a list of paths, or a numpy array.
    read_source_func : Optional[Callable], default=None
        Function to read the source data. Only used for `custom`
        data type (see DataModel).
    read_kwargs : Optional[dict[str, Any]]
        The kwargs for the read source function.
    image_stack_loader : Optional[ImageStackLoader]
        The image stack loader.
    image_stack_loader_kwargs : Optional[dict[str, Any]]
        The image stack loader kwargs.
    extension_filter : str, default=""
        Filter for file extensions. Only used for `custom` data types
        (see DataModel).
    val_percentage : Optional[float]
        Percentage of the training data to use for validation. Only
        used if `val_data` is None.
    val_minimum_split : int, default=5
        Minimum number of patches or files to split from the training data for
        validation. Only used if `val_data` is None.


    Attributes
    ----------
    config : DataConfig
        Pydantic model for CAREamics data configuration.
    data_type : str
        Type of data, one of SupportedData.
    batch_size : int
        Batch size for the dataloaders.
    extension_filter : str
        Filter for file extensions, by default "".
    read_source_func : Optional[Callable], default=None
        Function to read the source data.
    read_kwargs : Optional[dict[str, Any]], default=None
        The kwargs for the read source function.
    val_percentage : Optional[float]
        Percentage of the training data to use for validation.
    val_minimum_split : int, default=5
        Minimum number of patches or files to split from the training data for
        validation.
    train_data : Optional[Any]
        Training data, can be a path to a folder, a list of paths, or a numpy array.
    train_data_target : Optional[Any]
        Training data target, can be a path to a folder, a list of paths, or a numpy
        array.
    train_data_mask : Optional[Any]
        Training data mask, can be a path to a folder, a list of paths, or a numpy
        array.
    val_data : Optional[Any]
        Validation data, can be a path to a folder, a list of paths, or a numpy array.
    val_data_target : Optional[Any]
        Validation data target, can be a path to a folder, a list of paths, or a numpy
        array.
    pred_data : Optional[Any]
        Prediction data, can be a path to a folder, a list of paths, or a numpy array.
    pred_data_target : Optional[Any]
        Prediction data target, can be a path to a folder, a list of paths, or a numpy
        array.

    Raises
    ------
    ValueError
        If at least one of train_data, val_data or pred_data is not provided.
    ValueError
        If input and target data types are not consistent.
    """

    # standard use (no mask)
    @overload
    def __init__(
        self,
        data_config: NGDataConfig,
        *,
        train_data: InputType | None = None,
        train_data_target: InputType | None = None,
        val_data: InputType | None = None,
        val_data_target: InputType | None = None,
        pred_data: InputType | None = None,
        pred_data_target: InputType | None = None,
        extension_filter: str = "",
        val_percentage: float | None = None,
        val_minimum_split: int = 5,
    ) -> None: ...

    # with training mask for filtering
    @overload
    def __init__(
        self,
        data_config: NGDataConfig,
        *,
        train_data: InputType | None = None,
        train_data_target: InputType | None = None,
        train_data_mask: InputType,
        val_data: InputType | None = None,
        val_data_target: InputType | None = None,
        pred_data: InputType | None = None,
        pred_data_target: InputType | None = None,
        extension_filter: str = "",
        val_percentage: float | None = None,
        val_minimum_split: int = 5,
    ) -> None: ...

    # custom read function (no mask)
    @overload
    def __init__(
        self,
        data_config: NGDataConfig,
        *,
        train_data: InputType | None = None,
        train_data_target: InputType | None = None,
        val_data: InputType | None = None,
        val_data_target: InputType | None = None,
        pred_data: InputType | None = None,
        pred_data_target: InputType | None = None,
        read_source_func: Callable,
        read_kwargs: dict[str, Any] | None = None,
        extension_filter: str = "",
        val_percentage: float | None = None,
        val_minimum_split: int = 5,
    ) -> None: ...

    # custom read function with training mask
    @overload
    def __init__(
        self,
        data_config: NGDataConfig,
        *,
        train_data: InputType | None = None,
        train_data_target: InputType | None = None,
        train_data_mask: InputType,
        val_data: InputType | None = None,
        val_data_target: InputType | None = None,
        pred_data: InputType | None = None,
        pred_data_target: InputType | None = None,
        read_source_func: Callable,
        read_kwargs: dict[str, Any] | None = None,
        extension_filter: str = "",
        val_percentage: float | None = None,
        val_minimum_split: int = 5,
    ) -> None: ...

    # image stack loader (no mask)
    @overload
    def __init__(
        self,
        data_config: NGDataConfig,
        *,
        train_data: Any | None = None,
        train_data_target: Any | None = None,
        val_data: Any | None = None,
        val_data_target: Any | None = None,
        pred_data: Any | None = None,
        pred_data_target: Any | None = None,
        image_stack_loader: ImageStackLoader,
        image_stack_loader_kwargs: dict[str, Any] | None = None,
        extension_filter: str = "",
        val_percentage: float | None = None,
        val_minimum_split: int = 5,
    ) -> None: ...

    # image stack loader with training mask
    @overload
    def __init__(
        self,
        data_config: NGDataConfig,
        *,
        train_data: Any | None = None,
        train_data_target: Any | None = None,
        train_data_mask: Any,
        val_data: Any | None = None,
        val_data_target: Any | None = None,
        pred_data: Any | None = None,
        pred_data_target: Any | None = None,
        image_stack_loader: ImageStackLoader,
        image_stack_loader_kwargs: dict[str, Any] | None = None,
        extension_filter: str = "",
        val_percentage: float | None = None,
        val_minimum_split: int = 5,
    ) -> None: ...

    def __init__(
        self,
        data_config: NGDataConfig,
        *,
        train_data: Any | None = None,
        train_data_target: Any | None = None,
        train_data_mask: Any | None = None,
        val_data: Any | None = None,
        val_data_target: Any | None = None,
        pred_data: Any | None = None,
        pred_data_target: Any | None = None,
        read_source_func: Callable | None = None,
        read_kwargs: dict[str, Any] | None = None,
        image_stack_loader: ImageStackLoader | None = None,
        image_stack_loader_kwargs: dict[str, Any] | None = None,
        extension_filter: str = "",
        val_percentage: float | None = None,
        val_minimum_split: int = 5,
    ) -> None:
        """
        Data module for Careamics dataset initialization.

        Create a lightning datamodule that handles creating datasets for training,
        validation, and prediction.

        Parameters
        ----------
        data_config : NGDataConfig
            Pydantic model for CAREamics data configuration.
        train_data : Optional[InputType]
            Training data, can be a path to a folder, a list of paths, or a numpy array.
        train_data_target : Optional[InputType]
            Training data target, can be a path to a folder,
            a list of paths, or a numpy array.
        train_data_mask : InputType (when filtering is needed)
            Training data mask, can be a path to a folder,
            a list of paths, or a numpy array. Used for coordinate filtering.
            Only required when using coordinate-based patch filtering.
        val_data : Optional[InputType]
            Validation data, can be a path to a folder,
            a list of paths, or a numpy array.
        val_data_target : Optional[InputType]
            Validation data target, can be a path to a folder,
            a list of paths, or a numpy array.
        pred_data : Optional[InputType]
            Prediction data, can be a path to a folder, a list of paths,
            or a numpy array.
        pred_data_target : Optional[InputType]
            Prediction data target, can be a path to a folder,
            a list of paths, or a numpy array.
        read_source_func : Optional[Callable]
            Function to read the source data, by default None. Only used for `custom`
            data type (see DataModel).
        read_kwargs : Optional[dict[str, Any]]
            The kwargs for the read source function.
        image_stack_loader : Optional[ImageStackLoader]
            The image stack loader.
        image_stack_loader_kwargs : Optional[dict[str, Any]]
            The image stack loader kwargs.
        extension_filter : str
            Filter for file extensions, by default "". Only used for `custom` data types
            (see DataModel).
        val_percentage : Optional[float]
            Percentage of the training data to use for validation. Only
            used if `val_data` is None.
        val_minimum_split : int
            Minimum number of patches or files to split from the training data for
            validation, by default 5. Only used if `val_data` is None.
        """
        super().__init__()

        if train_data is None and val_data is None and pred_data is None:
            raise ValueError(
                "At least one of train_data, val_data or pred_data must be provided."
            )
        elif train_data is None != val_data is None:
            raise ValueError(
                "If one of train_data or val_data is provided, both must be provided."
            )

        self.config: NGDataConfig = data_config
        self.data_type: str = data_config.data_type
        self.batch_size: int = data_config.batch_size

        self.extension_filter: str = (
            extension_filter  # list_files pulls the correct ext
        )
        self.read_source_func = read_source_func
        self.read_kwargs = read_kwargs
        self.image_stack_loader = image_stack_loader
        self.image_stack_loader_kwargs = image_stack_loader_kwargs

        # TODO: implement the validation split logic
        self.val_percentage = val_percentage
        self.val_minimum_split = val_minimum_split
        if self.val_percentage is not None:
            raise NotImplementedError("Validation split is not implemented.")

        custom_loader = self.image_stack_loader is not None
        self.train_data, self.train_data_target = initialize_data_pair(
            self.data_type,
            train_data,
            train_data_target,
            extension_filter,
            custom_loader,
        )
        self.train_data_mask, _ = initialize_data_pair(
            self.data_type, train_data_mask, None, extension_filter, custom_loader
        )

        self.val_data, self.val_data_target = initialize_data_pair(
            self.data_type, val_data, val_data_target, extension_filter, custom_loader
        )

        # The pred_data_target can be needed to count metrics on the prediction
        self.pred_data, self.pred_data_target = initialize_data_pair(
            self.data_type, pred_data, pred_data_target, extension_filter, custom_loader
        )

    def setup(self, stage: str) -> None:
        """
        Setup datasets.

        Lightning hook that is called at the beginning of fit (train + validate),
        validate, test, or predict. Creates the datasets for a given stage.

        Parameters
        ----------
        stage : str
            The stage to set up datasets for.
            Is either 'fit', 'validate', 'test', or 'predict'.

        Raises
        ------
        NotImplementedError
            If stage is not one of "fit", "validate" or "predict".
        """
        if stage == "fit":
            if self.config.mode != "training":
                raise ValueError(
                    f"CAREamicsDataModule configured for {self.config.mode} cannot be "
                    f"used for training. Please create a new CareamicsDataModule with "
                    f"a configuration with mode='training'."
                )

            self.train_dataset = create_dataset(
<<<<<<< HEAD
=======
                mode=Mode.TRAINING,
>>>>>>> a6b95206
                config=self.config,
                inputs=self.train_data,
                targets=self.train_data_target,
                masks=self.train_data_mask,
<<<<<<< HEAD
                in_memory=self.use_in_memory,
=======
>>>>>>> a6b95206
                read_func=self.read_source_func,
                read_kwargs=self.read_kwargs,
                image_stack_loader=self.image_stack_loader,
                image_stack_loader_kwargs=self.image_stack_loader_kwargs,
            )
            # TODO: ugly, need to find a better solution
            self.stats = self.train_dataset.input_stats
            self.config.set_means_and_stds(
                self.train_dataset.input_stats.means,
                self.train_dataset.input_stats.stds,
                self.train_dataset.target_stats.means,
                self.train_dataset.target_stats.stds,
            )

            validation_config = self.config.convert_mode("validating")
            self.val_dataset = create_dataset(
<<<<<<< HEAD
                config=validation_config,
                inputs=self.val_data,
                targets=self.val_data_target,
                in_memory=self.use_in_memory,
=======
                mode=Mode.VALIDATING,
                config=self.config,
                inputs=self.val_data,
                targets=self.val_data_target,
>>>>>>> a6b95206
                read_func=self.read_source_func,
                read_kwargs=self.read_kwargs,
                image_stack_loader=self.image_stack_loader,
                image_stack_loader_kwargs=self.image_stack_loader_kwargs,
            )
        elif stage == "validate":
            validation_config = self.config.convert_mode("validating")
            self.val_dataset = create_dataset(
<<<<<<< HEAD
                config=validation_config,
                inputs=self.val_data,
                targets=self.val_data_target,
                in_memory=self.use_in_memory,
=======
                mode=Mode.VALIDATING,
                config=self.config,
                inputs=self.val_data,
                targets=self.val_data_target,
>>>>>>> a6b95206
                read_func=self.read_source_func,
                read_kwargs=self.read_kwargs,
                image_stack_loader=self.image_stack_loader,
                image_stack_loader_kwargs=self.image_stack_loader_kwargs,
            )
            self.stats = self.val_dataset.input_stats
        elif stage == "predict":
            if self.config.mode == "validating":
                raise ValueError(
                    "CAREamicsDataModule configured for validating cannot be used for "
                    "prediction. Please create a new CareamicsDataModule with a "
                    "configuration with mode='predicting'."
                )

            self.predict_dataset = create_dataset(
<<<<<<< HEAD
                config=(
                    self.config.convert_mode("predicting")
                    if self.config.mode == "training"
                    else self.config
                ),
                inputs=self.pred_data,
                targets=self.pred_data_target,
                in_memory=self.use_in_memory,
=======
                mode=Mode.PREDICTING,
                config=self.config,
                inputs=self.pred_data,
                targets=self.pred_data_target,
>>>>>>> a6b95206
                read_func=self.read_source_func,
                read_kwargs=self.read_kwargs,
                image_stack_loader=self.image_stack_loader,
                image_stack_loader_kwargs=self.image_stack_loader_kwargs,
            )
            self.stats = self.predict_dataset.input_stats
        else:
            raise NotImplementedError(f"Stage {stage} not implemented")

    def _sampler(self, dataset: Literal["train", "val", "predict"]) -> Sampler | None:
        sampler: GroupedIndexSampler | None
        rng = np.random.default_rng(self.config.seed)
        if not self.config.in_memory and self.config.data_type == SupportedData.TIFF:
            match dataset:
                case "train":
                    ds = self.train_dataset
                case "val":
                    ds = self.val_dataset
                case "predict":
                    ds = self.predict_dataset
                case _:
                    raise (
                        f"Unrecognized dataset '{dataset}', should be one of 'train', "
                        "'val' or 'predict'."
                    )
            sampler = GroupedIndexSampler.from_dataset(ds, rng=rng)
        else:
            sampler = None
        return sampler

    def train_dataloader(self) -> DataLoader:
        """
        Create a dataloader for training.

        Returns
        -------
        DataLoader
            Training dataloader.
        """
        sampler = self._sampler("train")
        dataloader_params = copy.deepcopy(self.config.train_dataloader_params)
        # have to remove shuffle with sampler because of torch error:
        #   ValueError: sampler option is mutually exclusive with shuffle
        # TODO: there might be other parameters mutually exclusive with sampler
        if (sampler is not None) and ("shuffle" in dataloader_params):
            del dataloader_params["shuffle"]
        return DataLoader(
            self.train_dataset,
            batch_size=self.batch_size,
            collate_fn=default_collate,
            sampler=sampler,
            **dataloader_params,
        )

    def val_dataloader(self) -> DataLoader:
        """
        Create a dataloader for validation.

        Returns
        -------
        DataLoader
            Validation dataloader.
        """
        sampler = self._sampler("val")
        dataloader_params = copy.deepcopy(self.config.val_dataloader_params)
        if (sampler is not None) and ("shuffle" in dataloader_params):
            del dataloader_params["shuffle"]
        return DataLoader(
            self.val_dataset,
            batch_size=self.batch_size,
            collate_fn=default_collate,
            sampler=sampler,
            **dataloader_params,
        )

    def predict_dataloader(self) -> DataLoader:
        """
        Create a dataloader for prediction.

        Returns
        -------
        DataLoader
            Prediction dataloader.
        """
        return DataLoader(
            self.predict_dataset,
            batch_size=self.batch_size,
            collate_fn=default_collate,
            **self.config.pred_dataloader_params,
        )<|MERGE_RESOLUTION|>--- conflicted
+++ resolved
@@ -381,18 +381,10 @@
                 )
 
             self.train_dataset = create_dataset(
-<<<<<<< HEAD
-=======
-                mode=Mode.TRAINING,
->>>>>>> a6b95206
                 config=self.config,
                 inputs=self.train_data,
                 targets=self.train_data_target,
                 masks=self.train_data_mask,
-<<<<<<< HEAD
-                in_memory=self.use_in_memory,
-=======
->>>>>>> a6b95206
                 read_func=self.read_source_func,
                 read_kwargs=self.read_kwargs,
                 image_stack_loader=self.image_stack_loader,
@@ -409,17 +401,9 @@
 
             validation_config = self.config.convert_mode("validating")
             self.val_dataset = create_dataset(
-<<<<<<< HEAD
                 config=validation_config,
                 inputs=self.val_data,
                 targets=self.val_data_target,
-                in_memory=self.use_in_memory,
-=======
-                mode=Mode.VALIDATING,
-                config=self.config,
-                inputs=self.val_data,
-                targets=self.val_data_target,
->>>>>>> a6b95206
                 read_func=self.read_source_func,
                 read_kwargs=self.read_kwargs,
                 image_stack_loader=self.image_stack_loader,
@@ -428,17 +412,9 @@
         elif stage == "validate":
             validation_config = self.config.convert_mode("validating")
             self.val_dataset = create_dataset(
-<<<<<<< HEAD
                 config=validation_config,
                 inputs=self.val_data,
                 targets=self.val_data_target,
-                in_memory=self.use_in_memory,
-=======
-                mode=Mode.VALIDATING,
-                config=self.config,
-                inputs=self.val_data,
-                targets=self.val_data_target,
->>>>>>> a6b95206
                 read_func=self.read_source_func,
                 read_kwargs=self.read_kwargs,
                 image_stack_loader=self.image_stack_loader,
@@ -454,7 +430,6 @@
                 )
 
             self.predict_dataset = create_dataset(
-<<<<<<< HEAD
                 config=(
                     self.config.convert_mode("predicting")
                     if self.config.mode == "training"
@@ -462,13 +437,6 @@
                 ),
                 inputs=self.pred_data,
                 targets=self.pred_data_target,
-                in_memory=self.use_in_memory,
-=======
-                mode=Mode.PREDICTING,
-                config=self.config,
-                inputs=self.pred_data,
-                targets=self.pred_data_target,
->>>>>>> a6b95206
                 read_func=self.read_source_func,
                 read_kwargs=self.read_kwargs,
                 image_stack_loader=self.image_stack_loader,
