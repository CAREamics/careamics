"""Tile Zarr writing strategy."""

import builtins
from collections.abc import Sequence
from pathlib import Path

import zarr
from numpy import float32

from careamics.dataset.dataset_utils.dataset_utils import get_axes_order
from careamics.dataset_ng.dataset import ImageRegionData
from careamics.dataset_ng.image_stack_loader.zarr_utils import (
    decipher_zarr_uri,
    is_valid_uri,
)
from careamics.dataset_ng.patching_strategies import TileSpecs

OUTPUT_KEY = "_output"


def _update_data_shape(axes: str, data_shape: Sequence[int]) -> tuple[int, ...]:
    """Update data shape to remove non existing dimensions.

    Parameters
    ----------
    axes : str
        Axes string of the original data.
    data_shape : Sequence[int]
        Shape of the array in SC(Z)YX order with potential singleton dimensions.

    Returns
    -------
    tuple[int, ...]
        Updated shape with non-existing axes removed.
    """
    new_shape = []

    if "S" in axes:
        new_shape.append(data_shape[0])

    if "C" in axes:
        new_shape.append(data_shape[1])

    for idx in range(2, len(data_shape)):
        new_shape.append(data_shape[idx])

    return tuple(new_shape)


def _update_T_axis(axes: str) -> str:
    """Update axes string to account for multiplexed S and T dimensions.

    If only `T` is present, then it is relabeled as `S`. If both `S` and `T` are
    present, then `T` is removed.

    Parameters
    ----------
    axes : str
        Axes string of the original data.

    Returns
    -------
    str
        Updated axes string.
    """
    if "T" in axes:
        if "S" in axes:
            # remove T
            axes = axes.replace("T", "")
        else:
            # relabel T as S
            axes = axes.replace("T", "S")
    return axes


def _auto_chunks(axes: str, data_shape: Sequence[int]) -> tuple[int, ...]:
    """Generate automatic chunk sizes based on axes and shape.

    Spatial dimensions will be chunked with a maximum size of 64, other dimensions
    will have chunk size 1.

    Parameters
    ----------
    axes : str
        Axes string of the original data.
    data_shape : Sequence[int]
        Shape of the array in SC(Z)YX order with potential singleton dimensions.

    Returns
    -------
    tuple[int, ...]
        Chunk sizes for each dimension in SC(Z)YX order, but excluding dimensions that
        are not in the axes string.
    """
    chunk_sizes = []

    # axes may contain T, which is now multiplexed with S
    updated_axes = _update_T_axis(axes)

    # axes reshaping indices in the order SC(Z)YX
    indices = get_axes_order(updated_axes, ref_axes="SCZYX")

    sczyx_offset = 0

    if "S" not in updated_axes:
        sczyx_offset = 1  # singleton S dim added to data_shape

    if "C" not in updated_axes:
        sczyx_offset += 1  # singleton C dim added to data_shape

    # loop through the original axes in order SC(Z)YX
    #   - original_index is the index of the axis in the original `axes` string
    #   - idx is the index in SC(Z)YX order of the axes present in `axes`
    #   - since all non spatial are treated the same, we can recover the spatial dims
    # index in SC(Z)YX order by using sczyx_offset
    for idx, original_index in enumerate(indices):
        axis = updated_axes[original_index]

        if axis in ("Z", "Y", "X"):
            dim_size = data_shape[idx + sczyx_offset]
            chunk_sizes.append(
                min(64, dim_size)
            )  # TODO arbitrary value, need benchmark
        else:
            chunk_sizes.append(1)

    return tuple(chunk_sizes)


def _add_output_key(dirpath: Path, path: str | Path) -> Path:
    """Add `_output` to zarr name.

    Parameters
    ----------
    dirpath : Path
        Directory path to save the output zarr.
    path : str | Path
        Original zarr path.

    Returns
    -------
    Path
        Zarr path with `output` key added.
    """
    p = Path(path)
    new_name = p.stem + OUTPUT_KEY + ".zarr"
    return dirpath / new_name


class WriteTilesZarr:
    """Zarr tile writer strategy.

    This writer creates zarr files, groups and arrays as needed and writes tiles
    into the appropriate locations.
    """

    def __init__(self) -> None:
        """Constructor."""
        self.current_store: zarr.Group | None = None
        self.current_group: zarr.Group | None = None
        self.current_array: zarr.Array | None = None

    def _create_zarr(self, store: str | Path) -> None:
        """Create a new zarr storage.

        Parameters
        ----------
        store : str | Path
            Path to the zarr store.
        """
        if not Path(store).exists():
            self.current_store = zarr.create_group(store)
        else:
            open_store = zarr.open(store)

            if not isinstance(open_store, zarr.Group):
                raise RuntimeError(f"Zarr store at {store} is not a group.")

            self.current_store = open_store

        print(f"Store: {Path(store).absolute()}")

    def _create_group(self, group_path: str) -> None:
        """Create a new group in an existing zarr storage.

        Parameters
        ----------
        group_path : str
            Path to the group within the zarr store.

        Raises
        ------
        RuntimeError
            If the zarr store has not been initialized.
        """
        if self.current_store is None:
            raise RuntimeError("Zarr store not initialized.")

        if group_path not in self.current_store:
            self.current_group = self.current_store.create_group(group_path)
        else:
            current_group = self.current_store[group_path]
            if not isinstance(current_group, zarr.Group):
                raise RuntimeError(f"Zarr group at {group_path} is not a group.")

            self.current_group = current_group

    def _create_array(
        self,
        array_name: str,
        axes: str,
        data_shape: Sequence[int],
        shards: tuple[int, ...] | None,
        chunks: tuple[int, ...] | None,
    ) -> None:
        """Create a new array in an existing zarr group.

        Parameters
        ----------
        array_name : str
            Name of the array within the zarr group.
        axes : str
            Axes string in SC(Z)YX format with original data order.
        data_shape : Sequence[int]
            Shape of the array.
        shards : tuple[int, ...] or None
            Shard size for the array.
        chunks : tuple[int, ...] or None
            Chunk size for the array.

        Raises
        ------
        RuntimeError
            If the zarr group has not been initialized.
        """
        if self.current_group is None:
            raise RuntimeError("Zarr group not initialized.")

        if array_name not in self.current_group:
            # get shape without non-existing axes (S or C)
            updated_shape = _update_data_shape(axes, data_shape)

            if chunks is not None and len(updated_shape) != len(chunks):
                raise ValueError(
                    f"Shape {updated_shape} and chunks {chunks} have different lengths."
                )

<<<<<<< HEAD
            # TODO currently this prevents predicting from anything else than zarr
            if chunks == (1,):  # guard against the ImageRegionData default
                raise ValueError("Chunks cannot be (1,).")
=======
            if chunks is None:
                chunks = _auto_chunks(axes, data_shape)
>>>>>>> 912852d1

            # TODO if we auto_chunks, we probably want to auto shards as well
            # there is shards="auto" in zarr, where array.target_shard_size_bytes
            # needs to be used (see zarr-python docs)
            if shards is not None and len(chunks) != len(shards):
                raise ValueError(
                    f"Chunks {chunks} and shards {shards} have different lengths."
                )

            self.current_array = self.current_group.create_array(
                name=array_name,
                shape=updated_shape,
                shards=shards,
                chunks=chunks,
                dtype=float32,
            )
        else:
            current_array = self.current_group[array_name]
            if not isinstance(current_array, zarr.Array):
                raise RuntimeError(f"Zarr array at {array_name} is not an array.")
            self.current_array = current_array

    def write_tile(self, dirpath: Path, region: ImageRegionData) -> None:
        """Write cropped tile to zarr array.

        Parameters
        ----------
        dirpath : Path
            Path to directory to save predictions to.
        region : ImageRegionData
            Image region data containing tile information.
        """
        if is_valid_uri(region.source):
            store_path, parent_path, array_name = decipher_zarr_uri(region.source)
            output_store_path = _add_output_key(dirpath, store_path)
        else:
            raise NotImplementedError(
                f"Invalid zarr URI: {region.source}. Currently, only predicting from "
                f"Zarr files is supported when writing Zarr tiles."
            )

        if (
            self.current_group is None
            or str(self.current_group.store_path)[: len(OUTPUT_KEY)]
            != output_store_path
        ):
            self._create_zarr(output_store_path)

        if self.current_group is None or self.current_group.name != parent_path:
            self._create_group(parent_path)

        if self.current_array is None or self.current_array.basename != array_name:
            # data_shape, chunks and shards are in SC(Z)YX order since they are reshaped
            # in the zarr image stack loader
            # If the source is not a Zarr file, then chunks and shards will be `None`.
            shape = region.data_shape
            chunks: tuple[int, ...] | None = region.additional_metadata.get(
                "chunks", None
            )
            shards: tuple[int, ...] | None = region.additional_metadata.get(
                "shards", None
            )
            self._create_array(array_name, region.axes, shape, shards, chunks)

        tile_spec: TileSpecs = region.region_spec  # type: ignore[assignment]
        crop_coords = tile_spec["crop_coords"]
        crop_size = tile_spec["crop_size"]
        stitch_coords = tile_spec["stitch_coords"]

        # compute sample slice
        sample_idx = tile_spec["sample_idx"]

        # TODO there is duplicated code in stitch_prediction
        crop_slices: tuple[builtins.ellipsis | slice | int, ...] = (
            ...,
            *[
                slice(start, start + length)
                for start, length in zip(crop_coords, crop_size, strict=True)
            ],
        )
        stitch_slices: tuple[builtins.ellipsis | slice | int, ...] = (
            ...,
            *[
                slice(start, start + length)
                for start, length in zip(stitch_coords, crop_size, strict=True)
            ],
        )

        if self.current_array is not None:
            # region.data has shape C(Z)YX, broadcast can fail with singleton dims
            crop = region.data[crop_slices]

            if region.data.shape[0] == 1:
                # singleton C dim, need to remove it before writing
                crop = crop[0]

            if "S" in region.axes:
                if "C" in region.axes:
                    stitch_slices = (sample_idx, *stitch_slices[0:])
                else:
                    stitch_slices = (sample_idx, *stitch_slices[1:])

            self.current_array[stitch_slices] = crop
        else:
            raise RuntimeError("Zarr array not initialized.")

    def write_batch(
        self,
        dirpath: Path,
        predictions: list[ImageRegionData],
    ) -> None:
        """
        Write all tiles to a Zarr file.

        Parameters
        ----------
        dirpath : Path
            Path to directory to save predictions to.
        predictions : list[ImageRegionData]
            Decollated predictions.
        """
        for region in predictions:
            self.write_tile(dirpath, region)<|MERGE_RESOLUTION|>--- conflicted
+++ resolved
@@ -73,6 +73,7 @@
     return axes
 
 
+# TODO does `channels` have an impact here?
 def _auto_chunks(axes: str, data_shape: Sequence[int]) -> tuple[int, ...]:
     """Generate automatic chunk sizes based on axes and shape.
 
@@ -245,14 +246,8 @@
                     f"Shape {updated_shape} and chunks {chunks} have different lengths."
                 )
 
-<<<<<<< HEAD
-            # TODO currently this prevents predicting from anything else than zarr
-            if chunks == (1,):  # guard against the ImageRegionData default
-                raise ValueError("Chunks cannot be (1,).")
-=======
             if chunks is None:
                 chunks = _auto_chunks(axes, data_shape)
->>>>>>> 912852d1
 
             # TODO if we auto_chunks, we probably want to auto shards as well
             # there is shards="auto" in zarr, where array.target_shard_size_bytes
