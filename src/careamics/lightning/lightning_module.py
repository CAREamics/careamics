--- conflicted
+++ resolved
@@ -1,10 +1,6 @@
 """CAREamics Lightning module."""
 
-<<<<<<< HEAD
-from typing import Any, Optional, Union
-=======
-from typing import Any, Callable, Literal, Optional, Union
->>>>>>> 427fa268
+from typing import Any, Callable, Optional, Union
 
 import numpy as np
 import pytorch_lightning as L
