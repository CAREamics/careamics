"""CAREamics Lightning module."""

from collections.abc import Callable
from typing import Any, Literal, Union

import numpy as np
import pytorch_lightning as L
from torch import Tensor, nn, stack

from careamics.config import (
    N2VAlgorithm,
    UNetBasedAlgorithm,
    VAEBasedAlgorithm,
    algorithm_factory,
)
from careamics.config.support import (
    SupportedAlgorithm,
    SupportedArchitecture,
    SupportedLoss,
    SupportedOptimizer,
    SupportedScheduler,
)
from careamics.config.tile_information import TileInformation
from careamics.losses import loss_factory
from careamics.models.lvae.likelihoods import (
    GaussianLikelihood,
    NoiseModelLikelihood,
    likelihood_factory,
)
from careamics.models.lvae.noise_models import (
    GaussianMixtureNoiseModel,
    MultiChannelNoiseModel,
    noise_model_factory,
)
from careamics.models.model_factory import model_factory
from careamics.transforms import (
    Denormalize,
    ImageRestorationTTA,
    N2VManipulateTorch,
)
from careamics.utils.metrics import RunningPSNR, scale_invariant_psnr
from careamics.utils.torch_utils import get_optimizer, get_scheduler

NoiseModel = Union[GaussianMixtureNoiseModel, MultiChannelNoiseModel]


# TODO rename to UNetModule
class FCNModule(L.LightningModule):
    """
    CAREamics Lightning module.

    This class encapsulates the PyTorch model along with the training, validation,
    and testing logic. It is configured using an `AlgorithmModel` Pydantic class.

    Parameters
    ----------
    algorithm_config : AlgorithmModel or dict
        Algorithm configuration.

    Attributes
    ----------
    model : torch.nn.Module
        PyTorch model.
    loss_func : torch.nn.Module
        Loss function.
    optimizer_name : str
        Optimizer name.
    optimizer_params : dict
        Optimizer parameters.
    lr_scheduler_name : str
        Learning rate scheduler name.
    """

    def __init__(
        self, algorithm_config: Union[UNetBasedAlgorithm, VAEBasedAlgorithm, dict]
    ) -> None:
        """Lightning module for CAREamics.

        This class encapsulates the a PyTorch model along with the training, validation,
        and testing logic. It is configured using an `AlgorithmModel` Pydantic class.

        Parameters
        ----------
        algorithm_config : AlgorithmModel or dict
            Algorithm configuration.
        """
        super().__init__()

        if isinstance(algorithm_config, dict):
            algorithm_config = algorithm_factory(algorithm_config)

        # create preprocessing, model and loss function
        if isinstance(algorithm_config, N2VAlgorithm):
            self.use_n2v = True
            self.n2v_preprocess: N2VManipulateTorch | None = N2VManipulateTorch(
                n2v_manipulate_config=algorithm_config.n2v_config
            )
        else:
            self.use_n2v = False
            self.n2v_preprocess = None

        self.algorithm = algorithm_config.algorithm
        self.model: nn.Module = model_factory(algorithm_config.model)
        self.loss_func = loss_factory(algorithm_config.loss)

        # save optimizer and lr_scheduler names and parameters
        self.optimizer_name = algorithm_config.optimizer.name
        self.optimizer_params = algorithm_config.optimizer.parameters
        self.lr_scheduler_name = algorithm_config.lr_scheduler.name
        self.lr_scheduler_params = algorithm_config.lr_scheduler.parameters

    def forward(self, x: Any) -> Any:
        """Forward pass.

        Parameters
        ----------
        x : Any
            Input tensor.

        Returns
        -------
        Any
            Output tensor.
        """
        return self.model(x)

    def training_step(self, batch: Tensor, batch_idx: Any) -> Any:
        """Training step.

        Parameters
        ----------
        batch : torch.Tensor
            Input batch.
        batch_idx : Any
            Batch index.

        Returns
        -------
        Any
            Loss value.
        """
        x, *targets = batch
        if self.use_n2v and self.n2v_preprocess is not None:
            x_preprocessed, *aux = self.n2v_preprocess(x)
        else:
            x_preprocessed = x
            aux = []

        out = self.model(x_preprocessed)
        loss = self.loss_func(out, *aux, *targets)
        self.log(
            "train_loss", loss, on_step=True, on_epoch=True, prog_bar=True, logger=True
        )
        optimizer = self.optimizers()
        current_lr = optimizer.param_groups[0]["lr"]
        self.log("learning_rate", current_lr, on_step=False, on_epoch=True, logger=True)
        return loss

    def validation_step(self, batch: Tensor, batch_idx: Any) -> None:
        """Validation step.

        Parameters
        ----------
        batch : torch.Tensor
            Input batch.
        batch_idx : Any
            Batch index.
        """
        x, *targets = batch
        if self.use_n2v and self.n2v_preprocess is not None:
            x_preprocessed, *aux = self.n2v_preprocess(x)
        else:
            x_preprocessed = x
            aux = []

        out = self.model(x_preprocessed)
        val_loss = self.loss_func(out, *aux, *targets)

        # log validation loss
        self.log(
            "val_loss",
            val_loss,
            on_step=False,
            on_epoch=True,
            prog_bar=True,
            logger=True,
        )

    def predict_step(self, batch: Tensor, batch_idx: Any) -> Any:
        """Prediction step.

        Parameters
        ----------
        batch : torch.Tensor
            Input batch.
        batch_idx : Any
            Batch index.

        Returns
        -------
        Any
            Model output.
        """
        # TODO refactor when redoing datasets
        # hacky way to determine if it is PredictDataModule, otherwise there is a
        # circular import to solve with isinstance
        from_prediction = hasattr(self._trainer.datamodule, "tiled")
        is_tiled = (
            len(batch) > 1
            and isinstance(batch[1], list)
            and isinstance(batch[1][0], TileInformation)
        )

        # TODO add explanations for what is happening here
        if is_tiled:
            x, *aux = batch
            if type(x) in [list, tuple]:
                x = x[0]
        else:
            if type(batch) in [list, tuple]:
                x = batch[0]  # TODO change, ugly way to deal with n2v refac
            else:
                x = batch
            aux = []

        # apply test-time augmentation if available
        # TODO: probably wont work with batch size > 1
        if (
            from_prediction
            and self._trainer.datamodule.prediction_config.tta_transforms
        ):
            tta = ImageRestorationTTA()
            augmented_batch = tta.forward(x)  # list of augmented tensors
            augmented_output = []
            for augmented in augmented_batch:
                augmented_pred = self.model(augmented)
                augmented_output.append(augmented_pred)
            output = tta.backward(augmented_output)
        else:
            output = self.model(x)

        # Denormalize the output
        # TODO incompatible API between predict and train datasets
        denorm = Denormalize(
            image_means=(
                self._trainer.datamodule.predict_dataset.image_means
                if from_prediction
                else self._trainer.datamodule.train_dataset.image_stats.means
            ),
            image_stds=(
                self._trainer.datamodule.predict_dataset.image_stds
                if from_prediction
                else self._trainer.datamodule.train_dataset.image_stats.stds
            ),
        )
        denormalized_output = denorm(patch=output.cpu().numpy())

        if len(aux) > 0:  # aux can be tiling information
            return denormalized_output, *aux
        else:
            return denormalized_output

    def configure_optimizers(self) -> Any:
        """Configure optimizers and learning rate schedulers.

        Returns
        -------
        Any
            Optimizer and learning rate scheduler.
        """
        # instantiate optimizer
        optimizer_func = get_optimizer(self.optimizer_name)
        optimizer = optimizer_func(self.model.parameters(), **self.optimizer_params)

        # and scheduler
        scheduler_func = get_scheduler(self.lr_scheduler_name)
        scheduler = scheduler_func(optimizer, **self.lr_scheduler_params)

        return {
            "optimizer": optimizer,
            "lr_scheduler": scheduler,
            "monitor": "val_loss",  # otherwise triggers MisconfigurationException
        }


class VAEModule(L.LightningModule):
    """
    CAREamics Lightning module.

    This class encapsulates the a PyTorch model along with the training, validation,
    and testing logic. It is configured using an `AlgorithmModel` Pydantic class.

    Parameters
    ----------
    algorithm_config : Union[VAEAlgorithmConfig, dict]
        Algorithm configuration.

    Attributes
    ----------
    model : nn.Module
        PyTorch model.
    loss_func : nn.Module
        Loss function.
    optimizer_name : str
        Optimizer name.
    optimizer_params : dict
        Optimizer parameters.
    lr_scheduler_name : str
        Learning rate scheduler name.
    """

    def __init__(self, algorithm_config: Union[VAEBasedAlgorithm, dict]) -> None:
        """Lightning module for CAREamics.

        This class encapsulates the a PyTorch model along with the training, validation,
        and testing logic. It is configured using an `AlgorithmModel` Pydantic class.

        Parameters
        ----------
        algorithm_config : Union[AlgorithmModel, dict]
            Algorithm configuration.
        """
        super().__init__()
        # if loading from a checkpoint, AlgorithmModel needs to be instantiated
        self.algorithm_config = (
            VAEBasedAlgorithm(**algorithm_config)
            if isinstance(algorithm_config, dict)
            else algorithm_config
        )

        # TODO: log algorithm config
        # self.save_hyperparameters(self.algorithm_config.model_dump())

        # create model
        self.model: nn.Module = model_factory(self.algorithm_config.model)

        # supervised_mode
        self.supervised_mode = self.algorithm_config.is_supervised
        # create loss function
        self.noise_model: NoiseModel | None = noise_model_factory(
            self.algorithm_config.noise_model
        )

<<<<<<< HEAD
        self.noise_model_likelihood: NoiseModelLikelihood | None = (
            likelihood_factory(
                config=self.algorithm_config.noise_model_likelihood,
                noise_model=self.noise_model,
            )
=======
        self.noise_model_likelihood: NoiseModelLikelihood | None = likelihood_factory(
            config=self.algorithm_config.noise_model_likelihood,
            noise_model=self.noise_model,
>>>>>>> 51392af6
        )

        self.gaussian_likelihood: GaussianLikelihood | None = likelihood_factory(
            self.algorithm_config.gaussian_likelihood
        )

        self.loss_parameters = self.algorithm_config.loss
        self.loss_func = loss_factory(self.algorithm_config.loss.loss_type)

        # save optimizer and lr_scheduler names and parameters
        self.optimizer_name = self.algorithm_config.optimizer.name
        self.optimizer_params = self.algorithm_config.optimizer.parameters
        self.lr_scheduler_name = self.algorithm_config.lr_scheduler.name
        self.lr_scheduler_params = self.algorithm_config.lr_scheduler.parameters

        # initialize running PSNR
        self.running_psnr = [
            RunningPSNR() for _ in range(self.algorithm_config.model.output_channels)
        ]

    def forward(self, x: Tensor) -> tuple[Tensor, dict[str, Any]]:
        """Forward pass.

        Parameters
        ----------
        x : Tensor
            Input tensor of shape (B, (1 + n_LC), [Z], Y, X), where n_LC is the
            number of lateral inputs.

        Returns
        -------
        tuple[Tensor, dict[str, Any]]
            A tuple with the output tensor and additional data from the top-down pass.
        """
        return self.model(x)  # TODO Different model can have more than one output

    def training_step(
        self, batch: tuple[Tensor, Tensor], batch_idx: Any
    ) -> dict[str, Tensor] | None:
        """Training step.

        Parameters
        ----------
        batch : tuple[Tensor, Tensor]
            Input batch. It is a tuple with the input tensor and the target tensor.
            The input tensor has shape (B, (1 + n_LC), [Z], Y, X), where n_LC is the
            number of lateral inputs. The target tensor has shape (B, C, [Z], Y, X),
            where C is the number of target channels (e.g., 1 in HDN, >1 in
            muSplit/denoiSplit).
        batch_idx : Any
            Batch index.

        Returns
        -------
        Any
            Loss value.
        """
        x, *target = batch

        # Forward pass
        out = self.model(x)
        if not self.supervised_mode:
            target = x
        else:
            target = target[
                0
            ]  # hacky way to unpack. #TODO maybe should be fixed on the dataset level

        # Update loss parameters
        self.loss_parameters.kl_params.current_epoch = self.current_epoch

        # Compute loss
        loss = self.loss_func(
            model_outputs=out,
            targets=target,
            config=self.loss_parameters,
            gaussian_likelihood=self.gaussian_likelihood,
            noise_model_likelihood=self.noise_model_likelihood,
        )

        # Logging
        # TODO: implement a separate logging method?
        self.log_dict(loss, on_step=True, on_epoch=True)

        try:
            optimizer = self.optimizers()
            current_lr = optimizer.param_groups[0]["lr"]
            self.log(
                "learning_rate", current_lr, on_step=False, on_epoch=True, logger=True
            )
        except RuntimeError:
            # This happens when the module is not attached to a trainer, e.g., in tests
            pass
        return loss

    def validation_step(self, batch: tuple[Tensor, Tensor], batch_idx: Any) -> None:
        """Validation step.

        Parameters
        ----------
        batch : tuple[Tensor, Tensor]
            Input batch. It is a tuple with the input tensor and the target tensor.
            The input tensor has shape (B, (1 + n_LC), [Z], Y, X), where n_LC is the
            number of lateral inputs. The target tensor has shape (B, C, [Z], Y, X),
            where C is the number of target channels (e.g., 1 in HDN, >1 in
            muSplit/denoiSplit).
        batch_idx : Any
            Batch index.
        """
        x, *target = batch

        # Forward pass
        out = self.model(x)
        if not self.supervised_mode:
            target = x
        else:
            target = target[
                0
            ]  # hacky way to unpack. #TODO maybe should be fixed on the datasel level
        # Compute loss
        loss = self.loss_func(
            model_outputs=out,
            targets=target,
            config=self.loss_parameters,
            gaussian_likelihood=self.gaussian_likelihood,
            noise_model_likelihood=self.noise_model_likelihood,
        )

        # Logging
        # Rename val_loss dict
        loss = {"_".join(["val", k]): v for k, v in loss.items()}
        self.log_dict(loss, on_epoch=True, prog_bar=True)
        curr_psnr = self.compute_val_psnr(out, target)
        for i, psnr in enumerate(curr_psnr):
            self.log(f"val_psnr_ch{i+1}_batch", psnr, on_epoch=True)

    def on_validation_epoch_end(self) -> None:
        """Validation epoch end."""
        psnr_ = self.reduce_running_psnr()
        if psnr_ is not None:
            self.log("val_psnr", psnr_, on_epoch=True, prog_bar=True)
        else:
            self.log("val_psnr", 0.0, on_epoch=True, prog_bar=True)

    def predict_step(self, batch: Tensor, batch_idx: Any) -> Any:
        """Prediction step.

        Parameters
        ----------
        batch : Tensor
            Input batch.
        batch_idx : Any
            Batch index.

        Returns
        -------
        Any
            Model output.
        """
        if self._trainer.datamodule.tiled:
            # TODO tile_size should match model input size
            x, *aux = batch
            x = (
                x[0] if isinstance(x, list | tuple) else x
            )  # TODO ugly, so far i don't know why x might be a list
            self.model.reset_for_inference(x.shape)  # TODO should it be here ?
        else:
            x = batch[0] if isinstance(batch, list | tuple) else batch
            aux = []
            self.model.reset_for_inference(x.shape)

        mmse_list = []
        for _ in range(self.algorithm_config.mmse_count):
            # apply test-time augmentation if available
            if self._trainer.datamodule.prediction_config.tta_transforms:
                tta = ImageRestorationTTA()
                augmented_batch = tta.forward(x)  # list of augmented tensors
                augmented_output = []
                for augmented in augmented_batch:
                    augmented_pred = self.model(augmented)
                    augmented_output.append(augmented_pred)
                output = tta.backward(augmented_output)
            else:
                output = self.model(x)

            # taking the 1st element of the output, 2nd is std if
            # predict_logvar=="pixelwise"
            output = (
                output[0]
                if self.model.predict_logvar is None
                else output[0][:, 0:1, ...]
            )
            mmse_list.append(output)

        mmse = stack(mmse_list).mean(0)
        std = stack(mmse_list).std(0)  # TODO why?
        # TODO better way to unpack if pred logvar
        # Denormalize the output
        denorm = Denormalize(
            image_means=self._trainer.datamodule.predict_dataset.image_means,
            image_stds=self._trainer.datamodule.predict_dataset.image_stds,
        )

        denormalized_output = denorm(patch=mmse.cpu().numpy())

        if len(aux) > 0:  # aux can be tiling information
            return denormalized_output, std, *aux
        else:
            return denormalized_output, std

    def configure_optimizers(self) -> Any:
        """Configure optimizers and learning rate schedulers.

        Returns
        -------
        Any
            Optimizer and learning rate scheduler.
        """
        # instantiate optimizer
        optimizer_func = get_optimizer(self.optimizer_name)
        optimizer = optimizer_func(self.model.parameters(), **self.optimizer_params)

        # and scheduler
        scheduler_func = get_scheduler(self.lr_scheduler_name)
        scheduler = scheduler_func(optimizer, **self.lr_scheduler_params)

        return {
            "optimizer": optimizer,
            "lr_scheduler": scheduler,
            "monitor": "val_loss",  # otherwise triggers MisconfigurationException
        }

    # TODO: find a way to move the following methods to a separate module
    # TODO: this same operation is done in many other places, like in loss_func
    # should we refactor LadderVAE so that it already outputs
    # tuple(`mean`, `logvar`, `td_data`)?
    def get_reconstructed_tensor(
        self, model_outputs: tuple[Tensor, dict[str, Any]]
    ) -> Tensor:
        """Get the reconstructed tensor from the LVAE model outputs.

        Parameters
        ----------
        model_outputs : tuple[Tensor, dict[str, Any]]
            Model outputs. It is a tuple with a tensor representing the predicted mean
            and (optionally) logvar, and the top-down data dictionary.

        Returns
        -------
        Tensor
            Reconstructed tensor, i.e., the predicted mean.
        """
        predictions, _ = model_outputs
        if self.model.predict_logvar is None:
            return predictions
        elif self.model.predict_logvar == "pixelwise":
            return predictions.chunk(2, dim=1)[0]

    def compute_val_psnr(
        self,
        model_output: tuple[Tensor, dict[str, Any]],
        target: Tensor,
        psnr_func: Callable = scale_invariant_psnr,
    ) -> list[float]:
        """Compute the PSNR for the current validation batch.

        Parameters
        ----------
        model_output : tuple[Tensor, dict[str, Any]]
            Model output, a tuple with the predicted mean and (optionally) logvar,
            and the top-down data dictionary.
        target : Tensor
            Target tensor.
        psnr_func : Callable, optional
            PSNR function to use, by default `scale_invariant_psnr`.

        Returns
        -------
        list[float]
            PSNR for each channel in the current batch.
        """
        # TODO check this! Related to is_supervised which is also wacky
        out_channels = target.shape[1]

        # get the reconstructed image
        recons_img = self.get_reconstructed_tensor(model_output)

        # update running psnr
        for i in range(out_channels):
            self.running_psnr[i].update(rec=recons_img[:, i], tar=target[:, i])

        # compute psnr for each channel in the current batch
        # TODO: this doesn't need do be a method of this class
        # and hence can be moved to a separate module
        return [
            psnr_func(
                gt=target[:, i].clone().detach().cpu().numpy(),
                pred=recons_img[:, i].clone().detach().cpu().numpy(),
            )
            for i in range(out_channels)
        ]

    def reduce_running_psnr(self) -> float | None:
        """Reduce the running PSNR statistics and reset the running PSNR.

        Returns
        -------
        Optional[float]
            Running PSNR averaged over the different output channels.
        """
        psnr_arr = []  # type: ignore
        for i in range(len(self.running_psnr)):
            psnr = self.running_psnr[i].get()
            if psnr is None:
                psnr_arr = None  # type: ignore
                break
            psnr_arr.append(psnr.cpu().numpy())
            self.running_psnr[i].reset()
            # TODO: this line forces it to be a method of this class
            # alternative is returning also the reset `running_psnr`
        if psnr_arr is not None:
            psnr = np.mean(psnr_arr)
        return psnr


# TODO: make this LVAE compatible (?)
def create_careamics_module(
    algorithm: Union[SupportedAlgorithm, str],
    loss: Union[SupportedLoss, str],
    architecture: Union[SupportedArchitecture, str],
    use_n2v2: bool = False,
    struct_n2v_axis: Literal["horizontal", "vertical", "none"] = "none",
    struct_n2v_span: int = 5,
    model_parameters: dict | None = None,
    optimizer: Union[SupportedOptimizer, str] = "Adam",
    optimizer_parameters: dict | None = None,
    lr_scheduler: Union[SupportedScheduler, str] = "ReduceLROnPlateau",
    lr_scheduler_parameters: dict | None = None,
) -> Union[FCNModule, VAEModule]:
    """Create a CAREamics Lightning module.

    This function exposes parameters used to create an AlgorithmModel instance,
    triggering parameters validation.

    Parameters
    ----------
    algorithm : SupportedAlgorithm or str
        Algorithm to use for training (see SupportedAlgorithm).
    loss : SupportedLoss or str
        Loss function to use for training (see SupportedLoss).
    architecture : SupportedArchitecture or str
        Model architecture to use for training (see SupportedArchitecture).
    use_n2v2 : bool, default=False
        Whether to use N2V2 or Noise2Void.
    struct_n2v_axis : "horizontal", "vertical", or "none", default="none"
        Axis of the StructN2V mask.
    struct_n2v_span : int, default=5
        Span of the StructN2V mask.
    model_parameters : dict, optional
        Model parameters to use for training, by default {}. Model parameters are
        defined in the relevant `torch.nn.Module` class, or Pyddantic model (see
        `careamics.config.architectures`).
    optimizer : SupportedOptimizer or str, optional
        Optimizer to use for training, by default "Adam" (see SupportedOptimizer).
    optimizer_parameters : dict, optional
        Optimizer parameters to use for training, as defined in `torch.optim`, by
        default {}.
    lr_scheduler : SupportedScheduler or str, optional
        Learning rate scheduler to use for training, by default "ReduceLROnPlateau"
        (see SupportedScheduler).
    lr_scheduler_parameters : dict, optional
        Learning rate scheduler parameters to use for training, as defined in
        `torch.optim`, by default {}.

    Returns
    -------
    CAREamicsModule
        CAREamics Lightning module.
    """
    # TODO should use the same functions are in configuration_factory.py
    # create an AlgorithmModel compatible dictionary
    if lr_scheduler_parameters is None:
        lr_scheduler_parameters = {}
    if optimizer_parameters is None:
        optimizer_parameters = {}
    if model_parameters is None:
        model_parameters = {}
    algorithm_dict: dict[str, Any] = {
        "algorithm": algorithm,
        "loss": loss,
        "optimizer": {
            "name": optimizer,
            "parameters": optimizer_parameters,
        },
        "lr_scheduler": {
            "name": lr_scheduler,
            "parameters": lr_scheduler_parameters,
        },
    }

    model_dict = {"architecture": architecture}
    model_dict.update(model_parameters)

    # add model parameters to algorithm configuration
    algorithm_dict["model"] = model_dict

    which_algo = algorithm_dict["algorithm"]
    if which_algo in UNetBasedAlgorithm.get_compatible_algorithms():
        algorithm_cfg = algorithm_factory(algorithm_dict)

        # if use N2V
        if isinstance(algorithm_cfg, N2VAlgorithm):
            algorithm_cfg.n2v_config.struct_mask_axis = struct_n2v_axis
            algorithm_cfg.n2v_config.struct_mask_span = struct_n2v_span
            algorithm_cfg.set_n2v2(use_n2v2)

        return FCNModule(algorithm_cfg)
    else:
        raise NotImplementedError(
            f"Algorithm {which_algo} is not implemented or unknown."
        )<|MERGE_RESOLUTION|>--- conflicted
+++ resolved
@@ -1,6 +1,7 @@
 """CAREamics Lightning module."""
 
 from collections.abc import Callable
+from typing import Any, Literal, Union
 from typing import Any, Literal, Union
 
 import numpy as np
@@ -341,17 +342,11 @@
             self.algorithm_config.noise_model
         )
 
-<<<<<<< HEAD
         self.noise_model_likelihood: NoiseModelLikelihood | None = (
             likelihood_factory(
                 config=self.algorithm_config.noise_model_likelihood,
                 noise_model=self.noise_model,
             )
-=======
-        self.noise_model_likelihood: NoiseModelLikelihood | None = likelihood_factory(
-            config=self.algorithm_config.noise_model_likelihood,
-            noise_model=self.noise_model,
->>>>>>> 51392af6
         )
 
         self.gaussian_likelihood: GaussianLikelihood | None = likelihood_factory(
