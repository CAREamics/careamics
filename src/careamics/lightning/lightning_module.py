--- conflicted
+++ resolved
@@ -529,12 +529,7 @@
                 or self.noise_model_likelihood.data_std is None
             ):
                 raise RuntimeError(
-<<<<<<< HEAD
                     "NoiseModelLikelihood: mean and std must be set before training."
-=======
-                    "NoiseModelLikelihood: data_mean and data_std must be set before"
-                    "training."
->>>>>>> 2144f5ca
                 )
         loss = self.loss_func(
             model_outputs=out,
