--- conflicted
+++ resolved
@@ -157,35 +157,11 @@
                         )
                     )
 
-<<<<<<< HEAD
                 # make sure that N2V_MANIPULATE has the correct strategy
                 median = SupportedPixelManipulation.MEDIAN.value
                 uniform = SupportedPixelManipulation.UNIFORM.value
                 strategy = median if use_n2v2 else uniform
                 self.data.set_N2V2_strategy(strategy)
-=======
-                # multiple N2V_MANIPULATE
-                elif transform_list.count(SupportedTransform.N2V_MANIPULATE) > 1:
-                    raise ValueError(
-                        f"Multiple {SupportedTransform.N2V_MANIPULATE} transforms are "
-                        f"not allowed."
-                    )
-
-                # N2V_MANIPULATE not the last transform
-                elif transform_list[-1] != SupportedTransform.N2V_MANIPULATE:
-                    index = transform_list.index(SupportedTransform.N2V_MANIPULATE)
-                    transform = self.data.transforms.pop(index)
-                    self.data.transforms.append(transform)
-
-                # check that N2V_MANIPULATE has the right n2v2 parameter
-                n2v_manipulate = self.data.transforms[-1]
-                if use_n2v2:
-                    if n2v_manipulate.parameters.strategy != "median":
-                        n2v_manipulate.parameters.strategy = "median"
-                else:
-                    if n2v_manipulate.parameters.strategy != "uniform":
-                        n2v_manipulate.parameters.strategy = "uniform"
->>>>>>> 45fbfc1c
 
         return self
 
