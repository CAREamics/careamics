--- conflicted
+++ resolved
@@ -96,10 +96,5 @@
     model_config = ConfigDict(
         validate_assignment=True, arbitrary_types_allowed=True, extra="allow"
     )
-<<<<<<< HEAD
-    # List of noise models, one for each target channel.
-    noise_models: list[GaussianMixtureNmModel]
-=======
     noise_models: list[GaussianMixtureNMConfig]
-    """List of noise models, one for each target channel."""
->>>>>>> 84086723
+    """List of noise models, one for each target channel."""