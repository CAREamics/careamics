--- conflicted
+++ resolved
@@ -93,36 +93,21 @@
     )
 
     # Mandatory fields
-<<<<<<< HEAD
     # defined in SupportedAlgorithm
     algorithm: Literal["n2v", "care", "n2n", "musplit", "denoisplit", "custom"]
     loss: Literal["n2v", "mae", "mse", "musplit", "denoisplit"]
     model: Union[UNetModel, LVAEModel, CustomModel] = Field(
         discriminator="architecture"
     )
-=======
-    algorithm: Literal["n2v", "care", "n2n", "custom"]  # defined in SupportedAlgorithm
-    """Name of the algorithm, as defined in SupportedAlgorithm."""
-
-    loss: Literal["n2v", "mae", "mse"]
-    """Loss function to use, as defined in SupportedLoss."""
-
-    model: Union[UNetModel, VAEModel, CustomModel] = Field(discriminator="architecture")
-    """Model architecture to use, defined in SupportedArchitecture."""
->>>>>>> 57ceab23
 
     # Optional fields
     optimizer: OptimizerModel = OptimizerModel()
     """Optimizer to use, defined in SupportedOptimizer."""
 
     lr_scheduler: LrSchedulerModel = LrSchedulerModel()
-<<<<<<< HEAD
     likelihood: Union[GaussianLikelihoodModel, NMLikelihoodModel] = Field(
         discriminator="type" # TODO add opt
     )
-=======
-    """Learning rate scheduler to use, defined in SupportedScheduler."""
->>>>>>> 57ceab23
 
     @model_validator(mode="after")
     def algorithm_cross_validation(self: Self) -> Self:
