--- conflicted
+++ resolved
@@ -64,19 +64,10 @@
     )
 
     # Mandatory fields
-    # defined in SupportedAlgorithm
-<<<<<<< HEAD
-    algorithm: Literal["n2v", "care", "n2n"]
-=======
-    algorithm_type: Literal["fcn"]
-    """Algorithm type must be `fcn` (fully convolutional network) to differentiate this
-    configuration from LVAE."""
-
     algorithm: Literal["n2v", "care", "n2n", "custom"]
     """Name of the algorithm, as defined in SupportedAlgorithm. Use `custom` for custom
     model architecture."""
 
->>>>>>> 427fa268
     loss: Literal["n2v", "mae", "mse"]
     """Loss function to use, as defined in SupportedLoss."""
 
