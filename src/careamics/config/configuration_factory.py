"""Convenience functions to create configurations for training and inference."""

from typing import Any, Dict, List, Literal, Optional, Tuple

from .algorithm_model import AlgorithmConfig
from .architectures import UNetModel
from .configuration_model import Configuration
from .data_model import DataConfig
from .inference_model import InferenceConfig
from .support import (
    SupportedAlgorithm,
    SupportedArchitecture,
    SupportedLoss,
    SupportedPixelManipulation,
    SupportedTransform,
)
from .training_model import TrainingConfig


def _create_supervised_configuration(
    algorithm: Literal["care", "n2n"],
    experiment_name: str,
    data_type: Literal["array", "tiff", "custom"],
    axes: str,
    patch_size: List[int],
    batch_size: int,
    num_epochs: int,
    use_augmentations: bool = True,
    independent_channels: bool = False,
    loss: Literal["mae", "mse"] = "mae",
    n_channels_in: int = 1,
    n_channels_out: int = 1,
    logger: Literal["wandb", "tensorboard", "none"] = "none",
    model_kwargs: Optional[dict] = None,
) -> Configuration:
    """
    Create a configuration for training CARE or Noise2Noise.

    Parameters
    ----------
    algorithm : Literal["care", "n2n"]
        Algorithm to use.
    experiment_name : str
        Name of the experiment.
    data_type : Literal["array", "tiff", "custom"]
        Type of the data.
    axes : str
        Axes of the data (e.g. SYX).
    patch_size : List[int]
        Size of the patches along the spatial dimensions (e.g. [64, 64]).
    batch_size : int
        Batch size.
    num_epochs : int
        Number of epochs.
    use_augmentations : bool, optional
        Whether to use augmentations, by default True.
    independent_channels : bool, optional
        Whether to train all channels independently, by default False.
    loss : Literal["mae", "mse"], optional
        Loss function to use, by default "mae".
    n_channels_in : int, optional
        Number of channels in, by default 1.
    n_channels_out : int, optional
        Number of channels out, by default 1.
    logger : Literal["wandb", "tensorboard", "none"], optional
        Logger to use, by default "none".
    model_kwargs : dict, optional
        UNetModel parameters, by default {}.

    Returns
    -------
    Configuration
        Configuration for training CARE or Noise2Noise.
    """
    # if there are channels, we need to specify their number
    if "C" in axes and n_channels_in == 1:
        raise ValueError(
            f"Number of channels in must be specified when using channels "
            f"(got {n_channels_in} channel)."
        )
    elif "C" not in axes and n_channels_in > 1:
        raise ValueError(
            f"C is not present in the axes, but number of channels is specified "
            f"(got {n_channels_in} channels)."
        )

    # model
    if model_kwargs is None:
        model_kwargs = {}
    model_kwargs["conv_dims"] = 3 if "Z" in axes else 2
    model_kwargs["in_channels"] = n_channels_in
    model_kwargs["num_classes"] = n_channels_out
    model_kwargs["independent_channels"] = independent_channels

    unet_model = UNetModel(
        architecture=SupportedArchitecture.UNET.value,
        **model_kwargs,
    )

    # algorithm model
    algorithm = AlgorithmConfig(
        algorithm=algorithm,
        loss=loss,
        model=unet_model,
    )

    # augmentations
    if use_augmentations:
        transforms: List[Dict[str, Any]] = [
            {
                "name": SupportedTransform.NORMALIZE.value,
            },
            {
                "name": SupportedTransform.XY_FLIP.value,
            },
            {
                "name": SupportedTransform.XY_RANDOM_ROTATE90.value,
            },
        ]
    else:
        transforms = [
            {
                "name": SupportedTransform.NORMALIZE.value,
            },
        ]

    # data model
    data = DataConfig(
        data_type=data_type,
        axes=axes,
        patch_size=patch_size,
        batch_size=batch_size,
        transforms=transforms,
    )

    # training model
    training = TrainingConfig(
        num_epochs=num_epochs,
        batch_size=batch_size,
        logger=None if logger == "none" else logger,
    )

    # create configuration
    configuration = Configuration(
        experiment_name=experiment_name,
        algorithm_config=algorithm,
        data_config=data,
        training_config=training,
    )

    return configuration


def create_care_configuration(
    experiment_name: str,
    data_type: Literal["array", "tiff", "custom"],
    axes: str,
    patch_size: List[int],
    batch_size: int,
    num_epochs: int,
    use_augmentations: bool = True,
    independent_channels: bool = False,
    loss: Literal["mae", "mse"] = "mae",
    n_channels_in: int = 1,
    n_channels_out: int = -1,
    logger: Literal["wandb", "tensorboard", "none"] = "none",
    model_kwargs: Optional[dict] = None,
) -> Configuration:
    """
    Create a configuration for training CARE.

    If "Z" is present in `axes`, then `path_size` must be a list of length 3, otherwise
    2.

    If "C" is present in `axes`, then you need to set `n_channels_in` to the number of
    channels. Likewise, if you set the number of channels, then "C" must be present in
    `axes`.

    To set the number of output channels, use the `n_channels_out` parameter. If it is
    not specified, it will be assumed to be equal to `n_channels_in`.

    By default, all channels are trained together. To train all channels independently,
    set `independent_channels` to True.

    By setting `use_augmentations` to False, the only transformation applied will be
    normalization.

    Parameters
    ----------
    experiment_name : str
        Name of the experiment.
    data_type : Literal["array", "tiff", "custom"]
        Type of the data.
    axes : str
        Axes of the data (e.g. SYX).
    patch_size : List[int]
        Size of the patches along the spatial dimensions (e.g. [64, 64]).
    batch_size : int
        Batch size.
    num_epochs : int
        Number of epochs.
    use_augmentations : bool, optional
        Whether to use augmentations, by default True.
    independent_channels : bool, optional
        Whether to train all channels independently, by default False.
    loss : Literal["mae", "mse"], optional
        Loss function to use, by default "mae".
    n_channels_in : int, optional
        Number of channels in, by default 1.
    n_channels_out : int, optional
        Number of channels out, by default -1.
    logger : Literal["wandb", "tensorboard", "none"], optional
        Logger to use, by default "none".
    model_kwargs : dict, optional
        UNetModel parameters, by default {}.

    Returns
    -------
    Configuration
        Configuration for training CARE.
    """
    if n_channels_out == -1:
        n_channels_out = n_channels_in

    return _create_supervised_configuration(
        algorithm="care",
        experiment_name=experiment_name,
        data_type=data_type,
        axes=axes,
        patch_size=patch_size,
        batch_size=batch_size,
        num_epochs=num_epochs,
        use_augmentations=use_augmentations,
        independent_channels=independent_channels,
        loss=loss,
        n_channels_in=n_channels_in,
        n_channels_out=n_channels_out,
        logger=logger,
        model_kwargs=model_kwargs,
    )


def create_n2n_configuration(
    experiment_name: str,
    data_type: Literal["array", "tiff", "custom"],
    axes: str,
    patch_size: List[int],
    batch_size: int,
    num_epochs: int,
    use_augmentations: bool = True,
    independent_channels: bool = False,
    loss: Literal["mae", "mse"] = "mae",
    n_channels: int = 1,
    logger: Literal["wandb", "tensorboard", "none"] = "none",
    model_kwargs: Optional[dict] = None,
) -> Configuration:
    """
    Create a configuration for training Noise2Noise.

    If "Z" is present in `axes`, then `path_size` must be a list of length 3, otherwise
    2.

    If "C" is present in `axes`, then you need to set `n_channels` to the number of
    channels. Likewise, if you set the number of channels, then "C" must be present in
    `axes`.

    By default, all channels are trained together. To train all channels independently,
    set `independent_channels` to True.

    By setting `use_augmentations` to False, the only transformation applied will be
    normalization.

    Parameters
    ----------
    experiment_name : str
        Name of the experiment.
    data_type : Literal["array", "tiff", "custom"]
        Type of the data.
    axes : str
        Axes of the data (e.g. SYX).
    patch_size : List[int]
        Size of the patches along the spatial dimensions (e.g. [64, 64]).
    batch_size : int
        Batch size.
    num_epochs : int
        Number of epochs.
    use_augmentations : bool, optional
        Whether to use augmentations, by default True.
    independent_channels : bool, optional
        Whether to train all channels independently, by default False.
    loss : Literal["mae", "mse"], optional
        Loss function to use, by default "mae".
    n_channels : int, optional
        Number of channels (in and out), by default 1.
    logger : Literal["wandb", "tensorboard", "none"], optional
        Logger to use, by default "none".
    model_kwargs : dict, optional
        UNetModel parameters, by default {}.

    Returns
    -------
    Configuration
        Configuration for training Noise2Noise.
    """
    return _create_supervised_configuration(
        algorithm="n2n",
        experiment_name=experiment_name,
        data_type=data_type,
        axes=axes,
        patch_size=patch_size,
        batch_size=batch_size,
        num_epochs=num_epochs,
        use_augmentations=use_augmentations,
        independent_channels=independent_channels,
        loss=loss,
        n_channels_in=n_channels,
        n_channels_out=n_channels,
        logger=logger,
        model_kwargs=model_kwargs,
    )


def create_n2v_configuration(
    experiment_name: str,
    data_type: Literal["array", "tiff", "custom"],
    axes: str,
    patch_size: List[int],
    batch_size: int,
    num_epochs: int,
    use_augmentations: bool = True,
    independent_channels: bool = True,
    use_n2v2: bool = False,
    n_channels: int = 1,
    roi_size: int = 11,
    masked_pixel_percentage: float = 0.2,
    struct_n2v_axis: Literal["horizontal", "vertical", "none"] = "none",
    struct_n2v_span: int = 5,
    logger: Literal["wandb", "tensorboard", "none"] = "none",
    model_kwargs: Optional[dict] = None,
) -> Configuration:
    """
    Create a configuration for training Noise2Void.

    N2V uses a UNet model to denoise images in a self-supervised manner. To use its
    variants structN2V and N2V2, set the `struct_n2v_axis` and `struct_n2v_span`
    (structN2V) parameters, or set `use_n2v2` to True (N2V2).

    N2V2 modifies the UNet architecture by adding blur pool layers and removes the skip
    connections, thus removing checkboard artefacts. StructN2V is used when vertical
    or horizontal correlations are present in the noise; it applies an additional mask
    to the manipulated pixel neighbors.

    If "Z" is present in `axes`, then `path_size` must be a list of length 3, otherwise
    2.

    If "C" is present in `axes`, then you need to set `n_channels` to the number of
    channels.

    By default, all channels are trained independently. To train all channels together,
    set `independent_channels` to False.

    By setting `use_augmentations` to False, the only transformations applied will be
    normalization and N2V manipulation.

    The `roi_size` parameter specifies the size of the area around each pixel that will
    be manipulated by N2V. The `masked_pixel_percentage` parameter specifies how many
    pixels per patch will be manipulated.

    The parameters of the UNet can be specified in the `model_kwargs` (passed as a
    parameter-value dictionary). Note that `use_n2v2` and 'n_channels' override the
    corresponding parameters passed in `model_kwargs`.

    If you pass "horizontal" or "vertical" to `struct_n2v_axis`, then structN2V mask
    will be applied to each manipulated pixel.

    Parameters
    ----------
    experiment_name : str
        Name of the experiment.
    data_type : Literal["array", "tiff", "custom"]
        Type of the data.
    axes : str
        Axes of the data (e.g. SYX).
    patch_size : List[int]
        Size of the patches along the spatial dimensions (e.g. [64, 64]).
    batch_size : int
        Batch size.
    num_epochs : int
        Number of epochs.
    use_augmentations : bool, optional
        Whether to use augmentations, by default True.
    independent_channels : bool, optional
        Whether to train all channels together, by default True.
    use_n2v2 : bool, optional
        Whether to use N2V2, by default False.
    n_channels : int, optional
        Number of channels (in and out), by default 1.
    roi_size : int, optional
        N2V pixel manipulation area, by default 11.
    masked_pixel_percentage : float, optional
        Percentage of pixels masked in each patch, by default 0.2.
    struct_n2v_axis : Literal["horizontal", "vertical", "none"], optional
        Axis along which to apply structN2V mask, by default "none".
    struct_n2v_span : int, optional
        Span of the structN2V mask, by default 5.
    logger : Literal["wandb", "tensorboard", "none"], optional
        Logger to use, by default "none".
    model_kwargs : dict, optional
        UNetModel parameters, by default {}.

    Returns
    -------
    Configuration
        Configuration for training N2V.

    Examples
    --------
    Minimum example:
    >>> config = create_n2v_configuration(
    ...     experiment_name="n2v_experiment",
    ...     data_type="array",
    ...     axes="YX",
    ...     patch_size=[64, 64],
    ...     batch_size=32,
    ...     num_epochs=100
    ... )

    To use N2V2, simply pass the `use_n2v2` parameter:
    >>> config = create_n2v_configuration(
    ...     experiment_name="n2v2_experiment",
    ...     data_type="tiff",
    ...     axes="YX",
    ...     patch_size=[64, 64],
    ...     batch_size=32,
    ...     num_epochs=100,
    ...     use_n2v2=True
    ... )

    For structN2V, there are two parameters to set, `struct_n2v_axis` and
    `struct_n2v_span`:
    >>> config = create_n2v_configuration(
    ...     experiment_name="structn2v_experiment",
    ...     data_type="tiff",
    ...     axes="YX",
    ...     patch_size=[64, 64],
    ...     batch_size=32,
    ...     num_epochs=100,
    ...     struct_n2v_axis="horizontal",
    ...     struct_n2v_span=7
    ... )

    If you are training multiple channels independently, then you need to specify the
    number of channels:
    >>> config = create_n2v_configuration(
    ...     experiment_name="n2v_experiment",
    ...     data_type="array",
    ...     axes="YXC",
    ...     patch_size=[64, 64],
    ...     batch_size=32,
    ...     num_epochs=100,
    ...     n_channels=3
    ... )

    If instead you want to train multiple channels together, you need to turn off the
    `independent_channels` parameter:
    >>> config = create_n2v_configuration(
    ...     experiment_name="n2v_experiment",
    ...     data_type="array",
    ...     axes="YXC",
    ...     patch_size=[64, 64],
    ...     batch_size=32,
    ...     num_epochs=100,
    ...     independent_channels=False,
    ...     n_channels=3
    ... )

    To turn off the augmentations, except normalization and N2V manipulation, use the
    relevant keyword argument:
    >>> config = create_n2v_configuration(
    ...     experiment_name="n2v_experiment",
    ...     data_type="array",
    ...     axes="YX",
    ...     patch_size=[64, 64],
    ...     batch_size=32,
    ...     num_epochs=100,
    ...     use_augmentations=False
    ... )
    """
    # if there are channels, we need to specify their number
    if "C" in axes and n_channels == 1:
        raise ValueError(
            f"Number of channels must be specified when using channels "
            f"(got {n_channels} channel)."
        )
    elif "C" not in axes and n_channels > 1:
        raise ValueError(
            f"C is not present in the axes, but number of channels is specified "
            f"(got {n_channels} channel)."
        )

    # model
    if model_kwargs is None:
        model_kwargs = {}
    model_kwargs["n2v2"] = use_n2v2
    model_kwargs["conv_dims"] = 3 if "Z" in axes else 2
    model_kwargs["in_channels"] = n_channels
    model_kwargs["num_classes"] = n_channels
    model_kwargs["independent_channels"] = independent_channels

    unet_model = UNetModel(
        architecture=SupportedArchitecture.UNET.value,
        **model_kwargs,
    )

    # algorithm model
    algorithm = AlgorithmConfig(
        algorithm=SupportedAlgorithm.N2V.value,
        loss=SupportedLoss.N2V.value,
        model=unet_model,
    )

    # augmentations
    if use_augmentations:
        transforms: List[Dict[str, Any]] = [
            {
                "name": SupportedTransform.NORMALIZE.value,
            },
            {
                "name": SupportedTransform.XY_FLIP.value,
            },
            {
                "name": SupportedTransform.XY_RANDOM_ROTATE90.value,
            },
        ]
    else:
        transforms = [
            {
                "name": SupportedTransform.NORMALIZE.value,
            },
        ]

    # n2v2 and structn2v
    nv2_transform = {
        "name": SupportedTransform.N2V_MANIPULATE.value,
        "strategy": (
            SupportedPixelManipulation.MEDIAN.value
            if use_n2v2
            else SupportedPixelManipulation.UNIFORM.value
        ),
        "roi_size": roi_size,
        "masked_pixel_percentage": masked_pixel_percentage,
        "struct_mask_axis": struct_n2v_axis,
        "struct_mask_span": struct_n2v_span,
    }
    transforms.append(nv2_transform)

    # data model
    data = DataConfig(
        data_type=data_type,
        axes=axes,
        patch_size=patch_size,
        batch_size=batch_size,
        transforms=transforms,
    )

    # training model
    training = TrainingConfig(
        num_epochs=num_epochs,
        batch_size=batch_size,
        logger=None if logger == "none" else logger,
    )

    # create configuration
    configuration = Configuration(
        experiment_name=experiment_name,
        algorithm_config=algorithm,
        data_config=data,
        training_config=training,
    )

    return configuration


def create_inference_configuration(
    configuration: Configuration,
    tile_size: Optional[Tuple[int, ...]] = None,
    tile_overlap: Optional[Tuple[int, ...]] = None,
    data_type: Optional[Literal["array", "tiff", "custom"]] = None,
    axes: Optional[str] = None,
    tta_transforms: bool = True,
    batch_size: Optional[int] = 1,
) -> InferenceConfig:
    """
    Create a configuration for inference with N2V.

    If not provided, `data_type` and `axes` are taken from the training
    configuration.

    Parameters
    ----------
    configuration : Configuration
        Global configuration.
    tile_size : Tuple[int, ...], optional
        Size of the tiles.
    tile_overlap : Tuple[int, ...], optional
        Overlap of the tiles.
    data_type : str, optional
        Type of the data, by default "tiff".
    axes : str, optional
        Axes of the data, by default "YX".
    tta_transforms : bool, optional
        Whether to apply test-time augmentations, by default True.
    batch_size : int, optional
        Batch size, by default 1.

    Returns
    -------
    InferenceConfiguration
        Configuration used to configure CAREamicsPredictData.
    """
<<<<<<< HEAD
    if (
        training_configuration.data_config.image_mean is None
        or training_configuration.data_config.image_std is None
    ):
        raise ValueError("Mean and std must be provided in the training configuration.")

    if transforms is None:
        transforms = [
            {
                "name": SupportedTransform.NORMALIZE.value,
            },
        ]
=======
    if configuration.data_config.mean is None or configuration.data_config.std is None:
        raise ValueError("Mean and std must be provided in the configuration.")

    # tile size for UNets
    if tile_size is not None:
        model = configuration.algorithm_config.model

        if model.architecture == SupportedArchitecture.UNET.value:
            # tile size must be equal to k*2^n, where n is the number of pooling layers
            # (equal to the depth) and k is an integer
            depth = model.depth
            tile_increment = 2**depth

            for i, t in enumerate(tile_size):
                if t % tile_increment != 0:
                    raise ValueError(
                        f"Tile size must be divisible by {tile_increment} along all "
                        f"axes (got {t} for axis {i}). If your image size is smaller "
                        f"along one axis (e.g. Z), consider padding the image."
                    )

        # tile overlaps must be specified
        if tile_overlap is None:
            raise ValueError("Tile overlap must be specified.")
>>>>>>> 763d9651

    return InferenceConfig(
        data_type=data_type or configuration.data_config.data_type,
        tile_size=tile_size,
        tile_overlap=tile_overlap,
<<<<<<< HEAD
        axes=axes or training_configuration.data_config.axes,
        image_mean=training_configuration.data_config.image_mean,
        image_std=training_configuration.data_config.image_std,
        transforms=transforms,
=======
        axes=axes or configuration.data_config.axes,
        mean=configuration.data_config.mean,
        std=configuration.data_config.std,
>>>>>>> 763d9651
        tta_transforms=tta_transforms,
        batch_size=batch_size,
    )<|MERGE_RESOLUTION|>--- conflicted
+++ resolved
@@ -618,21 +618,8 @@
     InferenceConfiguration
         Configuration used to configure CAREamicsPredictData.
     """
-<<<<<<< HEAD
-    if (
-        training_configuration.data_config.image_mean is None
-        or training_configuration.data_config.image_std is None
-    ):
-        raise ValueError("Mean and std must be provided in the training configuration.")
-
-    if transforms is None:
-        transforms = [
-            {
-                "name": SupportedTransform.NORMALIZE.value,
-            },
-        ]
-=======
-    if configuration.data_config.mean is None or configuration.data_config.std is None:
+
+    if configuration.data_config.image_mean is None or configuration.data_config.image_std is None:
         raise ValueError("Mean and std must be provided in the configuration.")
 
     # tile size for UNets
@@ -656,22 +643,14 @@
         # tile overlaps must be specified
         if tile_overlap is None:
             raise ValueError("Tile overlap must be specified.")
->>>>>>> 763d9651
 
     return InferenceConfig(
         data_type=data_type or configuration.data_config.data_type,
         tile_size=tile_size,
         tile_overlap=tile_overlap,
-<<<<<<< HEAD
-        axes=axes or training_configuration.data_config.axes,
-        image_mean=training_configuration.data_config.image_mean,
-        image_std=training_configuration.data_config.image_std,
-        transforms=transforms,
-=======
         axes=axes or configuration.data_config.axes,
-        mean=configuration.data_config.mean,
-        std=configuration.data_config.std,
->>>>>>> 763d9651
+        image_mean=configuration.data_config.image_mean,
+        image_std=configuration.data_config.image_std,
         tta_transforms=tta_transforms,
         batch_size=batch_size,
     )