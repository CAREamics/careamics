"""Algorithm configuration."""

from __future__ import annotations

from pprint import pformat
from typing import Literal, Optional, Union

from pydantic import BaseModel, ConfigDict, Field, model_validator
from typing_extensions import Self

from careamics.config.support import SupportedAlgorithm, SupportedLoss

from .architectures import CustomModel, LVAEModel
from .likelihood_model import GaussianLikelihoodConfig, NMLikelihoodConfig
from .loss_model import LVAELossConfig
from .nm_model import MultiChannelNMConfig
from .optimizer_models import LrSchedulerModel, OptimizerModel


class VAEAlgorithmConfig(BaseModel):
    """Algorithm configuration.

    # TODO

    Examples
    --------
    # TODO add once finalized
    """

    # Pydantic class configuration
    model_config = ConfigDict(
        protected_namespaces=(),  # allows to use model_* as a field name
        validate_assignment=True,
        extra="allow",
    )

    # Mandatory fields
    # defined in SupportedAlgorithm
    # TODO: Use supported Enum classes for typing?
    #   - values can still be passed as strings and they will be cast to Enum
    algorithm: Literal["musplit", "denoisplit"]

    # NOTE: these are all configs (pydantic models)
    loss: LVAELossConfig
    model: Union[LVAEModel, CustomModel] = Field(discriminator="architecture")
    noise_model: Optional[MultiChannelNMConfig] = None
    noise_model_likelihood: Optional[NMLikelihoodConfig] = None
    gaussian_likelihood: Optional[GaussianLikelihoodConfig] = None

    # Optional fields
    optimizer: OptimizerModel = OptimizerModel()
    """Optimizer to use, defined in SupportedOptimizer."""

    lr_scheduler: LrSchedulerModel = LrSchedulerModel()

    @model_validator(mode="after")
    def algorithm_cross_validation(self: Self) -> Self:
        """Validate the algorithm model based on `algorithm`.

        Returns
        -------
        Self
            The validated model.
        """
        # musplit
        if self.algorithm == SupportedAlgorithm.MUSPLIT:
            if self.loss.loss_type != SupportedLoss.MUSPLIT:
                raise ValueError(
                    f"Algorithm {self.algorithm} only supports loss `musplit`."
                )

        if self.algorithm == SupportedAlgorithm.DENOISPLIT:
<<<<<<< HEAD
            if self.loss != SupportedLoss.DENOISPLIT:
=======
            if self.loss.loss_type not in [
                SupportedLoss.DENOISPLIT,
                SupportedLoss.DENOISPLIT_MUSPLIT,
            ]:
>>>>>>> 0e0bc285
                raise ValueError(
                    f"Algorithm {self.algorithm} only supports loss `denoisplit` "
                    "or `denoisplit_musplit."
                )
            if (
                self.loss.loss_type == SupportedLoss.DENOISPLIT
                and self.model.predict_logvar is not None
            ):
                raise ValueError(
                    "Algorithm `denoisplit` with loss `denoisplit` only supports "
                    "`predict_logvar` as `None`."
                )
            if self.noise_model is None:
                raise ValueError("Algorithm `denoisplit` requires a noise model.")
        # TODO: what if algorithm is not musplit or denoisplit (HDN?)
        return self

<<<<<<< HEAD
            if self.noise_model is None:
                raise ValueError("Algorithm `denoisplit` requires a noise model.")
        # TODO: what if algorithm is not musplit or denoisplit
=======
    @model_validator(mode="after")
    def output_channels_validation(self: Self) -> Self:
        """Validate the consistency between number of out channels and noise models.

        Returns
        -------
        Self
            The validated model.
        """
        if self.noise_model is not None:
            assert self.model.output_channels == len(self.noise_model.noise_models), (
                f"Number of output channels ({self.model.output_channels}) must match "
                f"the number of noise models ({len(self.noise_model.noise_models)})."
            )
        return self

    @model_validator(mode="after")
    def predict_logvar_validation(self: Self) -> Self:
        """Validate the consistency of `predict_logvar` throughout the model.

        Returns
        -------
        Self
            The validated model.
        """
        if self.gaussian_likelihood is not None:
            assert (
                self.model.predict_logvar == self.gaussian_likelihood.predict_logvar
            ), (
                f"Model `predict_logvar` ({self.model.predict_logvar}) must match "
                "Gaussian likelihood model `predict_logvar` "
                f"({self.gaussian_likelihood.predict_logvar}).",
            )
>>>>>>> 0e0bc285
        return self

    def __str__(self) -> str:
        """Pretty string representing the configuration.

        Returns
        -------
        str
            Pretty string.
        """
        return pformat(self.model_dump())<|MERGE_RESOLUTION|>--- conflicted
+++ resolved
@@ -70,14 +70,7 @@
                 )
 
         if self.algorithm == SupportedAlgorithm.DENOISPLIT:
-<<<<<<< HEAD
             if self.loss != SupportedLoss.DENOISPLIT:
-=======
-            if self.loss.loss_type not in [
-                SupportedLoss.DENOISPLIT,
-                SupportedLoss.DENOISPLIT_MUSPLIT,
-            ]:
->>>>>>> 0e0bc285
                 raise ValueError(
                     f"Algorithm {self.algorithm} only supports loss `denoisplit` "
                     "or `denoisplit_musplit."
@@ -90,50 +83,10 @@
                     "Algorithm `denoisplit` with loss `denoisplit` only supports "
                     "`predict_logvar` as `None`."
                 )
-            if self.noise_model is None:
-                raise ValueError("Algorithm `denoisplit` requires a noise model.")
-        # TODO: what if algorithm is not musplit or denoisplit (HDN?)
-        return self
 
-<<<<<<< HEAD
             if self.noise_model is None:
                 raise ValueError("Algorithm `denoisplit` requires a noise model.")
         # TODO: what if algorithm is not musplit or denoisplit
-=======
-    @model_validator(mode="after")
-    def output_channels_validation(self: Self) -> Self:
-        """Validate the consistency between number of out channels and noise models.
-
-        Returns
-        -------
-        Self
-            The validated model.
-        """
-        if self.noise_model is not None:
-            assert self.model.output_channels == len(self.noise_model.noise_models), (
-                f"Number of output channels ({self.model.output_channels}) must match "
-                f"the number of noise models ({len(self.noise_model.noise_models)})."
-            )
-        return self
-
-    @model_validator(mode="after")
-    def predict_logvar_validation(self: Self) -> Self:
-        """Validate the consistency of `predict_logvar` throughout the model.
-
-        Returns
-        -------
-        Self
-            The validated model.
-        """
-        if self.gaussian_likelihood is not None:
-            assert (
-                self.model.predict_logvar == self.gaussian_likelihood.predict_logvar
-            ), (
-                f"Model `predict_logvar` ({self.model.predict_logvar}) must match "
-                "Gaussian likelihood model `predict_logvar` "
-                f"({self.gaussian_likelihood.predict_logvar}).",
-            )
->>>>>>> 0e0bc285
         return self
 
     def __str__(self) -> str:
