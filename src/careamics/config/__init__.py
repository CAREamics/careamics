"""CAREamics Pydantic configuration models.

To maintain clarity at the module level, we follow the following naming conventions:
`*_model` is specific for sub-configurations (e.g. architecture, data, algorithm),
while `*_configuration` is reserved for the main configuration models, including the
`Configuration` base class and its algorithm-specific child classes.
"""

__all__ = [
    "CAREAlgorithm",
    "CheckpointModel",
    "Configuration",
    "DataConfig",
    "GaussianMixtureNMConfig",
    "HDNAlgorithm",
    "InferenceConfig",
    "LVAELossConfig",
    "MicroSplitAlgorithm",
    "MultiChannelNMConfig",
    "N2NAlgorithm",
    "N2VAlgorithm",
    "TrainingConfig",
    "UNetBasedAlgorithm",
    "VAEBasedAlgorithm",
    "algorithm_factory",
    "create_care_configuration",
    "create_hdn_configuration",
<<<<<<< HEAD
    "create_microsplit_configuration",
=======
>>>>>>> 6e75196a
    "create_n2n_configuration",
    "create_n2v_configuration",
    "load_configuration",
    "save_configuration",
]

from .algorithms import (
    CAREAlgorithm,
    HDNAlgorithm,
<<<<<<< HEAD
    MicroSplitAlgorithm,
=======
>>>>>>> 6e75196a
    N2NAlgorithm,
    N2VAlgorithm,
    UNetBasedAlgorithm,
    VAEBasedAlgorithm,
)
from .callback_model import CheckpointModel
from .configuration import Configuration
from .configuration_factories import (
    algorithm_factory,
    create_care_configuration,
    create_hdn_configuration,
<<<<<<< HEAD
    create_microsplit_configuration,
=======
>>>>>>> 6e75196a
    create_n2n_configuration,
    create_n2v_configuration,
)
from .configuration_io import load_configuration, save_configuration
from .data import DataConfig
from .inference_model import InferenceConfig
from .loss_model import LVAELossConfig
from .nm_model import GaussianMixtureNMConfig, MultiChannelNMConfig
from .training_model import TrainingConfig<|MERGE_RESOLUTION|>--- conflicted
+++ resolved
@@ -13,6 +13,7 @@
     "DataConfig",
     "GaussianMixtureNMConfig",
     "HDNAlgorithm",
+    "HDNAlgorithm",
     "InferenceConfig",
     "LVAELossConfig",
     "MicroSplitAlgorithm",
@@ -25,10 +26,7 @@
     "algorithm_factory",
     "create_care_configuration",
     "create_hdn_configuration",
-<<<<<<< HEAD
     "create_microsplit_configuration",
-=======
->>>>>>> 6e75196a
     "create_n2n_configuration",
     "create_n2v_configuration",
     "load_configuration",
@@ -38,10 +36,7 @@
 from .algorithms import (
     CAREAlgorithm,
     HDNAlgorithm,
-<<<<<<< HEAD
     MicroSplitAlgorithm,
-=======
->>>>>>> 6e75196a
     N2NAlgorithm,
     N2VAlgorithm,
     UNetBasedAlgorithm,
@@ -53,10 +48,7 @@
     algorithm_factory,
     create_care_configuration,
     create_hdn_configuration,
-<<<<<<< HEAD
     create_microsplit_configuration,
-=======
->>>>>>> 6e75196a
     create_n2n_configuration,
     create_n2v_configuration,
 )
