"""Convenience functions to create configurations for training and inference."""

from collections.abc import Sequence
from typing import Annotated, Any, Literal, Union

from pydantic import Field, TypeAdapter

from careamics.config.algorithms import (
    CAREAlgorithm,
    MicroSplitAlgorithm,
    N2NAlgorithm,
    N2VAlgorithm,
    PN2VAlgorithm,
)
from careamics.config.architectures import LVAEModel, UNetModel
from careamics.config.data import DataConfig, NGDataConfig
from careamics.config.likelihood_model import (
    GaussianLikelihoodConfig,
    NMLikelihoodConfig,
)
from careamics.config.loss_model import LVAELossConfig
from careamics.config.nm_model import GaussianMixtureNMConfig, MultiChannelNMConfig
from careamics.config.support import (
    SupportedArchitecture,
    SupportedPixelManipulation,
    SupportedTransform,
)
from careamics.config.training_model import TrainingConfig
from careamics.config.transformations import (
    SPATIAL_TRANSFORMS_UNION,
    N2VManipulateModel,
    XYFlipModel,
    XYRandomRotate90Model,
)
from careamics.lvae_training.dataset.config import MicroSplitDataConfig

from .configuration import Configuration


def algorithm_factory(
    algorithm: dict[str, Any],
) -> Union[N2VAlgorithm, N2NAlgorithm, CAREAlgorithm, PN2VAlgorithm]:
    """
    Create an algorithm model for training CAREamics.

    Parameters
    ----------
    algorithm : dict
        Algorithm dictionary.

    Returns
    -------
    N2VAlgorithm or N2NAlgorithm or CAREAlgorithm or PN2VAlgorithm
        Algorithm model for training CAREamics.
    """
    adapter: TypeAdapter = TypeAdapter(
        Annotated[
            Union[N2VAlgorithm, N2NAlgorithm, CAREAlgorithm, PN2VAlgorithm],
            Field(discriminator="algorithm"),
        ]
    )
    return adapter.validate_python(algorithm)


def _list_spatial_augmentations(
    augmentations: list[SPATIAL_TRANSFORMS_UNION] | None = None,
) -> list[SPATIAL_TRANSFORMS_UNION]:
    """
    List the augmentations to apply.

    Parameters
    ----------
    augmentations : list of transforms, optional
        List of transforms to apply, either both or one of XYFlipModel and
        XYRandomRotate90Model.

    Returns
    -------
    list of transforms
        List of transforms to apply.

    Raises
    ------
    ValueError
        If the transforms are not XYFlipModel or XYRandomRotate90Model.
    ValueError
        If there are duplicate transforms.
    """
    if augmentations is None:
        transform_list: list[SPATIAL_TRANSFORMS_UNION] = [
            XYFlipModel(),
            XYRandomRotate90Model(),
        ]
    else:
        # throw error if not all transforms are pydantic models
        if not all(
            isinstance(t, XYFlipModel) or isinstance(t, XYRandomRotate90Model)
            for t in augmentations
        ):
            raise ValueError(
                "Accepted transforms are either XYFlipModel or "
                "XYRandomRotate90Model."
            )

        # check that there is no duplication
        aug_types = [t.__class__ for t in augmentations]
        if len(set(aug_types)) != len(aug_types):
            raise ValueError("Duplicate transforms are not allowed.")

        transform_list = augmentations

    return transform_list


def _create_unet_configuration(
    axes: str,
    n_channels_in: int,
    n_channels_out: int,
    independent_channels: bool,
    use_n2v2: bool,
    model_params: dict[str, Any] | None = None,
) -> UNetModel:
    """
    Create a dictionary with the parameters of the UNet model.

    Parameters
    ----------
    axes : str
        Axes of the data.
    n_channels_in : int
        Number of input channels.
    n_channels_out : int
        Number of output channels.
    independent_channels : bool
        Whether to train all channels independently.
    use_n2v2 : bool
        Whether to use N2V2.
    model_params : dict
        UNetModel parameters.

    Returns
    -------
    UNetModel
        UNet model with the specified parameters.
    """
    if model_params is None:
        model_params = {}

    model_params["n2v2"] = use_n2v2
    model_params["conv_dims"] = 3 if "Z" in axes else 2
    model_params["in_channels"] = n_channels_in
    model_params["num_classes"] = n_channels_out
    model_params["independent_channels"] = independent_channels

    return UNetModel(
        architecture=SupportedArchitecture.UNET.value,
        **model_params,
    )


def _create_algorithm_configuration(
    axes: str,
    algorithm: Literal["n2v", "care", "n2n", "pn2v"],
    loss: Literal["n2v", "mae", "mse", "pn2v"],
    independent_channels: bool,
    n_channels_in: int,
    n_channels_out: int,
    use_n2v2: bool = False,
    model_params: dict | None = None,
    optimizer: Literal["Adam", "Adamax", "SGD"] = "Adam",
    optimizer_params: dict[str, Any] | None = None,
    lr_scheduler: Literal["ReduceLROnPlateau", "StepLR"] = "ReduceLROnPlateau",
    lr_scheduler_params: dict[str, Any] | None = None,
) -> dict:
    """
    Create a dictionary with the parameters of the algorithm model.

    Parameters
    ----------
    axes : str
        Axes of the data.
    algorithm : {"n2v", "care", "n2n", "pn2v"}
        Algorithm to use.
    loss : {"n2v", "mae", "mse", "pn2v"}
        Loss function to use.
    independent_channels : bool
        Whether to train all channels independently.
    n_channels_in : int
        Number of input channels.
    n_channels_out : int
        Number of output channels.
    use_n2v2 : bool, default=false
        Whether to use N2V2.
    model_params : dict, default=None
        UNetModel parameters.
    optimizer : {"Adam", "Adamax", "SGD"}, default="Adam"
        Optimizer to use.
    optimizer_params : dict, default=None
        Parameters for the optimizer, see PyTorch documentation for more details.
    lr_scheduler : {"ReduceLROnPlateau", "StepLR"}, default="ReduceLROnPlateau"
        Learning rate scheduler to use.
    lr_scheduler_params : dict, default=None
        Parameters for the learning rate scheduler, see PyTorch documentation for more
        details.


    Returns
    -------
    dict
        Algorithm model as dictionnary with the specified parameters.
    """
    # model
    unet_model = _create_unet_configuration(
        axes=axes,
        n_channels_in=n_channels_in,
        n_channels_out=n_channels_out,
        independent_channels=independent_channels,
        use_n2v2=use_n2v2,
        model_params=model_params,
    )

    return {
        "algorithm": algorithm,
        "loss": loss,
        "model": unet_model,
        "optimizer": {
            "name": optimizer,
            "parameters": {} if optimizer_params is None else optimizer_params,
        },
        "lr_scheduler": {
            "name": lr_scheduler,
            "parameters": {} if lr_scheduler_params is None else lr_scheduler_params,
        },
    }


def _create_data_configuration(
    data_type: Literal["array", "tiff", "czi", "custom"],
    axes: str,
    patch_size: Sequence[int],
    batch_size: int,
    augmentations: Union[list[SPATIAL_TRANSFORMS_UNION]],
    train_dataloader_params: dict[str, Any] | None = None,
    val_dataloader_params: dict[str, Any] | None = None,
) -> DataConfig:
    """
    Create a dictionary with the parameters of the data model.

    Parameters
    ----------
    data_type : {"array", "tiff", "czi", "custom"}
        Type of the data.
    axes : str
        Axes of the data.
    patch_size : list of int
        Size of the patches along the spatial dimensions.
    batch_size : int
        Batch size.
    augmentations : list of transforms
        List of transforms to apply.
    train_dataloader_params : dict
        Parameters for the training dataloader, see PyTorch notes, by default None.
    val_dataloader_params : dict
        Parameters for the validation dataloader, see PyTorch notes, by default None.

    Returns
    -------
    DataConfig
        Data model with the specified parameters.
    """
    # data model
    data = {
        "data_type": data_type,
        "axes": axes,
        "patch_size": patch_size,
        "batch_size": batch_size,
        "transforms": augmentations,
    }
    # Don't override defaults set in DataConfig class
    if train_dataloader_params is not None:
        # DataConfig enforces the presence of `shuffle` key in the dataloader parameters
        if "shuffle" not in train_dataloader_params:
            train_dataloader_params["shuffle"] = True

        data["train_dataloader_params"] = train_dataloader_params

    if val_dataloader_params is not None:
        data["val_dataloader_params"] = val_dataloader_params

    return DataConfig(**data)


def _create_microsplit_data_configuration(
    data_type: Literal["array", "tiff", "custom"],
    axes: str,
    patch_size: Sequence[int],
    grid_size: int,
    multiscale_count: int,
    batch_size: int,
    augmentations: Union[list[SPATIAL_TRANSFORMS_UNION]],
    train_dataloader_params: dict[str, Any] | None = None,
    val_dataloader_params: dict[str, Any] | None = None,
) -> DataConfig:
    """
    Create a dictionary with the parameters of the data model.

    Parameters
    ----------
    data_type : {"array", "tiff", "czi", "custom"}
        Type of the data.
    axes : str
        Axes of the data.
    patch_size : list of int
        Size of the patches along the spatial dimensions.
    grid_size : int
<<<<<<< HEAD
        Size of the grid for multiscale data configuration.
    multiscale_count : int
        Number of multiscale levels.
=======
        Grid size for patch extraction.
    multiscale_count : int
        Number of LC scales.
>>>>>>> 2144f5ca
    batch_size : int
        Batch size.
    augmentations : list of transforms
        List of transforms to apply.
    train_dataloader_params : dict
        Parameters for the training dataloader, see PyTorch notes, by default None.
    val_dataloader_params : dict
        Parameters for the validation dataloader, see PyTorch notes, by default None.

    Returns
    -------
    DataConfig
        Data model with the specified parameters.
    """
    # data model
    data = {
        "data_type": data_type,
        "axes": axes,
        "image_size": patch_size,
        "grid_size": grid_size,
        "multiscale_lowres_count": multiscale_count,
        "batch_size": batch_size,
        "transforms": augmentations,
    }
    # Don't override defaults set in DataConfig class
    if train_dataloader_params is not None:
        # DataConfig enforces the presence of `shuffle` key in the dataloader parameters
        if "shuffle" not in train_dataloader_params:
            train_dataloader_params["shuffle"] = True

        data["train_dataloader_params"] = train_dataloader_params

    if val_dataloader_params is not None:
        data["val_dataloader_params"] = val_dataloader_params

    return MicroSplitDataConfig(**data)


def _create_ng_data_configuration(
    data_type: Literal["array", "tiff", "custom"],
    axes: str,
    patch_size: Sequence[int],
    batch_size: int,
    augmentations: list[SPATIAL_TRANSFORMS_UNION],
    patch_overlaps: Sequence[int] | None = None,
    train_dataloader_params: dict[str, Any] | None = None,
    val_dataloader_params: dict[str, Any] | None = None,
    test_dataloader_params: dict[str, Any] | None = None,
    seed: int | None = None,
) -> NGDataConfig:
    """
    Create a dictionary with the parameters of the data model.

    Parameters
    ----------
    data_type : {"array", "tiff", "custom"}
        Type of the data.
    axes : str
        Axes of the data.
    patch_size : list of int
        Size of the patches along the spatial dimensions.
    batch_size : int
        Batch size.
    augmentations : list of transforms
        List of transforms to apply.
    patch_overlaps : Sequence of int, default=None
        Overlaps between patches in each spatial dimension, only used with "sequential"
        patching. If `None`, no overlap is applied. The overlap must be smaller than
        the patch size in each spatial dimension, and the number of dimensions be either
        2 or 3.
    train_dataloader_params : dict
        Parameters for the training dataloader, see PyTorch notes, by default None.
    val_dataloader_params : dict
        Parameters for the validation dataloader, see PyTorch notes, by default None.
    test_dataloader_params : dict
        Parameters for the test dataloader, see PyTorch notes, by default None.
    seed : int, default=None
        Random seed for reproducibility. If `None`, no seed is set.

    Returns
    -------
    NGDataConfig
        Next-Generation Data model with the specified parameters.
    """
    # data model
    data = {
        "data_type": data_type,
        "axes": axes,
        "batch_size": batch_size,
        "transforms": augmentations,
        "seed": seed,
    }
    # don't override defaults set in DataConfig class
    if train_dataloader_params is not None:
        # the presence of `shuffle` key in the dataloader parameters is enforced
        # by the NGDataConfig class
        if "shuffle" not in train_dataloader_params:
            train_dataloader_params["shuffle"] = True

        data["train_dataloader_params"] = train_dataloader_params

    if val_dataloader_params is not None:
        data["val_dataloader_params"] = val_dataloader_params

    if test_dataloader_params is not None:
        data["test_dataloader_params"] = test_dataloader_params

    # add training patching
    data["patching"] = {
        "name": "random",
        "patch_size": patch_size,
        "overlaps": patch_overlaps,
    }

    return NGDataConfig(**data)


def _create_training_configuration(
    trainer_params: dict,
    logger: Literal["wandb", "tensorboard", "none"],
    checkpoint_params: dict[str, Any] | None = None,
) -> TrainingConfig:
    """
    Create a dictionary with the parameters of the training model.

    Parameters
    ----------
    trainer_params : dict
        Parameters for Lightning Trainer class, see PyTorch Lightning documentation.
    logger : {"wandb", "tensorboard", "none"}
        Logger to use.
    checkpoint_params : dict, default=None
        Parameters for the checkpoint callback, see PyTorch Lightning documentation
        (`ModelCheckpoint`) for the list of available parameters.

    Returns
    -------
    TrainingConfig
        Training model with the specified parameters.
    """
    return TrainingConfig(
        lightning_trainer_config=trainer_params,
        logger=None if logger == "none" else logger,
        checkpoint_callback={} if checkpoint_params is None else checkpoint_params,
    )


# TODO reconsider naming once we officially support LVAE approaches
def _create_supervised_config_dict(
    algorithm: Literal["care", "n2n"],
    experiment_name: str,
    data_type: Literal["array", "tiff", "czi", "custom"],
    axes: str,
    patch_size: Sequence[int],
    batch_size: int,
    trainer_params: dict | None = None,
    augmentations: list[SPATIAL_TRANSFORMS_UNION] | None = None,
    independent_channels: bool = True,
    loss: Literal["mae", "mse"] = "mae",
    n_channels_in: int | None = None,
    n_channels_out: int | None = None,
    logger: Literal["wandb", "tensorboard", "none"] = "none",
    model_params: dict | None = None,
    optimizer: Literal["Adam", "Adamax", "SGD"] = "Adam",
    optimizer_params: dict[str, Any] | None = None,
    lr_scheduler: Literal["ReduceLROnPlateau", "StepLR"] = "ReduceLROnPlateau",
    lr_scheduler_params: dict[str, Any] | None = None,
    train_dataloader_params: dict[str, Any] | None = None,
    val_dataloader_params: dict[str, Any] | None = None,
    checkpoint_params: dict[str, Any] | None = None,
    num_epochs: int | None = None,
    num_steps: int | None = None,
) -> dict:
    """
    Create a configuration for training CARE or Noise2Noise.

    Parameters
    ----------
    algorithm : Literal["care", "n2n"]
        Algorithm to use.
    experiment_name : str
        Name of the experiment.
    data_type : Literal["array", "tiff", "czi", "custom"]
        Type of the data.
    axes : str
        Axes of the data (e.g. SYX).
    patch_size : List[int]
        Size of the patches along the spatial dimensions (e.g. [64, 64]).
    batch_size : int
        Batch size.
    trainer_params : dict
        Parameters for the training configuration.
    augmentations : list of transforms, default=None
        List of transforms to apply, either both or one of XYFlipModel and
        XYRandomRotate90Model. By default, it applies both XYFlip (on X and Y)
        and XYRandomRotate90 (in XY) to the images.
    independent_channels : bool, optional
        Whether to train all channels independently, by default False.
    loss : Literal["mae", "mse"], optional
        Loss function to use, by default "mae".
    n_channels_in : int or None, default=None
        Number of channels in.
    n_channels_out : int or None, default=None
        Number of channels out.
    logger : Literal["wandb", "tensorboard", "none"], optional
        Logger to use, by default "none".
    model_params : dict, default=None
        UNetModel parameters.
    optimizer : {"Adam", "Adamax", "SGD"}, default="Adam"
        Optimizer to use.
    optimizer_params : dict, default=None
        Parameters for the optimizer, see PyTorch documentation for more details.
    lr_scheduler : {"ReduceLROnPlateau", "StepLR"}, default="ReduceLROnPlateau"
        Learning rate scheduler to use.
    lr_scheduler_params : dict, default=None
        Parameters for the learning rate scheduler, see PyTorch documentation for more
        details.
    train_dataloader_params : dict
        Parameters for the training dataloader, see PyTorch notes, by default None.
    val_dataloader_params : dict
        Parameters for the validation dataloader, see PyTorch notes, by default None.
    checkpoint_params : dict, default=None
        Parameters for the checkpoint callback, see PyTorch Lightning documentation
        (`ModelCheckpoint`) for the list of available parameters.
    num_epochs : int or None, default=None
        Number of epochs to train for. If provided, this will be added to
        trainer_params.
    num_steps : int or None, default=None
        Number of batches in 1 epoch. If provided, this will be added to trainer_params.
        Translates to `limit_train_batches` in PyTorch Lightning Trainer. See relevant
        documentation for more details.

    Returns
    -------
    Configuration
        Configuration for training CARE or Noise2Noise.

    Raises
    ------
    ValueError
        If the number of channels is not specified when using channels.
    ValueError
        If the number of channels is specified but "C" is not in the axes.
    """
    # if there are channels, we need to specify their number
    if "C" in axes and n_channels_in is None:
        raise ValueError("Number of channels in must be specified when using channels ")
    elif "C" not in axes and (n_channels_in is not None and n_channels_in > 1):
        raise ValueError(
            f"C is not present in the axes, but number of channels is specified "
            f"(got {n_channels_in} channels)."
        )

    if n_channels_in is None:
        n_channels_in = 1

    if n_channels_out is None:
        n_channels_out = n_channels_in

    # augmentations
    spatial_transform_list = _list_spatial_augmentations(augmentations)

    # algorithm
    algorithm_params = _create_algorithm_configuration(
        axes=axes,
        algorithm=algorithm,
        loss=loss,
        independent_channels=independent_channels,
        n_channels_in=n_channels_in,
        n_channels_out=n_channels_out,
        model_params=model_params,
        optimizer=optimizer,
        optimizer_params=optimizer_params,
        lr_scheduler=lr_scheduler,
        lr_scheduler_params=lr_scheduler_params,
    )

    # data
    data_params = _create_data_configuration(
        data_type=data_type,
        axes=axes,
        patch_size=patch_size,
        batch_size=batch_size,
        augmentations=spatial_transform_list,
        train_dataloader_params=train_dataloader_params,
        val_dataloader_params=val_dataloader_params,
    )

    # Handle trainer parameters with num_epochs and num_steps
    final_trainer_params = {} if trainer_params is None else trainer_params.copy()

    # Add num_epochs and num_steps if provided
    if num_epochs is not None:
        final_trainer_params["max_epochs"] = num_epochs
    if num_steps is not None:
        final_trainer_params["limit_train_batches"] = num_steps

    # training
    training_params = _create_training_configuration(
        trainer_params=final_trainer_params,
        logger=logger,
        checkpoint_params=checkpoint_params,
    )

    return {
        "experiment_name": experiment_name,
        "algorithm_config": algorithm_params,
        "data_config": data_params,
        "training_config": training_params,
    }


def create_care_configuration(
    experiment_name: str,
    data_type: Literal["array", "tiff", "czi", "custom"],
    axes: str,
    patch_size: Sequence[int],
    batch_size: int,
    num_epochs: int = 100,
    num_steps: int | None = None,
    augmentations: list[Union[XYFlipModel, XYRandomRotate90Model]] | None = None,
    independent_channels: bool = True,
    loss: Literal["mae", "mse"] = "mae",
    n_channels_in: int | None = None,
    n_channels_out: int | None = None,
    logger: Literal["wandb", "tensorboard", "none"] = "none",
    trainer_params: dict | None = None,
    model_params: dict | None = None,
    optimizer: Literal["Adam", "Adamax", "SGD"] = "Adam",
    optimizer_params: dict[str, Any] | None = None,
    lr_scheduler: Literal["ReduceLROnPlateau", "StepLR"] = "ReduceLROnPlateau",
    lr_scheduler_params: dict[str, Any] | None = None,
    train_dataloader_params: dict[str, Any] | None = None,
    val_dataloader_params: dict[str, Any] | None = None,
    checkpoint_params: dict[str, Any] | None = None,
) -> Configuration:
    """
    Create a configuration for training CARE.

    If "Z" is present in `axes`, then `path_size` must be a list of length 3, otherwise
    2.

    If "C" is present in `axes`, then you need to set `n_channels_in` to the number of
    channels. Likewise, if you set the number of channels, then "C" must be present in
    `axes`.

    To set the number of output channels, use the `n_channels_out` parameter. If it is
    not specified, it will be assumed to be equal to `n_channels_in`.

    By default, all channels are trained together. To train all channels independently,
    set `independent_channels` to True.

    By setting `augmentations` to `None`, the default transformations (flip in X and Y,
    rotations by 90 degrees in the XY plane) are applied. Rather than the default
    transforms, a list of transforms can be passed to the `augmentations` parameter. To
    disable the transforms, simply pass an empty list.

    Parameters
    ----------
    experiment_name : str
        Name of the experiment.
    data_type : Literal["array", "tiff", "czi", "custom"]
        Type of the data.
    axes : str
        Axes of the data (e.g. SYX).
    patch_size : List[int]
        Size of the patches along the spatial dimensions (e.g. [64, 64]).
    batch_size : int
        Batch size.
    num_epochs : int, default=100
        Number of epochs to train for. If provided, this will be added to
        trainer_params.
    num_steps : int, optional
        Number of batches in 1 epoch. If provided, this will be added to trainer_params.
        Translates to `limit_train_batches` in PyTorch Lightning Trainer. See relevant
        documentation for more details.
    augmentations : list of transforms, default=None
        List of transforms to apply, either both or one of XYFlipModel and
        XYRandomRotate90Model. By default, it applies both XYFlip (on X and Y)
        and XYRandomRotate90 (in XY) to the images.
    independent_channels : bool, optional
        Whether to train all channels independently, by default False.
    loss : Literal["mae", "mse"], default="mae"
        Loss function to use.
    n_channels_in : int or None, default=None
        Number of channels in.
    n_channels_out : int or None, default=None
        Number of channels out.
    logger : Literal["wandb", "tensorboard", "none"], default="none"
        Logger to use.
    trainer_params : dict, optional
        Parameters for the trainer class, see PyTorch Lightning documentation.
    model_params : dict, default=None
        UNetModel parameters.
    optimizer : Literal["Adam", "Adamax", "SGD"], default="Adam"
        Optimizer to use.
    optimizer_params : dict, default=None
        Parameters for the optimizer, see PyTorch documentation for more details.
    lr_scheduler : Literal["ReduceLROnPlateau", "StepLR"], default="ReduceLROnPlateau"
        Learning rate scheduler to use.
    lr_scheduler_params : dict, default=None
        Parameters for the learning rate scheduler, see PyTorch documentation for more
        details.
    train_dataloader_params : dict, optional
        Parameters for the training dataloader, see the PyTorch docs for `DataLoader`.
        If left as `None`, the dict `{"shuffle": True}` will be used, this is set in
        the `GeneralDataConfig`.
    val_dataloader_params : dict, optional
        Parameters for the validation dataloader, see PyTorch the docs for `DataLoader`.
        If left as `None`, the empty dict `{}` will be used, this is set in the
        `GeneralDataConfig`.
    checkpoint_params : dict, default=None
        Parameters for the checkpoint callback, see PyTorch Lightning documentation
        (`ModelCheckpoint`) for the list of available parameters.

    Returns
    -------
    Configuration
        Configuration for training CARE.

    Examples
    --------
    Minimum example:
    >>> config = create_care_configuration(
    ...     experiment_name="care_experiment",
    ...     data_type="array",
    ...     axes="YX",
    ...     patch_size=[64, 64],
    ...     batch_size=32,
    ...     num_epochs=100
    ... )

    You can also limit the number of batches per epoch:
    >>> config = create_care_configuration(
    ...     experiment_name="care_experiment",
    ...     data_type="array",
    ...     axes="YX",
    ...     patch_size=[64, 64],
    ...     batch_size=32,
    ...     num_steps=100  # limit to 100 batches per epoch
    ... )

    To disable transforms, simply set `augmentations` to an empty list:
    >>> config = create_care_configuration(
    ...     experiment_name="care_experiment",
    ...     data_type="array",
    ...     axes="YX",
    ...     patch_size=[64, 64],
    ...     batch_size=32,
    ...     num_epochs=100,
    ...     augmentations=[]
    ... )

    A list of transforms can be passed to the `augmentations` parameter to replace the
    default augmentations:
    >>> from careamics.config.transformations import XYFlipModel
    >>> config = create_care_configuration(
    ...     experiment_name="care_experiment",
    ...     data_type="array",
    ...     axes="YX",
    ...     patch_size=[64, 64],
    ...     batch_size=32,
    ...     num_epochs=100,
    ...     augmentations=[
    ...         # No rotation and only Y flipping
    ...         XYFlipModel(flip_x = False, flip_y = True)
    ...     ]
    ... )

    If you are training multiple channels they will be trained independently by default,
    you simply need to specify the number of channels input (and optionally, the number
    of channels output):
    >>> config = create_care_configuration(
    ...     experiment_name="care_experiment",
    ...     data_type="array",
    ...     axes="YXC", # channels must be in the axes
    ...     patch_size=[64, 64],
    ...     batch_size=32,
    ...     num_epochs=100,
    ...     n_channels_in=3, # number of input channels
    ...     n_channels_out=1 # if applicable
    ... )

    If instead you want to train multiple channels together, you need to turn off the
    `independent_channels` parameter:
    >>> config = create_care_configuration(
    ...     experiment_name="care_experiment",
    ...     data_type="array",
    ...     axes="YXC", # channels must be in the axes
    ...     patch_size=[64, 64],
    ...     batch_size=32,
    ...     num_epochs=100,
    ...     independent_channels=False,
    ...     n_channels_in=3,
    ...     n_channels_out=1 # if applicable
    ... )

    If you would like to train on CZI files, use `"czi"` as `data_type` and `"SCYX"` as
    `axes` for 2-D or `"SCZYX"` for 3-D denoising. Note that `"SCYX"` can also be used
    for 3-D data but spatial context along the Z dimension will then not be taken into
    account.
    >>> config_2d = create_care_configuration(
    ...     experiment_name="care_experiment",
    ...     data_type="czi",
    ...     axes="SCYX",
    ...     patch_size=[64, 64],
    ...     batch_size=32,
    ...     num_epochs=100,
    ...     n_channels_in=1,
    ... )
    >>> config_3d = create_care_configuration(
    ...     experiment_name="care_experiment",
    ...     data_type="czi",
    ...     axes="SCZYX",
    ...     patch_size=[16, 64, 64],
    ...     batch_size=16,
    ...     num_epochs=100,
    ...     n_channels_in=1,
    ... )
    """
    return Configuration(
        **_create_supervised_config_dict(
            algorithm="care",
            experiment_name=experiment_name,
            data_type=data_type,
            axes=axes,
            patch_size=patch_size,
            batch_size=batch_size,
            augmentations=augmentations,
            independent_channels=independent_channels,
            loss=loss,
            n_channels_in=n_channels_in,
            n_channels_out=n_channels_out,
            logger=logger,
            trainer_params=trainer_params,
            model_params=model_params,
            optimizer=optimizer,
            optimizer_params=optimizer_params,
            lr_scheduler=lr_scheduler,
            lr_scheduler_params=lr_scheduler_params,
            train_dataloader_params=train_dataloader_params,
            val_dataloader_params=val_dataloader_params,
            checkpoint_params=checkpoint_params,
            num_epochs=num_epochs,
            num_steps=num_steps,
        )
    )


def create_n2n_configuration(
    experiment_name: str,
    data_type: Literal["array", "tiff", "czi", "custom"],
    axes: str,
    patch_size: Sequence[int],
    batch_size: int,
    num_epochs: int = 100,
    num_steps: int | None = None,
    augmentations: list[Union[XYFlipModel, XYRandomRotate90Model]] | None = None,
    independent_channels: bool = True,
    loss: Literal["mae", "mse"] = "mae",
    n_channels_in: int | None = None,
    n_channels_out: int | None = None,
    logger: Literal["wandb", "tensorboard", "none"] = "none",
    trainer_params: dict | None = None,
    model_params: dict | None = None,
    optimizer: Literal["Adam", "Adamax", "SGD"] = "Adam",
    optimizer_params: dict[str, Any] | None = None,
    lr_scheduler: Literal["ReduceLROnPlateau", "StepLR"] = "ReduceLROnPlateau",
    lr_scheduler_params: dict[str, Any] | None = None,
    train_dataloader_params: dict[str, Any] | None = None,
    val_dataloader_params: dict[str, Any] | None = None,
    checkpoint_params: dict[str, Any] | None = None,
) -> Configuration:
    """
    Create a configuration for training Noise2Noise.

    If "Z" is present in `axes`, then `path_size` must be a list of length 3, otherwise
    2.

    If "C" is present in `axes`, then you need to set `n_channels_in` to the number of
    channels. Likewise, if you set the number of channels, then "C" must be present in
    `axes`.

    To set the number of output channels, use the `n_channels_out` parameter. If it is
    not specified, it will be assumed to be equal to `n_channels_in`.

    By default, all channels are trained together. To train all channels independently,
    set `independent_channels` to True.

    By setting `augmentations` to `None`, the default transformations (flip in X and Y,
    rotations by 90 degrees in the XY plane) are applied. Rather than the default
    transforms, a list of transforms can be passed to the `augmentations` parameter. To
    disable the transforms, simply pass an empty list.

    Parameters
    ----------
    experiment_name : str
        Name of the experiment.
    data_type : Literal["array", "tiff", "czi", "custom"]
        Type of the data.
    axes : str
        Axes of the data (e.g. SYX).
    patch_size : List[int]
        Size of the patches along the spatial dimensions (e.g. [64, 64]).
    batch_size : int
        Batch size.
    num_epochs : int, default=100
        Number of epochs to train for. If provided, this will be added to
        trainer_params.
    num_steps : int, optional
        Number of batches in 1 epoch. If provided, this will be added to trainer_params.
        Translates to `limit_train_batches` in PyTorch Lightning Trainer. See relevant
        documentation for more details.
    augmentations : list of transforms, default=None
        List of transforms to apply, either both or one of XYFlipModel and
        XYRandomRotate90Model. By default, it applies both XYFlip (on X and Y)
        and XYRandomRotate90 (in XY) to the images.
    independent_channels : bool, optional
        Whether to train all channels independently, by default False.
    loss : Literal["mae", "mse"], optional
        Loss function to use, by default "mae".
    n_channels_in : int or None, default=None
        Number of channels in.
    n_channels_out : int or None, default=None
        Number of channels out.
    logger : Literal["wandb", "tensorboard", "none"], optional
        Logger to use, by default "none".
    trainer_params : dict, optional
        Parameters for the trainer class, see PyTorch Lightning documentation.
    model_params : dict, default=None
        UNetModel parameters.
    optimizer : Literal["Adam", "Adamax", "SGD"], default="Adam"
        Optimizer to use.
    optimizer_params : dict, default=None
        Parameters for the optimizer, see PyTorch documentation for more details.
    lr_scheduler : Literal["ReduceLROnPlateau", "StepLR"], default="ReduceLROnPlateau"
        Learning rate scheduler to use.
    lr_scheduler_params : dict, default=None
        Parameters for the learning rate scheduler, see PyTorch documentation for more
        details.
    train_dataloader_params : dict, optional
        Parameters for the training dataloader, see the PyTorch docs for `DataLoader`.
        If left as `None`, the dict `{"shuffle": True}` will be used, this is set in
        the `GeneralDataConfig`.
    val_dataloader_params : dict, optional
        Parameters for the validation dataloader, see PyTorch the docs for `DataLoader`.
        If left as `None`, the empty dict `{}` will be used, this is set in the
        `GeneralDataConfig`.
    checkpoint_params : dict, default=None
        Parameters for the checkpoint callback, see PyTorch Lightning documentation
        (`ModelCheckpoint`) for the list of available parameters.

    Returns
    -------
    Configuration
        Configuration for training Noise2Noise.

    Examples
    --------
    Minimum example:
    >>> config = create_n2n_configuration(
    ...     experiment_name="n2n_experiment",
    ...     data_type="array",
    ...     axes="YX",
    ...     patch_size=[64, 64],
    ...     batch_size=32,
    ...     num_epochs=100
    ... )

    You can also limit the number of batches per epoch:
    >>> config = create_n2n_configuration(
    ...     experiment_name="n2n_experiment",
    ...     data_type="array",
    ...     axes="YX",
    ...     patch_size=[64, 64],
    ...     batch_size=32,
    ...     num_steps=100  # limit to 100 batches per epoch
    ... )

    To disable transforms, simply set `augmentations` to an empty list:
    >>> config = create_n2n_configuration(
    ...     experiment_name="n2n_experiment",
    ...     data_type="array",
    ...     axes="YX",
    ...     patch_size=[64, 64],
    ...     batch_size=32,
    ...     num_epochs=100,
    ...     augmentations=[]
    ... )

    A list of transforms can be passed to the `augmentations` parameter:
    >>> from careamics.config.transformations import XYFlipModel
    >>> config = create_n2n_configuration(
    ...     experiment_name="n2n_experiment",
    ...     data_type="array",
    ...     axes="YX",
    ...     patch_size=[64, 64],
    ...     batch_size=32,
    ...     num_epochs=100,
    ...     augmentations=[
    ...         # No rotation and only Y flipping
    ...         XYFlipModel(flip_x = False, flip_y = True)
    ...     ]
    ... )

    If you are training multiple channels they will be trained independently by default,
    you simply need to specify the number of channels input (and optionally, the number
    of channels output):
    >>> config = create_n2n_configuration(
    ...     experiment_name="n2n_experiment",
    ...     data_type="array",
    ...     axes="YXC", # channels must be in the axes
    ...     patch_size=[64, 64],
    ...     batch_size=32,
    ...     num_epochs=100,
    ...     n_channels_in=3, # number of input channels
    ...     n_channels_out=1 # if applicable
    ... )

    If instead you want to train multiple channels together, you need to turn off the
    `independent_channels` parameter:
    >>> config = create_n2n_configuration(
    ...     experiment_name="n2n_experiment",
    ...     data_type="array",
    ...     axes="YXC", # channels must be in the axes
    ...     patch_size=[64, 64],
    ...     batch_size=32,
    ...     num_epochs=100,
    ...     independent_channels=False,
    ...     n_channels_in=3,
    ...     n_channels_out=1 # if applicable
    ... )

    If you would like to train on CZI files, use `"czi"` as `data_type` and `"SCYX"` as
    `axes` for 2-D or `"SCZYX"` for 3-D denoising. Note that `"SCYX"` can also be used
    for 3-D data but spatial context along the Z dimension will then not be taken into
    account.
    >>> config_2d = create_n2n_configuration(
    ...     experiment_name="n2n_experiment",
    ...     data_type="czi",
    ...     axes="SCYX",
    ...     patch_size=[64, 64],
    ...     batch_size=32,
    ...     num_epochs=100,
    ...     n_channels_in=1,
    ... )
    >>> config_3d = create_n2n_configuration(
    ...     experiment_name="n2n_experiment",
    ...     data_type="czi",
    ...     axes="SCZYX",
    ...     patch_size=[16, 64, 64],
    ...     batch_size=16,
    ...     num_epochs=100,
    ...     n_channels_in=1,
    ... )
    """
    return Configuration(
        **_create_supervised_config_dict(
            algorithm="n2n",
            experiment_name=experiment_name,
            data_type=data_type,
            axes=axes,
            patch_size=patch_size,
            batch_size=batch_size,
            trainer_params=trainer_params,
            augmentations=augmentations,
            independent_channels=independent_channels,
            loss=loss,
            n_channels_in=n_channels_in,
            n_channels_out=n_channels_out,
            logger=logger,
            model_params=model_params,
            optimizer=optimizer,
            optimizer_params=optimizer_params,
            lr_scheduler=lr_scheduler,
            lr_scheduler_params=lr_scheduler_params,
            train_dataloader_params=train_dataloader_params,
            val_dataloader_params=val_dataloader_params,
            checkpoint_params=checkpoint_params,
            num_epochs=num_epochs,
            num_steps=num_steps,
        )
    )


def create_n2v_configuration(
    experiment_name: str,
    data_type: Literal["array", "tiff", "czi", "custom"],
    axes: str,
    patch_size: Sequence[int],
    batch_size: int,
    num_epochs: int = 100,
    num_steps: int | None = None,
    augmentations: list[Union[XYFlipModel, XYRandomRotate90Model]] | None = None,
    independent_channels: bool = True,
    use_n2v2: bool = False,
    n_channels: int | None = None,
    roi_size: int = 11,
    masked_pixel_percentage: float = 0.2,
    struct_n2v_axis: Literal["horizontal", "vertical", "none"] = "none",
    struct_n2v_span: int = 5,
    trainer_params: dict | None = None,
    logger: Literal["wandb", "tensorboard", "none"] = "none",
    model_params: dict | None = None,
    optimizer: Literal["Adam", "Adamax", "SGD"] = "Adam",
    optimizer_params: dict[str, Any] | None = None,
    lr_scheduler: Literal["ReduceLROnPlateau", "StepLR"] = "ReduceLROnPlateau",
    lr_scheduler_params: dict[str, Any] | None = None,
    train_dataloader_params: dict[str, Any] | None = None,
    val_dataloader_params: dict[str, Any] | None = None,
    checkpoint_params: dict[str, Any] | None = None,
) -> Configuration:
    """
    Create a configuration for training Noise2Void.

    N2V uses a UNet model to denoise images in a self-supervised manner. To use its
    variants structN2V and N2V2, set the `struct_n2v_axis` and `struct_n2v_span`
    (structN2V) parameters, or set `use_n2v2` to True (N2V2).

    N2V2 modifies the UNet architecture by adding blur pool layers and removes the skip
    connections, thus removing checkboard artefacts. StructN2V is used when vertical
    or horizontal correlations are present in the noise; it applies an additional mask
    to the manipulated pixel neighbors.

    If "Z" is present in `axes`, then `path_size` must be a list of length 3, otherwise
    2.

    If "C" is present in `axes`, then you need to set `n_channels` to the number of
    channels.

    By default, all channels are trained independently. To train all channels together,
    set `independent_channels` to False.

    By default, the transformations applied are a random flip along X or Y, and a random
    90 degrees rotation in the XY plane. Normalization is always applied, as well as the
    N2V manipulation.

    By setting `augmentations` to `None`, the default transformations (flip in X and Y,
    rotations by 90 degrees in the XY plane) are applied. Rather than the default
    transforms, a list of transforms can be passed to the `augmentations` parameter. To
    disable the transforms, simply pass an empty list.

    The `roi_size` parameter specifies the size of the area around each pixel that will
    be manipulated by N2V. The `masked_pixel_percentage` parameter specifies how many
    pixels per patch will be manipulated.

    The parameters of the UNet can be specified in the `model_params` (passed as a
    parameter-value dictionary). Note that `use_n2v2` and 'n_channels' override the
    corresponding parameters passed in `model_params`.

    If you pass "horizontal" or "vertical" to `struct_n2v_axis`, then structN2V mask
    will be applied to each manipulated pixel.

    Parameters
    ----------
    experiment_name : str
        Name of the experiment.
    data_type : Literal["array", "tiff", "czi", "custom"]
        Type of the data.
    axes : str
        Axes of the data (e.g. SYX).
    patch_size : List[int]
        Size of the patches along the spatial dimensions (e.g. [64, 64]).
    batch_size : int
        Batch size.
    num_epochs : int, default=100
        Number of epochs to train for. If provided, this will be added to
        trainer_params.
    num_steps : int, optional
        Number of batches in 1 epoch. If provided, this will be added to trainer_params.
        Translates to `limit_train_batches` in PyTorch Lightning Trainer. See relevant
        documentation for more details.
    augmentations : list of transforms, default=None
        List of transforms to apply, either both or one of XYFlipModel and
        XYRandomRotate90Model. By default, it applies both XYFlip (on X and Y)
        and XYRandomRotate90 (in XY) to the images.
    independent_channels : bool, optional
        Whether to train all channels together, by default True.
    use_n2v2 : bool, optional
        Whether to use N2V2, by default False.
    n_channels : int or None, default=None
        Number of channels (in and out).
    roi_size : int, optional
        N2V pixel manipulation area, by default 11.
    masked_pixel_percentage : float, optional
        Percentage of pixels masked in each patch, by default 0.2.
    struct_n2v_axis : Literal["horizontal", "vertical", "none"], optional
        Axis along which to apply structN2V mask, by default "none".
    struct_n2v_span : int, optional
        Span of the structN2V mask, by default 5.
    trainer_params : dict, optional
        Parameters for the trainer, see the relevant documentation.
    logger : Literal["wandb", "tensorboard", "none"], optional
        Logger to use, by default "none".
    model_params : dict, default=None
        UNetModel parameters.
    optimizer : Literal["Adam", "Adamax", "SGD"], default="Adam"
        Optimizer to use.
    optimizer_params : dict, default=None
        Parameters for the optimizer, see PyTorch documentation for more details.
    lr_scheduler : Literal["ReduceLROnPlateau", "StepLR"], default="ReduceLROnPlateau"
        Learning rate scheduler to use.
    lr_scheduler_params : dict, default=None
        Parameters for the learning rate scheduler, see PyTorch documentation for more
        details.
    train_dataloader_params : dict, optional
        Parameters for the training dataloader, see the PyTorch docs for `DataLoader`.
        If left as `None`, the dict `{"shuffle": True}` will be used, this is set in
        the `GeneralDataConfig`.
    val_dataloader_params : dict, optional
        Parameters for the validation dataloader, see PyTorch the docs for `DataLoader`.
        If left as `None`, the empty dict `{}` will be used, this is set in the
        `GeneralDataConfig`.
    checkpoint_params : dict, default=None
        Parameters for the checkpoint callback, see PyTorch Lightning documentation
        (`ModelCheckpoint`) for the list of available parameters.

    Returns
    -------
    Configuration
        Configuration for training N2V.

    Examples
    --------
    Minimum example:
    >>> config = create_n2v_configuration(
    ...     experiment_name="n2v_experiment",
    ...     data_type="array",
    ...     axes="YX",
    ...     patch_size=[64, 64],
    ...     batch_size=32,
    ...     num_epochs=100
    ... )

    You can also limit the number of batches per epoch:
    >>> config = create_n2v_configuration(
    ...     experiment_name="n2v_experiment",
    ...     data_type="array",
    ...     axes="YX",
    ...     patch_size=[64, 64],
    ...     batch_size=32,
    ...     num_steps=100  # limit to 100 batches per epoch
    ... )

    To disable transforms, simply set `augmentations` to an empty list:
    >>> config = create_n2v_configuration(
    ...     experiment_name="n2v_experiment",
    ...     data_type="array",
    ...     axes="YX",
    ...     patch_size=[64, 64],
    ...     batch_size=32,
    ...     num_epochs=100,
    ...     augmentations=[]
    ... )

    A list of transforms can be passed to the `augmentations` parameter:
    >>> from careamics.config.transformations import XYFlipModel
    >>> config = create_n2v_configuration(
    ...     experiment_name="n2v_experiment",
    ...     data_type="array",
    ...     axes="YX",
    ...     patch_size=[64, 64],
    ...     batch_size=32,
    ...     num_epochs=100,
    ...     augmentations=[
    ...         # No rotation and only Y flipping
    ...         XYFlipModel(flip_x = False, flip_y = True)
    ...     ]
    ... )

    To use N2V2, simply pass the `use_n2v2` parameter:
    >>> config = create_n2v_configuration(
    ...     experiment_name="n2v2_experiment",
    ...     data_type="tiff",
    ...     axes="YX",
    ...     patch_size=[64, 64],
    ...     batch_size=32,
    ...     num_epochs=100,
    ...     use_n2v2=True
    ... )

    For structN2V, there are two parameters to set, `struct_n2v_axis` and
    `struct_n2v_span`:
    >>> config = create_n2v_configuration(
    ...     experiment_name="structn2v_experiment",
    ...     data_type="tiff",
    ...     axes="YX",
    ...     patch_size=[64, 64],
    ...     batch_size=32,
    ...     num_epochs=100,
    ...     struct_n2v_axis="horizontal",
    ...     struct_n2v_span=7
    ... )

    If you are training multiple channels they will be trained independently by default,
    you simply need to specify the number of channels:
    >>> config = create_n2v_configuration(
    ...     experiment_name="n2v_experiment",
    ...     data_type="array",
    ...     axes="YXC",
    ...     patch_size=[64, 64],
    ...     batch_size=32,
    ...     num_epochs=100,
    ...     n_channels=3
    ... )

    If instead you want to train multiple channels together, you need to turn off the
    `independent_channels` parameter:
    >>> config = create_n2v_configuration(
    ...     experiment_name="n2v_experiment",
    ...     data_type="array",
    ...     axes="YXC",
    ...     patch_size=[64, 64],
    ...     batch_size=32,
    ...     num_epochs=100,
    ...     independent_channels=False,
    ...     n_channels=3
    ... )

    If you would like to train on CZI files, use `"czi"` as `data_type` and `"SCYX"` as
    `axes` for 2-D or `"SCZYX"` for 3-D denoising. Note that `"SCYX"` can also be used
    for 3-D data but spatial context along the Z dimension will then not be taken into
    account.
    >>> config_2d = create_n2v_configuration(
    ...     experiment_name="n2v_experiment",
    ...     data_type="czi",
    ...     axes="SCYX",
    ...     patch_size=[64, 64],
    ...     batch_size=32,
    ...     num_epochs=100,
    ...     n_channels=1,
    ... )
    >>> config_3d = create_n2v_configuration(
    ...     experiment_name="n2v_experiment",
    ...     data_type="czi",
    ...     axes="SCZYX",
    ...     patch_size=[16, 64, 64],
    ...     batch_size=16,
    ...     num_epochs=100,
    ...     n_channels=1,
    ... )
    """
    # if there are channels, we need to specify their number
    if "C" in axes and n_channels is None:
        raise ValueError("Number of channels must be specified when using channels.")
    elif "C" not in axes and (n_channels is not None and n_channels > 1):
        raise ValueError(
            f"C is not present in the axes, but number of channels is specified "
            f"(got {n_channels} channel)."
        )

    if n_channels is None:
        n_channels = 1

    # augmentations
    spatial_transforms = _list_spatial_augmentations(augmentations)

    # create the N2VManipulate transform using the supplied parameters
    n2v_transform = N2VManipulateModel(
        name=SupportedTransform.N2V_MANIPULATE.value,
        strategy=(
            SupportedPixelManipulation.MEDIAN.value
            if use_n2v2
            else SupportedPixelManipulation.UNIFORM.value
        ),
        roi_size=roi_size,
        masked_pixel_percentage=masked_pixel_percentage,
        struct_mask_axis=struct_n2v_axis,
        struct_mask_span=struct_n2v_span,
    )

    # algorithm
    algorithm_params = _create_algorithm_configuration(
        axes=axes,
        algorithm="n2v",
        loss="n2v",
        independent_channels=independent_channels,
        n_channels_in=n_channels,
        n_channels_out=n_channels,
        use_n2v2=use_n2v2,
        model_params=model_params,
        optimizer=optimizer,
        optimizer_params=optimizer_params,
        lr_scheduler=lr_scheduler,
        lr_scheduler_params=lr_scheduler_params,
    )
    algorithm_params["n2v_config"] = n2v_transform

    # data
    data_params = _create_data_configuration(
        data_type=data_type,
        axes=axes,
        patch_size=patch_size,
        batch_size=batch_size,
        augmentations=spatial_transforms,
        train_dataloader_params=train_dataloader_params,
        val_dataloader_params=val_dataloader_params,
    )

    # training
    # Handle trainer parameters with num_epochs and nun_steps
    final_trainer_params = {} if trainer_params is None else trainer_params.copy()

    # Add num_epochs and nun_steps if provided
    if num_epochs is not None:
        final_trainer_params["max_epochs"] = num_epochs
    if num_steps is not None:
        final_trainer_params["limit_train_batches"] = num_steps

    training_params = _create_training_configuration(
        trainer_params=final_trainer_params,
        logger=logger,
        checkpoint_params=checkpoint_params,
    )

    return Configuration(
        experiment_name=experiment_name,
        algorithm_config=algorithm_params,
        data_config=data_params,
        training_config=training_params,
    )


def _create_vae_configuration(
    input_shape: Sequence[int],
    encoder_conv_strides: tuple[int, ...],
    decoder_conv_strides: tuple[int, ...],
    multiscale_count: int,
    z_dims: tuple[int, ...],
    output_channels: int,
    encoder_n_filters: int,
    decoder_n_filters: int,
    encoder_dropout: float,
    decoder_dropout: float,
    nonlinearity: Literal[
        "None", "Sigmoid", "Softmax", "Tanh", "ReLU", "LeakyReLU", "ELU"
    ],
    predict_logvar: Literal[None, "pixelwise"],
    analytical_kl: bool,
) -> LVAEModel:
    """Create a dictionary with the parameters of the vae based algorithm model.

    Parameters
    ----------
    input_shape : tuple[int, ...]
        Shape of the input patch (Z, Y, X) or (Y, X) if the data is 2D.
    encoder_conv_strides : tuple[int, ...]
        Strides of the encoder convolutional layers, length also defines 2D or 3D.
    decoder_conv_strides : tuple[int, ...]
        Strides of the decoder convolutional layers, length also defines 2D or 3D.
    multiscale_count : int
        Number of lateral context layers, specific to MicroSplit.
    z_dims : tuple[int, ...]
        Number of hierarchies in the LVAE model.
    output_channels : int
        Number of output channels.
    encoder_n_filters : int
        Number of filters in the convolutional layers of the encoder.
    decoder_n_filters : int
        Number of filters in the convolutional layers of the decoder.
    encoder_dropout : float
        Dropout rate for the encoder.
    decoder_dropout : float
        Dropout rate for the decoder.
    nonlinearity : Literal
        Type of nonlinearity function to use.
    predict_logvar : Literal # TODO needs review
        _description_.
    analytical_kl : bool # TODO needs clarification
        _description_.

    Returns
    -------
    LVAEModel
        LVAE model with the specified parameters.
    """
    return LVAEModel(
        architecture=SupportedArchitecture.LVAE.value,
        input_shape=input_shape,
        encoder_conv_strides=encoder_conv_strides,
        decoder_conv_strides=decoder_conv_strides,
        multiscale_count=multiscale_count,
        z_dims=z_dims,
        output_channels=output_channels,
        encoder_n_filters=encoder_n_filters,
        decoder_n_filters=decoder_n_filters,
        encoder_dropout=encoder_dropout,
        decoder_dropout=decoder_dropout,
        nonlinearity=nonlinearity,
        predict_logvar=predict_logvar,
        analytical_kl=analytical_kl,
    )


def _create_vae_based_algorithm(
    algorithm: Literal["hdn", "microsplit"],
    loss: LVAELossConfig,
    input_shape: Sequence[int],
    encoder_conv_strides: tuple[int, ...],
    decoder_conv_strides: tuple[int, ...],
    multiscale_count: int,
    z_dims: tuple[int, ...],
    output_channels: int,
    encoder_n_filters: int,
    decoder_n_filters: int,
    encoder_dropout: float,
    decoder_dropout: float,
    nonlinearity: Literal[
        "None", "Sigmoid", "Softmax", "Tanh", "ReLU", "LeakyReLU", "ELU"
    ],
    predict_logvar: Literal[None, "pixelwise"],
    analytical_kl: bool,
    gaussian_likelihood: GaussianLikelihoodConfig | None = None,
    nm_likelihood: NMLikelihoodConfig | None = None,
) -> dict:
    """
    Create a dictionary with the parameters of the VAE-based algorithm model.

    Parameters
    ----------
    algorithm : Literal["hdn"]
        The algorithm type.
    loss : Literal["hdn"]
        The loss function type.
    input_shape : tuple[int, ...]
        The shape of the input data.
    encoder_conv_strides : list[int]
        The strides of the encoder convolutional layers.
    decoder_conv_strides : list[int]
        The strides of the decoder convolutional layers.
    multiscale_count : int
        The number of multiscale layers.
    z_dims : list[int]
        The dimensions of the latent space.
    output_channels : int
        The number of output channels.
    encoder_n_filters : int
        The number of filters in the encoder.
    decoder_n_filters : int
        The number of filters in the decoder.
    encoder_dropout : float
        The dropout rate for the encoder.
    decoder_dropout : float
        The dropout rate for the decoder.
    nonlinearity : Literal
        The nonlinearity function to use.
    predict_logvar : Literal[None, "pixelwise"]
        The type of log variance prediction.
    analytical_kl : bool
        Whether to use analytical KL divergence.
    gaussian_likelihood : Optional[GaussianLikelihoodConfig], optional
        The Gaussian likelihood model, by default None.
    nm_likelihood : Optional[NMLikelihoodConfig], optional
        The noise model likelihood model, by default None.

    Returns
    -------
    dict
        A dictionary with the parameters of the VAE-based algorithm model.
    """
    network_model = _create_vae_configuration(
        input_shape=input_shape,
        encoder_conv_strides=encoder_conv_strides,
        decoder_conv_strides=decoder_conv_strides,
        multiscale_count=multiscale_count,
        z_dims=z_dims,
        output_channels=output_channels,
        encoder_n_filters=encoder_n_filters,
        decoder_n_filters=decoder_n_filters,
        encoder_dropout=encoder_dropout,
        decoder_dropout=decoder_dropout,
        nonlinearity=nonlinearity,
        predict_logvar=predict_logvar,
        analytical_kl=analytical_kl,
    )
    assert gaussian_likelihood or nm_likelihood, "Likelihood model must be specified"
    return {
        "algorithm": algorithm,
        "loss": loss,
        "model": network_model,
        "gaussian_likelihood": gaussian_likelihood,
        "noise_model_likelihood": nm_likelihood,
    }


def get_likelihood_config(
    loss_type: Literal["musplit", "denoisplit", "denoisplit_musplit"],
    # TODO remove different microsplit loss types, refac
    predict_logvar: Literal["pixelwise"] | None = None,
    logvar_lowerbound: float | None = -5.0,
    nm_paths: list[str] | None = None,
    data_stats: tuple[float, float] | None = None,
) -> tuple[
    GaussianLikelihoodConfig | None,
    MultiChannelNMConfig | None,
    NMLikelihoodConfig | None,
]:
    """Get the likelihood configuration for split models.

    Returns a tuple containing the following optional entries:
        - GaussianLikelihoodConfig: Gaussian likelihood configuration for musplit losses
        - MultiChannelNMConfig: Multi-channel noise model configuration for denoisplit
        losses
        - NMLikelihoodConfig: Noise model likelihood configuration for denoisplit losses

    Parameters
    ----------
    loss_type : Literal["musplit", "denoisplit", "denoisplit_musplit"]
        The type of loss function to use.
    predict_logvar : Literal["pixelwise"] | None, optional
        Type of log variance prediction, by default None.
        Required when loss_type is "musplit" or "denoisplit_musplit".
    logvar_lowerbound : float | None, optional
        Lower bound for the log variance, by default -5.0.
        Used when loss_type is "musplit" or "denoisplit_musplit".
    nm_paths : list[str] | None, optional
        Paths to the noise model files, by default None.
        Required when loss_type is "denoisplit" or "denoisplit_musplit".
    data_stats : tuple[float, float] | None, optional
        Data statistics (mean, std), by default None.
        Required when loss_type is "denoisplit" or "denoisplit_musplit".

    Returns
    -------
<<<<<<< HEAD
    gaussian_lik_config : GaussianLikelihoodConfig | None
        Gaussian likelihood configuration for musplit losses, or None.
    nm_config : MultiChannelNMConfig | None
        Multi-channel noise model configuration for denoisplit losses, or None.
    nm_lik_config : NMLikelihoodConfig | None
        Noise model likelihood configuration for denoisplit losses, or None.
=======
    GaussianLikelihoodConfig or None
        Configuration for the Gaussian likelihood model.
    MultiChannelNMConfig or None
        Configuration for the multi-channel noise model.
    NMLikelihoodConfig or None
        Configuration for the noise model likelihood.
>>>>>>> 2144f5ca

    Raises
    ------
    ValueError
        If required parameters are missing for the specified loss_type.
    """
    # gaussian likelihood
    if loss_type in ["musplit", "denoisplit_musplit"]:
        # if predict_logvar is None:
<<<<<<< HEAD
        #     raise ValueError(f"predict_logvar is required for '{loss_type}'")
=======
        #    raise ValueError(f"predict_logvar is required for loss_type '{loss_type}'")
>>>>>>> 2144f5ca
        # TODO validators should be in pydantic models
        gaussian_lik_config = GaussianLikelihoodConfig(
            predict_logvar=predict_logvar,
            logvar_lowerbound=logvar_lowerbound,
        )
    else:
        gaussian_lik_config = None

    # noise model likelihood
    if loss_type in ["denoisplit", "denoisplit_musplit"]:
        # if nm_paths is None:
        #     raise ValueError(f"nm_paths is required for loss_type '{loss_type}'")
        # if data_stats is None:
        #     raise ValueError(f"data_stats is required for loss_type '{loss_type}'")
        # TODO validators should be in pydantic models
        gmm_list = []
        if nm_paths is not None:
            for NM_path in nm_paths:
                gmm_list.append(
                    GaussianMixtureNMConfig(
                        model_type="GaussianMixtureNoiseModel",
                        path=NM_path,
                    )
                )
        noise_model_config = MultiChannelNMConfig(noise_models=gmm_list)
        nm_lik_config = NMLikelihoodConfig()  # TODO this config isn't needed probably
    else:
        noise_model_config = None
        nm_lik_config = None

    return gaussian_lik_config, noise_model_config, nm_lik_config


# TODO wrap parameters into model, loss etc
# TODO refac likelihood configs to make it 1. Can it be done ?
def create_hdn_configuration(
    experiment_name: str,
    data_type: Literal["array", "tiff", "custom"],
    axes: str,
    patch_size: Sequence[int],
    batch_size: int,
    num_epochs: int = 100,
    num_steps: int | None = None,
    encoder_conv_strides: tuple[int, ...] = (2, 2),
    decoder_conv_strides: tuple[int, ...] = (2, 2),
    multiscale_count: int = 1,
    z_dims: tuple[int, ...] = (128, 128),
    output_channels: int = 1,
    encoder_n_filters: int = 32,
    decoder_n_filters: int = 32,
    encoder_dropout: float = 0.0,
    decoder_dropout: float = 0.0,
    nonlinearity: Literal[
        "None", "Sigmoid", "Softmax", "Tanh", "ReLU", "LeakyReLU", "ELU"
    ] = "ReLU",
    analytical_kl: bool = False,
    predict_logvar: Literal["pixelwise"] | None = None,
    logvar_lowerbound: Union[float, None] = None,
    logger: Literal["wandb", "tensorboard", "none"] = "none",
    trainer_params: dict | None = None,
    augmentations: list[Union[XYFlipModel, XYRandomRotate90Model]] | None = None,
    train_dataloader_params: dict[str, Any] | None = None,
    val_dataloader_params: dict[str, Any] | None = None,
) -> Configuration:
    """
    Create a configuration for training HDN.

    If "Z" is present in `axes`, then `path_size` must be a list of length 3, otherwise
    2.

    If "C" is present in `axes`, then you need to set `n_channels_in` to the number of
    channels. Likewise, if you set the number of channels, then "C" must be present in
    `axes`.

    To set the number of output channels, use the `n_channels_out` parameter. If it is
    not specified, it will be assumed to be equal to `n_channels_in`.

    By default, all channels are trained independently. To train all channels together,
    set `independent_channels` to False.

    By setting `augmentations` to `None`, the default transformations (flip in X and Y,
    rotations by 90 degrees in the XY plane) are applied. Rather than the default
    transforms, a list of transforms can be passed to the `augmentations` parameter. To
    disable the transforms, simply pass an empty list.

    # TODO revisit the necessity of model_params

    Parameters
    ----------
    experiment_name : str
        Name of the experiment.
    data_type : Literal["array", "tiff", "custom"]
        Type of the data.
    axes : str
        Axes of the data (e.g. SYX).
    patch_size : List[int]
        Size of the patches along the spatial dimensions (e.g. [64, 64]).
    batch_size : int
        Batch size.
    num_epochs : int, default=100
        Number of epochs to train for. If provided, this will be added to
        trainer_params.
    num_steps : int, optional
        Number of batches in 1 epoch. If provided, this will be added to trainer_params.
        Translates to `limit_train_batches` in PyTorch Lightning Trainer. See relevant
        documentation for more details.
    encoder_conv_strides : tuple[int, ...], optional
        Strides for the encoder convolutional layers, by default (2, 2).
    decoder_conv_strides : tuple[int, ...], optional
        Strides for the decoder convolutional layers, by default (2, 2).
    multiscale_count : int, optional
        Number of scales in the multiscale architecture, by default 1.
    z_dims : tuple[int, ...], optional
        Dimensions of the latent space, by default (128, 128).
    output_channels : int, optional
        Number of output channels, by default 1.
    encoder_n_filters : int, optional
        Number of filters in the encoder, by default 32.
    decoder_n_filters : int, optional
        Number of filters in the decoder, by default 32.
    encoder_dropout : float, optional
        Dropout rate for the encoder, by default 0.0.
    decoder_dropout : float, optional
        Dropout rate for the decoder, by default 0.0.
    nonlinearity : Literal, optional
        Nonlinearity function to use, by default "ReLU".
    analytical_kl : bool, optional
        Whether to use analytical KL divergence, by default False.
    predict_logvar : Literal[None, "pixelwise"], optional
        Type of log variance prediction, by default None.
    logvar_lowerbound : Union[float, None], optional
        Lower bound for the log variance, by default None.
    logger : Literal["wandb", "tensorboard", "none"], optional
        Logger to use for training, by default "none".
    trainer_params : dict, optional
        Parameters for the trainer class, see PyTorch Lightning documentation.
    augmentations : Optional[list[Union[XYFlipModel, XYRandomRotate90Model]]], optional
        List of augmentations to apply, by default None.
    train_dataloader_params : Optional[dict[str, Any]], optional
        Parameters for the training dataloader, by default None.
    val_dataloader_params : Optional[dict[str, Any]], optional
        Parameters for the validation dataloader, by default None.

    Returns
    -------
    Configuration
        The configuration object for training HDN.

    Examples
    --------
    Minimum example:
    >>> config = create_hdn_configuration(
    ...     experiment_name="hdn_experiment",
    ...     data_type="array",
    ...     axes="YX",
    ...     patch_size=[64, 64],
    ...     batch_size=32,
    ...     num_epochs=100
    ... )

    You can also limit the number of batches per epoch:
    >>> config = create_hdn_configuration(
    ...     experiment_name="hdn_experiment",
    ...     data_type="array",
    ...     axes="YX",
    ...     patch_size=[64, 64],
    ...     batch_size=32,
    ...     num_steps=100  # limit to 100 batches per epoch
    ... )
    """
    transform_list = _list_spatial_augmentations(augmentations)

    loss_config = LVAELossConfig(
        loss_type="hdn", denoisplit_weight=1, musplit_weight=0
    )  # TODO what are the correct defaults for HDN?

    gaussian_likelihood = GaussianLikelihoodConfig(
        predict_logvar=predict_logvar, logvar_lowerbound=logvar_lowerbound
    )

    # algorithm & model
    algorithm_params = _create_vae_based_algorithm(
        algorithm="hdn",
        loss=loss_config,
        input_shape=patch_size,
        encoder_conv_strides=encoder_conv_strides,
        decoder_conv_strides=decoder_conv_strides,
        multiscale_count=multiscale_count,
        z_dims=z_dims,
        output_channels=output_channels,
        encoder_n_filters=encoder_n_filters,
        decoder_n_filters=decoder_n_filters,
        encoder_dropout=encoder_dropout,
        decoder_dropout=decoder_dropout,
        nonlinearity=nonlinearity,
        predict_logvar=predict_logvar,
        analytical_kl=analytical_kl,
        gaussian_likelihood=gaussian_likelihood,
        nm_likelihood=None,
    )

    # data
    data_params = _create_data_configuration(
        data_type=data_type,
        axes=axes,
        patch_size=patch_size,
        batch_size=batch_size,
        augmentations=transform_list,
        train_dataloader_params=train_dataloader_params,
        val_dataloader_params=val_dataloader_params,
    )

    # Handle trainer parameters with num_epochs and num_steps
    final_trainer_params = {} if trainer_params is None else trainer_params.copy()

    # Add num_epochs and num_steps if provided
    if num_epochs is not None:
        final_trainer_params["max_epochs"] = num_epochs
    if num_steps is not None:
        final_trainer_params["limit_train_batches"] = num_steps

    # training
    training_params = _create_training_configuration(
        trainer_params=final_trainer_params,
        logger=logger,
    )

    return Configuration(
        experiment_name=experiment_name,
        algorithm_config=algorithm_params,
        data_config=data_params,
        training_config=training_params,
    )


def create_microsplit_configuration(
    experiment_name: str,
    data_type: Literal["array", "tiff", "custom"],
    axes: str,
    patch_size: Sequence[int],
    batch_size: int,
    num_epochs: int = 100,
    num_steps: int | None = None,
    encoder_conv_strides: tuple[int, ...] = (2, 2),
    decoder_conv_strides: tuple[int, ...] = (2, 2),
    multiscale_count: int = 3,
    grid_size: int = 32,  # TODO most likely can be derived from patch size
    z_dims: tuple[int, ...] = (128, 128),
    output_channels: int = 1,
    encoder_n_filters: int = 32,
    decoder_n_filters: int = 32,
    encoder_dropout: float = 0.0,
    decoder_dropout: float = 0.0,
    nonlinearity: Literal[
        "None", "Sigmoid", "Softmax", "Tanh", "ReLU", "LeakyReLU", "ELU"
    ] = "ReLU",  # TODO do we need all these?
    analytical_kl: bool = False,
    predict_logvar: Literal["pixelwise"] = "pixelwise",
    logvar_lowerbound: Union[float, None] = None,
    logger: Literal["wandb", "tensorboard", "none"] = "none",
    trainer_params: dict | None = None,
    augmentations: list[Union[XYFlipModel, XYRandomRotate90Model]] | None = None,
    nm_paths: list[str] | None = None,
    data_stats: tuple[float, float] | None = None,
    train_dataloader_params: dict[str, Any] | None = None,
    val_dataloader_params: dict[str, Any] | None = None,
) -> Configuration:
    """
    Create a configuration for training MicroSplit.

    Parameters
    ----------
    experiment_name : str
        Name of the experiment.
    data_type : Literal["array", "tiff", "custom"]
        Type of the data.
    axes : str
        Axes of the data (e.g. SYX).
    patch_size : Sequence[int]
        Size of the patches along the spatial dimensions (e.g. [64, 64]).
    batch_size : int
        Batch size.
    num_epochs : int, default=100
        Number of epochs to train for. If provided, this will be added to
        trainer_params.
    num_steps : int, optional
        Number of batches in 1 epoch. If provided, this will be added to trainer_params.
        Translates to `limit_train_batches` in PyTorch Lightning Trainer. See relevant
        documentation for more details.
    encoder_conv_strides : tuple[int, ...], optional
        Strides for the encoder convolutional layers, by default (2, 2).
    decoder_conv_strides : tuple[int, ...], optional
        Strides for the decoder convolutional layers, by default (2, 2).
    multiscale_count : int, optional
<<<<<<< HEAD
        Number of multiscale levels, by default 3.
    grid_size : int, optional
        Size of the grid for multiscale training, by default 32.
    z_dims : tuple[int, ...], optional
        List of latent dims for each hierarchy level in the LVAE, default (128, 128).
=======
        Number of multiscale levels, by default 1.
    grid_size : int, optional
        Size of the grid for the lateral context, by default 32.
    z_dims : tuple[int, ...], optional
        List of latent dimensions for each hierarchy level in the LVAE, by default
        (128, 128).
>>>>>>> 2144f5ca
    output_channels : int, optional
        Number of output channels for the model, by default 1.
    encoder_n_filters : int, optional
        Number of filters in the encoder, by default 32.
    decoder_n_filters : int, optional
        Number of filters in the decoder, by default 32.
    encoder_dropout : float, optional
        Dropout rate for the encoder, by default 0.0.
    decoder_dropout : float, optional
        Dropout rate for the decoder, by default 0.0.
    nonlinearity : Literal, optional
        Nonlinearity to use in the model, by default "ReLU".
    analytical_kl : bool, optional
        Whether to use analytical KL divergence, by default False.
    predict_logvar : Literal["pixelwise"] | None, optional
        Type of log-variance prediction, by default None.
    logvar_lowerbound : Union[float, None], optional
        Lower bound for the log variance, by default None.
    logger : Literal["wandb", "tensorboard", "none"], optional
        Logger to use for training, by default "none".
    trainer_params : dict, optional
        Parameters for the trainer class, see PyTorch Lightning documentation.
    augmentations : list[Union[XYFlipModel, XYRandomRotate90Model]] | None, optional
        List of augmentations to apply, by default None.
    nm_paths : list[str] | None, optional
        Paths to the noise model files, by default None.
    data_stats : tuple[float, float] | None, optional
        Data statistics (mean, std), by default None.
    train_dataloader_params : dict[str, Any] | None, optional
        Parameters for the training dataloader, by default None.
    val_dataloader_params : dict[str, Any] | None, optional
        Parameters for the validation dataloader, by default None.

    Returns
    -------
    Configuration
        A configuration object for the microsplit algorithm.

    Examples
    --------
    Minimum example:
    # >>> config = create_microsplit_configuration(
    # ...     experiment_name="microsplit_experiment",
    # ...     data_type="array",
    # ...     axes="YX",
    # ...     patch_size=[64, 64],
    # ...     batch_size=32,
    # ...     num_epochs=100

    # ... )

    # You can also limit the number of batches per epoch:
    # >>> config = create_microsplit_configuration(
    # ...     experiment_name="microsplit_experiment",
    # ...     data_type="array",
    # ...     axes="YX",
    # ...     patch_size=[64, 64],
    # ...     batch_size=32,
    # ...     num_steps=100  # limit to 100 batches per epoch
    # ... )
    """
    transform_list = _list_spatial_augmentations(augmentations)

    loss_config = LVAELossConfig(
        loss_type="denoisplit_musplit", denoisplit_weight=0.9, musplit_weight=0.1
    )  # TODO losses need to be refactored! just for example. Add validator if sum to 1

    # Create likelihood configurations
    gaussian_likelihood_config, noise_model_config, nm_likelihood_config = (
        get_likelihood_config(
            loss_type="denoisplit_musplit",
            predict_logvar=predict_logvar,
            logvar_lowerbound=logvar_lowerbound,
            nm_paths=nm_paths,
            data_stats=data_stats,
        )
    )

    # Create the LVAE model
    network_model = _create_vae_configuration(
        input_shape=patch_size,
        encoder_conv_strides=encoder_conv_strides,
        decoder_conv_strides=decoder_conv_strides,
        multiscale_count=multiscale_count,
        z_dims=z_dims,
        output_channels=output_channels,
        encoder_n_filters=encoder_n_filters,
        decoder_n_filters=decoder_n_filters,
        encoder_dropout=encoder_dropout,
        decoder_dropout=decoder_dropout,
        nonlinearity=nonlinearity,
        predict_logvar=predict_logvar,
        analytical_kl=analytical_kl,
    )

    # Create the MicroSplit algorithm configuration
    algorithm_params = {
        "algorithm": "microsplit",
        "loss": loss_config,
        "model": network_model,
        "gaussian_likelihood": gaussian_likelihood_config,
        "noise_model": noise_model_config,
        "noise_model_likelihood": nm_likelihood_config,
    }

    # Convert to MicroSplitAlgorithm instance
    algorithm_config = MicroSplitAlgorithm(**algorithm_params)

    # data
    data_params = _create_microsplit_data_configuration(
        data_type=data_type,
        axes=axes,
        patch_size=patch_size,
        grid_size=grid_size,
        multiscale_count=multiscale_count,
        batch_size=batch_size,
        augmentations=transform_list,
        train_dataloader_params=train_dataloader_params,
        val_dataloader_params=val_dataloader_params,
    )

    # Handle trainer parameters with num_epochs and num_steps
    final_trainer_params = {} if trainer_params is None else trainer_params.copy()

    # Add num_epochs and num_steps if provided
    if num_epochs is not None:
        final_trainer_params["max_epochs"] = num_epochs
    if num_steps is not None:
        final_trainer_params["limit_train_batches"] = num_steps

    # training
    training_params = _create_training_configuration(
        trainer_params=final_trainer_params,
        logger=logger,
    )

    return Configuration(
        experiment_name=experiment_name,
        algorithm_config=algorithm_config,
        data_config=data_params,
        training_config=training_params,
    )


def create_pn2v_configuration(
    experiment_name: str,
    data_type: Literal["array", "tiff", "czi", "custom"],
    axes: str,
    patch_size: Sequence[int],
    batch_size: int,
    nm_path: str,
    num_epochs: int = 100,
    num_steps: int | None = None,
    augmentations: list[Union[XYFlipModel, XYRandomRotate90Model]] | None = None,
    independent_channels: bool = True,
    use_n2v2: bool = False,
    num_in_channels: int = 1,
    num_out_channels: int = 100,
    roi_size: int = 11,
    masked_pixel_percentage: float = 0.2,
    struct_n2v_axis: Literal["horizontal", "vertical", "none"] = "none",
    struct_n2v_span: int = 5,
    trainer_params: dict | None = None,
    logger: Literal["wandb", "tensorboard", "none"] = "none",
    model_params: dict | None = None,
    optimizer: Literal["Adam", "Adamax", "SGD"] = "Adam",
    optimizer_params: dict[str, Any] | None = None,
    lr_scheduler: Literal["ReduceLROnPlateau", "StepLR"] = "ReduceLROnPlateau",
    lr_scheduler_params: dict[str, Any] | None = None,
    train_dataloader_params: dict[str, Any] | None = None,
    val_dataloader_params: dict[str, Any] | None = None,
    checkpoint_params: dict[str, Any] | None = None,
) -> Configuration:
    """
    Create a configuration for training Probabilistic Noise2Void (PN2V).

    PN2V extends N2V by incorporating a probabilistic noise model to estimate the
    posterior distibution of each pixel more precisely.

    If "Z" is present in `axes`, then `path_size` must be a list of length 3, otherwise
    2.

    If "C" is present in `axes`, then you need to set `num_in_channels` to the number of
    channels.

    By default, all channels are trained independently. To train all channels together,
    set `independent_channels` to False. When training independently, each input channel
    will have `num_out_channels` outputs (default 400). When training together, all
    input channels will share `num_out_channels` outputs.

    By default, the transformations applied are a random flip along X or Y, and a random
    90 degrees rotation in the XY plane. Normalization is always applied, as well as the
    N2V manipulation.

    By setting `augmentations` to `None`, the default transformations (flip in X and Y,
    rotations by 90 degrees in the XY plane) are applied. Rather than the default
    transforms, a list of transforms can be passed to the `augmentations` parameter. To
    disable the transforms, simply pass an empty list.

    The `roi_size` parameter specifies the size of the area around each pixel that will
    be manipulated by N2V. The `masked_pixel_percentage` parameter specifies how many
    pixels per patch will be manipulated.

    The parameters of the UNet can be specified in the `model_params` (passed as a
    parameter-value dictionary). Note that `use_n2v2`, `num_in_channels`, and
    `num_out_channels` override the corresponding parameters passed in `model_params`.

    If you pass "horizontal" or "vertical" to `struct_n2v_axis`, then structN2V mask
    will be applied to each manipulated pixel.

    Parameters
    ----------
    experiment_name : str
        Name of the experiment.
    data_type : Literal["array", "tiff", "czi", "custom"]
        Type of the data.
    axes : str
        Axes of the data (e.g. SYX).
    patch_size : List[int]
        Size of the patches along the spatial dimensions (e.g. [64, 64]).
    batch_size : int
        Batch size.
    nm_path : str
        Path to the noise model file.
    num_epochs : int, default=100
        Number of epochs to train for. If provided, this will be added to
        trainer_params.
    num_steps : int, optional
        Number of batches in 1 epoch. If provided, this will be added to trainer_params.
        Translates to `limit_train_batches` in PyTorch Lightning Trainer. See relevant
        documentation for more details.
    augmentations : list of transforms, default=None
        List of transforms to apply, either both or one of XYFlipModel and
        XYRandomRotate90Model. By default, it applies both XYFlip (on X and Y)
        and XYRandomRotate90 (in XY) to the images.
    independent_channels : bool, optional
        Whether to train all channels independently, by default True. If True, each
        input channel will correspond to num_out_channels output channels (e.g., 3
        input channels with num_out_channels=400 results in 1200 total output
        channels).
    use_n2v2 : bool, optional
        Whether to use N2V2, by default False.
    num_in_channels : int, default=1
        Number of input channels.
    num_out_channels : int, default=400
        Number of output channels per input channel when independent_channels is True,
        or total number of output channels when independent_channels is False.
    roi_size : int, optional
        N2V pixel manipulation area, by default 11.
    masked_pixel_percentage : float, optional
        Percentage of pixels masked in each patch, by default 0.2.
    struct_n2v_axis : Literal["horizontal", "vertical", "none"], optional
        Axis along which to apply structN2V mask, by default "none".
    struct_n2v_span : int, optional
        Span of the structN2V mask, by default 5.
    trainer_params : dict, optional
        Parameters for the trainer, see the relevant documentation.
    logger : Literal["wandb", "tensorboard", "none"], optional
        Logger to use, by default "none".
    model_params : dict, default=None
        UNetModel parameters.
    optimizer : Literal["Adam", "Adamax", "SGD"], default="Adam"
        Optimizer to use.
    optimizer_params : dict, default=None
        Parameters for the optimizer, see PyTorch documentation for more details.
    lr_scheduler : Literal["ReduceLROnPlateau", "StepLR"], default="ReduceLROnPlateau"
        Learning rate scheduler to use.
    lr_scheduler_params : dict, default=None
        Parameters for the learning rate scheduler, see PyTorch documentation for more
        details.
    train_dataloader_params : dict, optional
        Parameters for the training dataloader, see the PyTorch docs for `DataLoader`.
        If left as `None`, the dict `{"shuffle": True}` will be used, this is set in
        the `GeneralDataConfig`.
    val_dataloader_params : dict, optional
        Parameters for the validation dataloader, see PyTorch the docs for `DataLoader`.
        If left as `None`, the empty dict `{}` will be used, this is set in the
        `GeneralDataConfig`.
    checkpoint_params : dict, default=None
        Parameters for the checkpoint callback, see PyTorch Lightning documentation
        (`ModelCheckpoint`) for the list of available parameters.

    Returns
    -------
    Configuration
        Configuration for training PN2V.

    Examples
    --------
    Minimum example:
    # >>> config = create_pn2v_configuration(
    # ...     experiment_name="pn2v_experiment",
    # ...     data_type="array",
    # ...     axes="YX",
    # ...     patch_size=[64, 64],
    # ...     batch_size=32,
    # ...     nm_path="path/to/noise_model.npz",
    # ...     num_epochs=100
    # ... )

    # You can also limit the number of batches per epoch:
    # >>> config = create_pn2v_configuration(
    # ...     experiment_name="pn2v_experiment",
    # ...     data_type="array",
    # ...     axes="YX",
    # ...     patch_size=[64, 64],
    # ...     batch_size=32,
    # ...     nm_path="path/to/noise_model.npz",
    # ...     num_steps=100  # limit to 100 batches per epoch
    # ... )

    # To disable transforms, simply set `augmentations` to an empty list:
    # >>> config = create_pn2v_configuration(
    # ...     experiment_name="pn2v_experiment",
    # ...     data_type="array",
    # ...     axes="YX",
    # ...     patch_size=[64, 64],
    # ...     batch_size=32,
    # ...     nm_path="path/to/noise_model.npz",
    # ...     num_epochs=100,
    # ...     augmentations=[]
    # ... )

    # A list of transforms can be passed to the `augmentations` parameter:
    # >>> from careamics.config.transformations import XYFlipModel
    # >>> config = create_pn2v_configuration(
    # ...     experiment_name="pn2v_experiment",
    # ...     data_type="array",
    # ...     axes="YX",
    # ...     patch_size=[64, 64],
    # ...     batch_size=32,
    # ...     nm_path="path/to/noise_model.npz",
    # ...     num_epochs=100,
    # ...     augmentations=[
    # ...         # No rotation and only Y flipping
    # ...         XYFlipModel(flip_x = False, flip_y = True)
    # ...     ]
    # ... )

    # To use N2V2, simply pass the `use_n2v2` parameter:
    # >>> config = create_pn2v_configuration(
    # ...     experiment_name="pn2v2_experiment",
    # ...     data_type="tiff",
    # ...     axes="YX",
    # ...     patch_size=[64, 64],
    # ...     batch_size=32,
    # ...     nm_path="path/to/noise_model.npz",
    # ...     num_epochs=100,
    # ...     use_n2v2=True
    # ... )

    # For structN2V, there are two parameters to set, `struct_n2v_axis` and
    # `struct_n2v_span`:
    # >>> config = create_pn2v_configuration(
    # ...     experiment_name="structpn2v_experiment",
    # ...     data_type="tiff",
    # ...     axes="YX",
    # ...     patch_size=[64, 64],
    # ...     batch_size=32,
    # ...     nm_path="path/to/noise_model.npz",
    # ...     num_epochs=100,
    # ...     struct_n2v_axis="horizontal",
    # ...     struct_n2v_span=7
    # ... )

    # If you are training multiple channels they will be trained independently by
    # default, you simply need to specify the number of input channels. Each input
    # channel will correspond to num_out_channels outputs (1200 total for 3
    # channels with default num_out_channels=400):
    # >>> config = create_pn2v_configuration(
    # ...     experiment_name="pn2v_experiment",
    # ...     data_type="array",
    # ...     axes="YXC",
    # ...     patch_size=[64, 64],
    # ...     batch_size=32,
    # ...     nm_path="path/to/noise_model.npz",
    # ...     num_epochs=100,
    # ...     num_in_channels=3
    # ... )

    # If instead you want to train multiple channels together, you need to turn
    # off the `independent_channels` parameter (resulting in 400 total output
    # channels regardless of the number of input channels):
    # >>> config = create_pn2v_configuration(
    # ...     experiment_name="pn2v_experiment",
    # ...     data_type="array",
    # ...     axes="YXC",
    # ...     patch_size=[64, 64],
    # ...     batch_size=32,
    # ...     nm_path="path/to/noise_model.npz",
    # ...     num_epochs=100,
    # ...     independent_channels=False,
    # ...     num_in_channels=3
    # ... )

    # >>> config_2d = create_pn2v_configuration(
    # ...     experiment_name="pn2v_experiment",
    # ...     data_type="czi",
    # ...     axes="SCYX",
    # ...     patch_size=[64, 64],
    # ...     batch_size=32,
    # ...     nm_path="path/to/noise_model.npz",
    # ...     num_epochs=100,
    # ...     num_in_channels=1,
    # ... )
    # >>> config_3d = create_pn2v_configuration(
    # ...     experiment_name="pn2v_experiment",
    # ...     data_type="czi",
    # ...     axes="SCZYX",
    # ...     patch_size=[16, 64, 64],
    # ...     batch_size=16,
    # ...     nm_path="path/to/noise_model.npz",
    # ...     num_epochs=100,
    # ...     num_in_channels=1,
    # ... )
    """
    # Validate channel configuration
    if "C" in axes and num_in_channels < 1:
        raise ValueError("num_in_channels must be at least 1 when using channels.")
    elif "C" not in axes and num_in_channels > 1:
        raise ValueError(
            f"C is not present in the axes, but num_in_channels is specified "
            f"(got {num_in_channels} channels)."
        )

    # Calculate total output channels based on independent_channels setting
    if independent_channels:
        total_out_channels = num_in_channels * num_out_channels
    else:
        total_out_channels = num_out_channels

    # augmentations
    spatial_transforms = _list_spatial_augmentations(augmentations)

    # create the N2VManipulate transform using the supplied parameters
    n2v_transform = N2VManipulateModel(
        name=SupportedTransform.N2V_MANIPULATE.value,
        strategy=(
            SupportedPixelManipulation.MEDIAN.value
            if use_n2v2
            else SupportedPixelManipulation.UNIFORM.value
        ),
        roi_size=roi_size,
        masked_pixel_percentage=masked_pixel_percentage,
        struct_mask_axis=struct_n2v_axis,
        struct_mask_span=struct_n2v_span,
    )

    # Create noise model configuration
    noise_model_config = GaussianMixtureNMConfig(
        model_type="GaussianMixtureNoiseModel",
        path=nm_path,
    )

    # algorithm
    algorithm_params = _create_algorithm_configuration(
        axes=axes,
        algorithm="pn2v",
        loss="pn2v",
        independent_channels=independent_channels,
        n_channels_in=num_in_channels,
        n_channels_out=total_out_channels,
        use_n2v2=use_n2v2,
        model_params=model_params,
        optimizer=optimizer,
        optimizer_params=optimizer_params,
        lr_scheduler=lr_scheduler,
        lr_scheduler_params=lr_scheduler_params,
    )
    algorithm_params["n2v_config"] = n2v_transform
    algorithm_params["noise_model"] = noise_model_config

    # Convert to PN2VAlgorithm instance
    algorithm_config = PN2VAlgorithm(**algorithm_params)

    # data
    data_params = _create_data_configuration(
        data_type=data_type,
        axes=axes,
        patch_size=patch_size,
        batch_size=batch_size,
        augmentations=spatial_transforms,
        train_dataloader_params=train_dataloader_params,
        val_dataloader_params=val_dataloader_params,
    )

    # training
    # Handle trainer parameters with num_epochs and num_steps
    final_trainer_params = {} if trainer_params is None else trainer_params.copy()

    # Add num_epochs and num_steps if provided
    if num_epochs is not None:
        final_trainer_params["max_epochs"] = num_epochs
    if num_steps is not None:
        final_trainer_params["limit_train_batches"] = num_steps

    training_params = _create_training_configuration(
        trainer_params=final_trainer_params,
        logger=logger,
        checkpoint_params=checkpoint_params,
    )

    return Configuration(
        experiment_name=experiment_name,
        algorithm_config=algorithm_config,
        data_config=data_params,
        training_config=training_params,
    )<|MERGE_RESOLUTION|>--- conflicted
+++ resolved
@@ -313,15 +313,9 @@
     patch_size : list of int
         Size of the patches along the spatial dimensions.
     grid_size : int
-<<<<<<< HEAD
         Size of the grid for multiscale data configuration.
     multiscale_count : int
         Number of multiscale levels.
-=======
-        Grid size for patch extraction.
-    multiscale_count : int
-        Number of LC scales.
->>>>>>> 2144f5ca
     batch_size : int
         Batch size.
     augmentations : list of transforms
@@ -1646,21 +1640,12 @@
 
     Returns
     -------
-<<<<<<< HEAD
     gaussian_lik_config : GaussianLikelihoodConfig | None
         Gaussian likelihood configuration for musplit losses, or None.
     nm_config : MultiChannelNMConfig | None
         Multi-channel noise model configuration for denoisplit losses, or None.
     nm_lik_config : NMLikelihoodConfig | None
         Noise model likelihood configuration for denoisplit losses, or None.
-=======
-    GaussianLikelihoodConfig or None
-        Configuration for the Gaussian likelihood model.
-    MultiChannelNMConfig or None
-        Configuration for the multi-channel noise model.
-    NMLikelihoodConfig or None
-        Configuration for the noise model likelihood.
->>>>>>> 2144f5ca
 
     Raises
     ------
@@ -1670,11 +1655,7 @@
     # gaussian likelihood
     if loss_type in ["musplit", "denoisplit_musplit"]:
         # if predict_logvar is None:
-<<<<<<< HEAD
         #     raise ValueError(f"predict_logvar is required for '{loss_type}'")
-=======
-        #    raise ValueError(f"predict_logvar is required for loss_type '{loss_type}'")
->>>>>>> 2144f5ca
         # TODO validators should be in pydantic models
         gaussian_lik_config = GaussianLikelihoodConfig(
             predict_logvar=predict_logvar,
@@ -1969,20 +1950,11 @@
     decoder_conv_strides : tuple[int, ...], optional
         Strides for the decoder convolutional layers, by default (2, 2).
     multiscale_count : int, optional
-<<<<<<< HEAD
         Number of multiscale levels, by default 3.
     grid_size : int, optional
         Size of the grid for multiscale training, by default 32.
     z_dims : tuple[int, ...], optional
         List of latent dims for each hierarchy level in the LVAE, default (128, 128).
-=======
-        Number of multiscale levels, by default 1.
-    grid_size : int, optional
-        Size of the grid for the lateral context, by default 32.
-    z_dims : tuple[int, ...], optional
-        List of latent dimensions for each hierarchy level in the LVAE, by default
-        (128, 128).
->>>>>>> 2144f5ca
     output_channels : int, optional
         Number of output channels for the model, by default 1.
     encoder_n_filters : int, optional
