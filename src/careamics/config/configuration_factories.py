"""Convenience functions to create configurations for training and inference."""

from typing import Annotated, Any, Literal, Optional, Union

from pydantic import Discriminator, Field, Tag, TypeAdapter

from careamics.config.algorithms import CAREAlgorithm, N2NAlgorithm, N2VAlgorithm
from careamics.config.architectures import UNetModel
from careamics.config.care_configuration import CAREConfiguration
from careamics.config.configuration import Configuration
from careamics.config.data import DataConfig
from careamics.config.n2n_configuration import N2NConfiguration
from careamics.config.n2v_configuration import N2VConfiguration
from careamics.config.support import (
    SupportedAlgorithm,
    SupportedArchitecture,
    SupportedPixelManipulation,
    SupportedTransform,
)
from careamics.config.training_model import TrainingConfig
from careamics.config.transformations import (
    SPATIAL_TRANSFORMS_UNION,
    N2VManipulateModel,
    XYFlipModel,
    XYRandomRotate90Model,
)


def _algorithm_config_discriminator(value: Union[dict, Configuration]) -> str:
    """Discriminate algorithm-specific configurations based on the algorithm.

    Parameters
    ----------
    value : Any
        Value to discriminate.

    Returns
    -------
    str
        Discriminator value.
    """
    if isinstance(value, dict):
        return value["algorithm_config"]["algorithm"]
    return value.algorithm_config.algorithm


def configuration_factory(
    configuration: dict[str, Any]
) -> Union[N2VConfiguration, N2NConfiguration, CAREConfiguration]:
    """
    Create a configuration for training CAREamics.

    Parameters
    ----------
    configuration : dict
        Configuration dictionary.

    Returns
    -------
    N2VConfiguration or N2NConfiguration or CAREConfiguration
        Configuration for training CAREamics.
    """
    adapter: TypeAdapter = TypeAdapter(
        Annotated[
            Union[
                Annotated[N2VConfiguration, Tag(SupportedAlgorithm.N2V.value)],
                Annotated[N2NConfiguration, Tag(SupportedAlgorithm.N2N.value)],
                Annotated[CAREConfiguration, Tag(SupportedAlgorithm.CARE.value)],
            ],
            Discriminator(_algorithm_config_discriminator),
        ]
    )
    return adapter.validate_python(configuration)


def algorithm_factory(
    algorithm: dict[str, Any]
) -> Union[N2VAlgorithm, N2NAlgorithm, CAREAlgorithm]:
    """
    Create an algorithm model for training CAREamics.

    Parameters
    ----------
    algorithm : dict
        Algorithm dictionary.

    Returns
    -------
    N2VAlgorithm or N2NAlgorithm or CAREAlgorithm
        Algorithm model for training CAREamics.
    """
    adapter: TypeAdapter = TypeAdapter(
        Annotated[
            Union[N2VAlgorithm, N2NAlgorithm, CAREAlgorithm],
            Field(discriminator="algorithm"),
        ]
    )
    return adapter.validate_python(algorithm)


def _list_spatial_augmentations(
    augmentations: Optional[list[SPATIAL_TRANSFORMS_UNION]],
) -> list[SPATIAL_TRANSFORMS_UNION]:
    """
    List the augmentations to apply.

    Parameters
    ----------
    augmentations : list of transforms, optional
        List of transforms to apply, either both or one of XYFlipModel and
        XYRandomRotate90Model.

    Returns
    -------
    list of transforms
        List of transforms to apply.

    Raises
    ------
    ValueError
        If the transforms are not XYFlipModel or XYRandomRotate90Model.
    ValueError
        If there are duplicate transforms.
    """
    if augmentations is None:
        transform_list: list[SPATIAL_TRANSFORMS_UNION] = [
            XYFlipModel(),
            XYRandomRotate90Model(),
        ]
    else:
        # throw error if not all transforms are pydantic models
        if not all(
            isinstance(t, XYFlipModel) or isinstance(t, XYRandomRotate90Model)
            for t in augmentations
        ):
            raise ValueError(
                "Accepted transforms are either XYFlipModel or "
                "XYRandomRotate90Model."
            )

        # check that there is no duplication
        aug_types = [t.__class__ for t in augmentations]
        if len(set(aug_types)) != len(aug_types):
            raise ValueError("Duplicate transforms are not allowed.")

        transform_list = augmentations

    return transform_list


def _create_unet_configuration(
    axes: str,
    n_channels_in: int,
    n_channels_out: int,
    independent_channels: bool,
    use_n2v2: bool,
    model_params: Optional[dict[str, Any]] = None,
) -> UNetModel:
    """
    Create a dictionary with the parameters of the UNet model.

    Parameters
    ----------
    axes : str
        Axes of the data.
    n_channels_in : int
        Number of input channels.
    n_channels_out : int
        Number of output channels.
    independent_channels : bool
        Whether to train all channels independently.
    use_n2v2 : bool
        Whether to use N2V2.
    model_params : dict
        UNetModel parameters.

    Returns
    -------
    UNetModel
        UNet model with the specified parameters.
    """
    if model_params is None:
        model_params = {}

    model_params["n2v2"] = use_n2v2
    model_params["conv_dims"] = 3 if "Z" in axes else 2
    model_params["in_channels"] = n_channels_in
    model_params["num_classes"] = n_channels_out
    model_params["independent_channels"] = independent_channels

    return UNetModel(
        architecture=SupportedArchitecture.UNET.value,
        **model_params,
    )


def _create_algorithm_configuration(
    axes: str,
    algorithm: Literal["n2v", "care", "n2n"],
    loss: Literal["n2v", "mae", "mse"],
    independent_channels: bool,
    n_channels_in: int,
    n_channels_out: int,
    use_n2v2: bool = False,
    model_params: Optional[dict] = None,
<<<<<<< HEAD
) -> dict:
=======
    train_dataloader_params: Optional[dict[str, Any]] = None,
    val_dataloader_params: Optional[dict[str, Any]] = None,
) -> Configuration:
>>>>>>> b3144618
    """
    Create a dictionary with the parameters of the algorithm model.

    Parameters
    ----------
    axes : str
        Axes of the data.
    algorithm : {"n2v", "care", "n2n"}
        Algorithm to use.
    loss : {"n2v", "mae", "mse"}
        Loss function to use.
    independent_channels : bool
        Whether to train all channels independently.
    n_channels_in : int
        Number of input channels.
    n_channels_out : int
        Number of output channels.
    use_n2v2 : bool, optional
        Whether to use N2V2, by default False.
    model_params : dict
        UNetModel parameters.
<<<<<<< HEAD
=======
    train_dataloader_params : dict
        Parameters for the training dataloader, see PyTorch notes, by default None.
    val_dataloader_params : dict
        Parameters for the validation dataloader, see PyTorch notes, by default None.
>>>>>>> b3144618

    Returns
    -------
    dict
        Algorithm model as dictionnary with the specified parameters.
    """
    # model
    unet_model = _create_unet_configuration(
        axes=axes,
        n_channels_in=n_channels_in,
        n_channels_out=n_channels_out,
        independent_channels=independent_channels,
        use_n2v2=use_n2v2,
        model_params=model_params,
    )

    return {
        "algorithm": algorithm,
        "loss": loss,
        "model": unet_model,
    }

<<<<<<< HEAD
=======
    # data model
    data = {
        "data_type": data_type,
        "axes": axes,
        "patch_size": patch_size,
        "batch_size": batch_size,
        "transforms": augmentations,
    }
    # Don't override defaults set in DataConfig class
    if train_dataloader_params is not None:
        data["train_dataloader_params"] = train_dataloader_params
    if val_dataloader_params is not None:
        data["val_dataloader_params"] = val_dataloader_params
>>>>>>> b3144618

def _create_data_configuration(
    data_type: Literal["array", "tiff", "custom"],
    axes: str,
    patch_size: list[int],
    batch_size: int,
    augmentations: Union[list[SPATIAL_TRANSFORMS_UNION]],
    dataloader_params: Optional[dict] = None,
) -> DataConfig:
    """
    Create a dictionary with the parameters of the data model.

    Parameters
    ----------
    data_type : {"array", "tiff", "custom"}
        Type of the data.
    axes : str
        Axes of the data.
    patch_size : list of int
        Size of the patches along the spatial dimensions.
    batch_size : int
        Batch size.
    augmentations : list of transforms
        List of transforms to apply.
    dataloader_params : dict
        Parameters for the dataloader, see PyTorch notes.

    Returns
    -------
    DataConfig
        Data model with the specified parameters.
    """
    return DataConfig(
        data_type=data_type,
        axes=axes,
        patch_size=patch_size,
        batch_size=batch_size,
        transforms=augmentations,
        dataloader_params=dataloader_params,
    )


def _create_training_configuration(
    num_epochs: int, logger: Literal["wandb", "tensorboard", "none"]
) -> TrainingConfig:
    """
    Create a dictionary with the parameters of the training model.

    Parameters
    ----------
    num_epochs : int
        Number of epochs.
    logger : {"wandb", "tensorboard", "none"}
        Logger to use.

    Returns
    -------
    TrainingConfig
        Training model with the specified parameters.
    """
    return TrainingConfig(
        num_epochs=num_epochs,
        logger=None if logger == "none" else logger,
    )


# TODO reconsider naming once we officially support LVAE approaches
def _create_supervised_config_dict(
    algorithm: Literal["care", "n2n"],
    experiment_name: str,
    data_type: Literal["array", "tiff", "custom"],
    axes: str,
    patch_size: list[int],
    batch_size: int,
    num_epochs: int,
    augmentations: Optional[list[SPATIAL_TRANSFORMS_UNION]] = None,
    independent_channels: bool = True,
    loss: Literal["mae", "mse"] = "mae",
    n_channels_in: Optional[int] = None,
    n_channels_out: Optional[int] = None,
    logger: Literal["wandb", "tensorboard", "none"] = "none",
    model_params: Optional[dict] = None,
<<<<<<< HEAD
    dataloader_params: Optional[dict] = None,
) -> dict:
=======
    train_dataloader_params: Optional[dict[str, Any]] = None,
    val_dataloader_params: Optional[dict[str, Any]] = None,
) -> Configuration:
>>>>>>> b3144618
    """
    Create a configuration for training CARE or Noise2Noise.

    Parameters
    ----------
    algorithm : Literal["care", "n2n"]
        Algorithm to use.
    experiment_name : str
        Name of the experiment.
    data_type : Literal["array", "tiff", "custom"]
        Type of the data.
    axes : str
        Axes of the data (e.g. SYX).
    patch_size : List[int]
        Size of the patches along the spatial dimensions (e.g. [64, 64]).
    batch_size : int
        Batch size.
    num_epochs : int
        Number of epochs.
    augmentations : list of transforms, default=None
        List of transforms to apply, either both or one of XYFlipModel and
        XYRandomRotate90Model. By default, it applies both XYFlip (on X and Y)
        and XYRandomRotate90 (in XY) to the images.
    independent_channels : bool, optional
        Whether to train all channels independently, by default False.
    loss : Literal["mae", "mse"], optional
        Loss function to use, by default "mae".
    n_channels_in : int or None, default=None
        Number of channels in.
    n_channels_out : int or None, default=None
        Number of channels out.
    logger : Literal["wandb", "tensorboard", "none"], optional
        Logger to use, by default "none".
    model_params : dict, optional
        UNetModel parameters, by default {}.
    train_dataloader_params : dict
        Parameters for the training dataloader, see PyTorch notes, by default None.
    val_dataloader_params : dict
        Parameters for the validation dataloader, see PyTorch notes, by default None.

    Returns
    -------
    Configuration
        Configuration for training CARE or Noise2Noise.

    Raises
    ------
    ValueError
        If the number of channels is not specified when using channels.
    ValueError
        If the number of channels is specified but "C" is not in the axes.
    """
    # if there are channels, we need to specify their number
    if "C" in axes and n_channels_in is None:
        raise ValueError("Number of channels in must be specified when using channels ")
    elif "C" not in axes and (n_channels_in is not None and n_channels_in > 1):
        raise ValueError(
            f"C is not present in the axes, but number of channels is specified "
            f"(got {n_channels_in} channels)."
        )

    if n_channels_in is None:
        n_channels_in = 1

    if n_channels_out is None:
        n_channels_out = n_channels_in

    # augmentations
    spatial_transform_list = _list_spatial_augmentations(augmentations)

    # algorithm
    algorithm_params = _create_algorithm_configuration(
        axes=axes,
        algorithm=algorithm,
        loss=loss,
        independent_channels=independent_channels,
        n_channels_in=n_channels_in,
        n_channels_out=n_channels_out,
        model_params=model_params,
    )

    # data
    data_params = _create_data_configuration(
        data_type=data_type,
        axes=axes,
        patch_size=patch_size,
        batch_size=batch_size,
        augmentations=spatial_transform_list,
<<<<<<< HEAD
        dataloader_params=dataloader_params,
=======
        independent_channels=independent_channels,
        loss=loss,
        n_channels_in=n_channels_in,
        n_channels_out=n_channels_out,
        logger=logger,
        model_params=model_params,
        train_dataloader_params=train_dataloader_params,
        val_dataloader_params=val_dataloader_params,
>>>>>>> b3144618
    )

    # training
    training_params = _create_training_configuration(
        num_epochs=num_epochs,
        logger=logger,
    )

    return {
        "experiment_name": experiment_name,
        "algorithm_config": algorithm_params,
        "data_config": data_params,
        "training_config": training_params,
    }


def create_care_configuration(
    experiment_name: str,
    data_type: Literal["array", "tiff", "custom"],
    axes: str,
    patch_size: list[int],
    batch_size: int,
    num_epochs: int,
    augmentations: Optional[list[Union[XYFlipModel, XYRandomRotate90Model]]] = None,
    independent_channels: bool = True,
    loss: Literal["mae", "mse"] = "mae",
    n_channels_in: Optional[int] = None,
    n_channels_out: Optional[int] = None,
    logger: Literal["wandb", "tensorboard", "none"] = "none",
    model_params: Optional[dict] = None,
<<<<<<< HEAD
    dataloader_params: Optional[dict] = None,
) -> CAREConfiguration:
=======
    train_dataloader_params: Optional[dict[str, Any]] = None,
    val_dataloader_params: Optional[dict[str, Any]] = None,
) -> Configuration:
>>>>>>> b3144618
    """
    Create a configuration for training CARE.

    If "Z" is present in `axes`, then `path_size` must be a list of length 3, otherwise
    2.

    If "C" is present in `axes`, then you need to set `n_channels_in` to the number of
    channels. Likewise, if you set the number of channels, then "C" must be present in
    `axes`.

    To set the number of output channels, use the `n_channels_out` parameter. If it is
    not specified, it will be assumed to be equal to `n_channels_in`.

    By default, all channels are trained together. To train all channels independently,
    set `independent_channels` to True.

    By setting `augmentations` to `None`, the default transformations (flip in X and Y,
    rotations by 90 degrees in the XY plane) are applied. Rather than the default
    transforms, a list of transforms can be passed to the `augmentations` parameter. To
    disable the transforms, simply pass an empty list.

    Parameters
    ----------
    experiment_name : str
        Name of the experiment.
    data_type : Literal["array", "tiff", "custom"]
        Type of the data.
    axes : str
        Axes of the data (e.g. SYX).
    patch_size : List[int]
        Size of the patches along the spatial dimensions (e.g. [64, 64]).
    batch_size : int
        Batch size.
    num_epochs : int
        Number of epochs.
    augmentations : list of transforms, default=None
        List of transforms to apply, either both or one of XYFlipModel and
        XYRandomRotate90Model. By default, it applies both XYFlip (on X and Y)
        and XYRandomRotate90 (in XY) to the images.
    independent_channels : bool, optional
        Whether to train all channels independently, by default False.
    loss : Literal["mae", "mse"], default="mae"
        Loss function to use.
    n_channels_in : int or None, default=None
        Number of channels in.
    n_channels_out : int or None, default=None
        Number of channels out.
    logger : Literal["wandb", "tensorboard", "none"], default="none"
        Logger to use.
    model_params : dict, default=None
        UNetModel parameters.
    train_dataloader_params : dict, optional
        Parameters for the training dataloader, see the PyTorch docs for `DataLoader`.
        If left as `None`, the dict `{"shuffle": True}` will be used, this is set in
        the `GeneralDataConfig`.
    val_dataloader_params : dict, optional
        Parameters for the validation dataloader, see PyTorch the docs for `DataLoader`.
        If left as `None`, the empty dict `{}` will be used, this is set in the
        `GeneralDataConfig`.

    Returns
    -------
    CAREConfiguration
        Configuration for training CARE.

    Examples
    --------
    Minimum example:
    >>> config = create_care_configuration(
    ...     experiment_name="care_experiment",
    ...     data_type="array",
    ...     axes="YX",
    ...     patch_size=[64, 64],
    ...     batch_size=32,
    ...     num_epochs=100
    ... )

    To disable transforms, simply set `augmentations` to an empty list:
    >>> config = create_care_configuration(
    ...     experiment_name="care_experiment",
    ...     data_type="array",
    ...     axes="YX",
    ...     patch_size=[64, 64],
    ...     batch_size=32,
    ...     num_epochs=100,
    ...     augmentations=[]
    ... )

    A list of transforms can be passed to the `augmentations` parameter to replace the
    default augmentations:
    >>> from careamics.config.transformations import XYFlipModel
    >>> config = create_care_configuration(
    ...     experiment_name="care_experiment",
    ...     data_type="array",
    ...     axes="YX",
    ...     patch_size=[64, 64],
    ...     batch_size=32,
    ...     num_epochs=100,
    ...     augmentations=[
    ...         # No rotation and only Y flipping
    ...         XYFlipModel(flip_x = False, flip_y = True)
    ...     ]
    ... )

    If you are training multiple channels they will be trained independently by default,
    you simply need to specify the number of channels input (and optionally, the number
    of channels output):
    >>> config = create_care_configuration(
    ...     experiment_name="care_experiment",
    ...     data_type="array",
    ...     axes="YXC", # channels must be in the axes
    ...     patch_size=[64, 64],
    ...     batch_size=32,
    ...     num_epochs=100,
    ...     n_channels_in=3, # number of input channels
    ...     n_channels_out=1 # if applicable
    ... )

    If instead you want to train multiple channels together, you need to turn off the
    `independent_channels` parameter:
    >>> config = create_care_configuration(
    ...     experiment_name="care_experiment",
    ...     data_type="array",
    ...     axes="YXC", # channels must be in the axes
    ...     patch_size=[64, 64],
    ...     batch_size=32,
    ...     num_epochs=100,
    ...     independent_channels=False,
    ...     n_channels_in=3,
    ...     n_channels_out=1 # if applicable
    ... )
    """
<<<<<<< HEAD
    return CAREConfiguration(
        **_create_supervised_config_dict(
            algorithm="care",
            experiment_name=experiment_name,
            data_type=data_type,
            axes=axes,
            patch_size=patch_size,
            batch_size=batch_size,
            num_epochs=num_epochs,
            augmentations=augmentations,
            independent_channels=independent_channels,
            loss=loss,
            n_channels_in=n_channels_in,
            n_channels_out=n_channels_out,
            logger=logger,
            model_params=model_params,
            dataloader_params=dataloader_params,
        )
=======
    return _create_supervised_configuration(
        algorithm="care",
        experiment_name=experiment_name,
        data_type=data_type,
        axes=axes,
        patch_size=patch_size,
        batch_size=batch_size,
        num_epochs=num_epochs,
        augmentations=augmentations,
        independent_channels=independent_channels,
        loss=loss,
        n_channels_in=n_channels_in,
        n_channels_out=n_channels_out,
        logger=logger,
        model_params=model_params,
        train_dataloader_params=train_dataloader_params,
        val_dataloader_params=val_dataloader_params,
>>>>>>> b3144618
    )


def create_n2n_configuration(
    experiment_name: str,
    data_type: Literal["array", "tiff", "custom"],
    axes: str,
    patch_size: list[int],
    batch_size: int,
    num_epochs: int,
    augmentations: Optional[list[Union[XYFlipModel, XYRandomRotate90Model]]] = None,
    independent_channels: bool = True,
    loss: Literal["mae", "mse"] = "mae",
    n_channels_in: Optional[int] = None,
    n_channels_out: Optional[int] = None,
    logger: Literal["wandb", "tensorboard", "none"] = "none",
    model_params: Optional[dict] = None,
<<<<<<< HEAD
    dataloader_params: Optional[dict] = None,
) -> N2NConfiguration:
=======
    train_dataloader_params: Optional[dict[str, Any]] = None,
    val_dataloader_params: Optional[dict[str, Any]] = None,
) -> Configuration:
>>>>>>> b3144618
    """
    Create a configuration for training Noise2Noise.

    If "Z" is present in `axes`, then `path_size` must be a list of length 3, otherwise
    2.

    If "C" is present in `axes`, then you need to set `n_channels_in` to the number of
    channels. Likewise, if you set the number of channels, then "C" must be present in
    `axes`.

    To set the number of output channels, use the `n_channels_out` parameter. If it is
    not specified, it will be assumed to be equal to `n_channels_in`.

    By default, all channels are trained together. To train all channels independently,
    set `independent_channels` to True.

    By setting `augmentations` to `None`, the default transformations (flip in X and Y,
    rotations by 90 degrees in the XY plane) are applied. Rather than the default
    transforms, a list of transforms can be passed to the `augmentations` parameter. To
    disable the transforms, simply pass an empty list.

    Parameters
    ----------
    experiment_name : str
        Name of the experiment.
    data_type : Literal["array", "tiff", "custom"]
        Type of the data.
    axes : str
        Axes of the data (e.g. SYX).
    patch_size : List[int]
        Size of the patches along the spatial dimensions (e.g. [64, 64]).
    batch_size : int
        Batch size.
    num_epochs : int
        Number of epochs.
    augmentations : list of transforms, default=None
        List of transforms to apply, either both or one of XYFlipModel and
        XYRandomRotate90Model. By default, it applies both XYFlip (on X and Y)
        and XYRandomRotate90 (in XY) to the images.
    independent_channels : bool, optional
        Whether to train all channels independently, by default False.
    loss : Literal["mae", "mse"], optional
        Loss function to use, by default "mae".
    n_channels_in : int or None, default=None
        Number of channels in.
    n_channels_out : int or None, default=None
        Number of channels out.
    logger : Literal["wandb", "tensorboard", "none"], optional
        Logger to use, by default "none".
    model_params : dict, optional
        UNetModel parameters, by default {}.
    train_dataloader_params : dict, optional
        Parameters for the training dataloader, see the PyTorch docs for `DataLoader`.
        If left as `None`, the dict `{"shuffle": True}` will be used, this is set in
        the `GeneralDataConfig`.
    val_dataloader_params : dict, optional
        Parameters for the validation dataloader, see PyTorch the docs for `DataLoader`.
        If left as `None`, the empty dict `{}` will be used, this is set in the
        `GeneralDataConfig`.

    Returns
    -------
    N2NConfiguration
        Configuration for training Noise2Noise.

    Examples
    --------
    Minimum example:
    >>> config = create_n2n_configuration(
    ...     experiment_name="n2n_experiment",
    ...     data_type="array",
    ...     axes="YX",
    ...     patch_size=[64, 64],
    ...     batch_size=32,
    ...     num_epochs=100
    ... )

    To disable transforms, simply set `augmentations` to an empty list:
    >>> config = create_n2n_configuration(
    ...     experiment_name="n2n_experiment",
    ...     data_type="array",
    ...     axes="YX",
    ...     patch_size=[64, 64],
    ...     batch_size=32,
    ...     num_epochs=100,
    ...     augmentations=[]
    ... )

    A list of transforms can be passed to the `augmentations` parameter to replace the
    default augmentations:
    >>> from careamics.config.transformations import XYFlipModel
    >>> config = create_n2n_configuration(
    ...     experiment_name="n2n_experiment",
    ...     data_type="array",
    ...     axes="YX",
    ...     patch_size=[64, 64],
    ...     batch_size=32,
    ...     num_epochs=100,
    ...     augmentations=[
    ...         # No rotation and only Y flipping
    ...         XYFlipModel(flip_x = False, flip_y = True)
    ...     ]
    ... )

    If you are training multiple channels they will be trained independently by default,
    you simply need to specify the number of channels input (and optionally, the number
    of channels output):
    >>> config = create_n2n_configuration(
    ...     experiment_name="n2n_experiment",
    ...     data_type="array",
    ...     axes="YXC", # channels must be in the axes
    ...     patch_size=[64, 64],
    ...     batch_size=32,
    ...     num_epochs=100,
    ...     n_channels_in=3, # number of input channels
    ...     n_channels_out=1 # if applicable
    ... )

    If instead you want to train multiple channels together, you need to turn off the
    `independent_channels` parameter:
    >>> config = create_n2n_configuration(
    ...     experiment_name="n2n_experiment",
    ...     data_type="array",
    ...     axes="YXC", # channels must be in the axes
    ...     patch_size=[64, 64],
    ...     batch_size=32,
    ...     num_epochs=100,
    ...     independent_channels=False,
    ...     n_channels_in=3,
    ...     n_channels_out=1 # if applicable
    ... )
    """
<<<<<<< HEAD
    return N2NConfiguration(
        **_create_supervised_config_dict(
            algorithm="n2n",
            experiment_name=experiment_name,
            data_type=data_type,
            axes=axes,
            patch_size=patch_size,
            batch_size=batch_size,
            num_epochs=num_epochs,
            augmentations=augmentations,
            independent_channels=independent_channels,
            loss=loss,
            n_channels_in=n_channels_in,
            n_channels_out=n_channels_out,
            logger=logger,
            model_params=model_params,
            dataloader_params=dataloader_params,
        )
=======
    return _create_supervised_configuration(
        algorithm="n2n",
        experiment_name=experiment_name,
        data_type=data_type,
        axes=axes,
        patch_size=patch_size,
        batch_size=batch_size,
        num_epochs=num_epochs,
        augmentations=augmentations,
        independent_channels=independent_channels,
        loss=loss,
        n_channels_in=n_channels_in,
        n_channels_out=n_channels_out,
        logger=logger,
        model_params=model_params,
        train_dataloader_params=train_dataloader_params,
        val_dataloader_params=val_dataloader_params,
>>>>>>> b3144618
    )


def create_n2v_configuration(
    experiment_name: str,
    data_type: Literal["array", "tiff", "custom"],
    axes: str,
    patch_size: list[int],
    batch_size: int,
    num_epochs: int,
    augmentations: Optional[list[Union[XYFlipModel, XYRandomRotate90Model]]] = None,
    independent_channels: bool = True,
    use_n2v2: bool = False,
    n_channels: Optional[int] = None,
    roi_size: int = 11,
    masked_pixel_percentage: float = 0.2,
    struct_n2v_axis: Literal["horizontal", "vertical", "none"] = "none",
    struct_n2v_span: int = 5,
    logger: Literal["wandb", "tensorboard", "none"] = "none",
    model_params: Optional[dict] = None,
<<<<<<< HEAD
    dataloader_params: Optional[dict] = None,
) -> N2VConfiguration:
=======
    train_dataloader_params: Optional[dict[str, Any]] = None,
    val_dataloader_params: Optional[dict[str, Any]] = None,
) -> Configuration:
>>>>>>> b3144618
    """
    Create a configuration for training Noise2Void.

    N2V uses a UNet model to denoise images in a self-supervised manner. To use its
    variants structN2V and N2V2, set the `struct_n2v_axis` and `struct_n2v_span`
    (structN2V) parameters, or set `use_n2v2` to True (N2V2).

    N2V2 modifies the UNet architecture by adding blur pool layers and removes the skip
    connections, thus removing checkboard artefacts. StructN2V is used when vertical
    or horizontal correlations are present in the noise; it applies an additional mask
    to the manipulated pixel neighbors.

    If "Z" is present in `axes`, then `path_size` must be a list of length 3, otherwise
    2.

    If "C" is present in `axes`, then you need to set `n_channels` to the number of
    channels.

    By default, all channels are trained independently. To train all channels together,
    set `independent_channels` to False.

    By default, the transformations applied are a random flip along X or Y, and a random
    90 degrees rotation in the XY plane. Normalization is always applied, as well as the
    N2V manipulation.

    By setting `augmentations` to `None`, the default transformations (flip in X and Y,
    rotations by 90 degrees in the XY plane) are applied. Rather than the default
    transforms, a list of transforms can be passed to the `augmentations` parameter. To
    disable the transforms, simply pass an empty list.

    The `roi_size` parameter specifies the size of the area around each pixel that will
    be manipulated by N2V. The `masked_pixel_percentage` parameter specifies how many
    pixels per patch will be manipulated.

    The parameters of the UNet can be specified in the `model_params` (passed as a
    parameter-value dictionary). Note that `use_n2v2` and 'n_channels' override the
    corresponding parameters passed in `model_params`.

    If you pass "horizontal" or "vertical" to `struct_n2v_axis`, then structN2V mask
    will be applied to each manipulated pixel.

    Parameters
    ----------
    experiment_name : str
        Name of the experiment.
    data_type : Literal["array", "tiff", "custom"]
        Type of the data.
    axes : str
        Axes of the data (e.g. SYX).
    patch_size : List[int]
        Size of the patches along the spatial dimensions (e.g. [64, 64]).
    batch_size : int
        Batch size.
    num_epochs : int
        Number of epochs.
    augmentations : list of transforms, default=None
        List of transforms to apply, either both or one of XYFlipModel and
        XYRandomRotate90Model. By default, it applies both XYFlip (on X and Y)
        and XYRandomRotate90 (in XY) to the images.
    independent_channels : bool, optional
        Whether to train all channels together, by default True.
    use_n2v2 : bool, optional
        Whether to use N2V2, by default False.
    n_channels : int or None, default=None
        Number of channels (in and out).
    roi_size : int, optional
        N2V pixel manipulation area, by default 11.
    masked_pixel_percentage : float, optional
        Percentage of pixels masked in each patch, by default 0.2.
    struct_n2v_axis : Literal["horizontal", "vertical", "none"], optional
        Axis along which to apply structN2V mask, by default "none".
    struct_n2v_span : int, optional
        Span of the structN2V mask, by default 5.
    logger : Literal["wandb", "tensorboard", "none"], optional
        Logger to use, by default "none".
    model_params : dict, optional
        UNetModel parameters, by default None.
    train_dataloader_params : dict, optional
        Parameters for the training dataloader, see the PyTorch docs for `DataLoader`.
        If left as `None`, the dict `{"shuffle": True}` will be used, this is set in
        the `GeneralDataConfig`.
    val_dataloader_params : dict, optional
        Parameters for the validation dataloader, see PyTorch the docs for `DataLoader`.
        If left as `None`, the empty dict `{}` will be used, this is set in the
        `GeneralDataConfig`.

    Returns
    -------
    N2VConfiguration
        Configuration for training N2V.

    Examples
    --------
    Minimum example:
    >>> config = create_n2v_configuration(
    ...     experiment_name="n2v_experiment",
    ...     data_type="array",
    ...     axes="YX",
    ...     patch_size=[64, 64],
    ...     batch_size=32,
    ...     num_epochs=100
    ... )

    To disable transforms, simply set `augmentations` to an empty list:
    >>> config = create_n2v_configuration(
    ...     experiment_name="n2v_experiment",
    ...     data_type="array",
    ...     axes="YX",
    ...     patch_size=[64, 64],
    ...     batch_size=32,
    ...     num_epochs=100,
    ...     augmentations=[]
    ... )

    A list of transforms can be passed to the `augmentations` parameter:
    >>> from careamics.config.transformations import XYFlipModel
    >>> config = create_n2v_configuration(
    ...     experiment_name="n2v_experiment",
    ...     data_type="array",
    ...     axes="YX",
    ...     patch_size=[64, 64],
    ...     batch_size=32,
    ...     num_epochs=100,
    ...     augmentations=[
    ...         # No rotation and only Y flipping
    ...         XYFlipModel(flip_x = False, flip_y = True)
    ...     ]
    ... )

    To use N2V2, simply pass the `use_n2v2` parameter:
    >>> config = create_n2v_configuration(
    ...     experiment_name="n2v2_experiment",
    ...     data_type="tiff",
    ...     axes="YX",
    ...     patch_size=[64, 64],
    ...     batch_size=32,
    ...     num_epochs=100,
    ...     use_n2v2=True
    ... )

    For structN2V, there are two parameters to set, `struct_n2v_axis` and
    `struct_n2v_span`:
    >>> config = create_n2v_configuration(
    ...     experiment_name="structn2v_experiment",
    ...     data_type="tiff",
    ...     axes="YX",
    ...     patch_size=[64, 64],
    ...     batch_size=32,
    ...     num_epochs=100,
    ...     struct_n2v_axis="horizontal",
    ...     struct_n2v_span=7
    ... )

    If you are training multiple channels they will be trained independently by default,
    you simply need to specify the number of channels:
    >>> config = create_n2v_configuration(
    ...     experiment_name="n2v_experiment",
    ...     data_type="array",
    ...     axes="YXC",
    ...     patch_size=[64, 64],
    ...     batch_size=32,
    ...     num_epochs=100,
    ...     n_channels=3
    ... )

    If instead you want to train multiple channels together, you need to turn off the
    `independent_channels` parameter:
    >>> config = create_n2v_configuration(
    ...     experiment_name="n2v_experiment",
    ...     data_type="array",
    ...     axes="YXC",
    ...     patch_size=[64, 64],
    ...     batch_size=32,
    ...     num_epochs=100,
    ...     independent_channels=False,
    ...     n_channels=3
    ... )
    """
    # if there are channels, we need to specify their number
    if "C" in axes and n_channels is None:
        raise ValueError("Number of channels must be specified when using channels.")
    elif "C" not in axes and (n_channels is not None and n_channels > 1):
        raise ValueError(
            f"C is not present in the axes, but number of channels is specified "
            f"(got {n_channels} channel)."
        )

    if n_channels is None:
        n_channels = 1

    # augmentations
    spatial_transforms = _list_spatial_augmentations(augmentations)

    # create the N2VManipulate transform using the supplied parameters
    n2v_transform = N2VManipulateModel(
        name=SupportedTransform.N2V_MANIPULATE.value,
        strategy=(
            SupportedPixelManipulation.MEDIAN.value
            if use_n2v2
            else SupportedPixelManipulation.UNIFORM.value
        ),
        roi_size=roi_size,
        masked_pixel_percentage=masked_pixel_percentage,
        struct_mask_axis=struct_n2v_axis,
        struct_mask_span=struct_n2v_span,
    )

    # algorithm
    algorithm_params = _create_algorithm_configuration(
        axes=axes,
        algorithm="n2v",
        loss="n2v",
        independent_channels=independent_channels,
        n_channels_in=n_channels,
        n_channels_out=n_channels,
        use_n2v2=use_n2v2,
        model_params=model_params,
    )
    algorithm_params["n2v_config"] = n2v_transform

    # data
    data_params = _create_data_configuration(
        data_type=data_type,
        axes=axes,
        patch_size=patch_size,
        batch_size=batch_size,
        augmentations=spatial_transforms,
        dataloader_params=dataloader_params,
    )

    # training
    training_params = _create_training_configuration(
        num_epochs=num_epochs,
        logger=logger,
<<<<<<< HEAD
    )

    return N2VConfiguration(
        experiment_name=experiment_name,
        algorithm_config=algorithm_params,
        data_config=data_params,
        training_config=training_params,
=======
        model_params=model_params,
        train_dataloader_params=train_dataloader_params,
        val_dataloader_params=val_dataloader_params,
>>>>>>> b3144618
    )<|MERGE_RESOLUTION|>--- conflicted
+++ resolved
@@ -203,13 +203,7 @@
     n_channels_out: int,
     use_n2v2: bool = False,
     model_params: Optional[dict] = None,
-<<<<<<< HEAD
 ) -> dict:
-=======
-    train_dataloader_params: Optional[dict[str, Any]] = None,
-    val_dataloader_params: Optional[dict[str, Any]] = None,
-) -> Configuration:
->>>>>>> b3144618
     """
     Create a dictionary with the parameters of the algorithm model.
 
@@ -231,13 +225,6 @@
         Whether to use N2V2, by default False.
     model_params : dict
         UNetModel parameters.
-<<<<<<< HEAD
-=======
-    train_dataloader_params : dict
-        Parameters for the training dataloader, see PyTorch notes, by default None.
-    val_dataloader_params : dict
-        Parameters for the validation dataloader, see PyTorch notes, by default None.
->>>>>>> b3144618
 
     Returns
     -------
@@ -260,8 +247,41 @@
         "model": unet_model,
     }
 
-<<<<<<< HEAD
-=======
+
+def _create_data_configuration(
+    data_type: Literal["array", "tiff", "custom"],
+    axes: str,
+    patch_size: list[int],
+    batch_size: int,
+    augmentations: Union[list[SPATIAL_TRANSFORMS_UNION]],
+    train_dataloader_params: Optional[dict[str, Any]] = None,
+    val_dataloader_params: Optional[dict[str, Any]] = None,
+) -> DataConfig:
+    """
+    Create a dictionary with the parameters of the data model.
+
+    Parameters
+    ----------
+    data_type : {"array", "tiff", "custom"}
+        Type of the data.
+    axes : str
+        Axes of the data.
+    patch_size : list of int
+        Size of the patches along the spatial dimensions.
+    batch_size : int
+        Batch size.
+    augmentations : list of transforms
+        List of transforms to apply.
+    train_dataloader_params : dict
+        Parameters for the training dataloader, see PyTorch notes, by default None.
+    val_dataloader_params : dict
+        Parameters for the validation dataloader, see PyTorch notes, by default None.
+
+    Returns
+    -------
+    DataConfig
+        Data model with the specified parameters.
+    """
     # data model
     data = {
         "data_type": data_type,
@@ -275,47 +295,8 @@
         data["train_dataloader_params"] = train_dataloader_params
     if val_dataloader_params is not None:
         data["val_dataloader_params"] = val_dataloader_params
->>>>>>> b3144618
-
-def _create_data_configuration(
-    data_type: Literal["array", "tiff", "custom"],
-    axes: str,
-    patch_size: list[int],
-    batch_size: int,
-    augmentations: Union[list[SPATIAL_TRANSFORMS_UNION]],
-    dataloader_params: Optional[dict] = None,
-) -> DataConfig:
-    """
-    Create a dictionary with the parameters of the data model.
-
-    Parameters
-    ----------
-    data_type : {"array", "tiff", "custom"}
-        Type of the data.
-    axes : str
-        Axes of the data.
-    patch_size : list of int
-        Size of the patches along the spatial dimensions.
-    batch_size : int
-        Batch size.
-    augmentations : list of transforms
-        List of transforms to apply.
-    dataloader_params : dict
-        Parameters for the dataloader, see PyTorch notes.
-
-    Returns
-    -------
-    DataConfig
-        Data model with the specified parameters.
-    """
-    return DataConfig(
-        data_type=data_type,
-        axes=axes,
-        patch_size=patch_size,
-        batch_size=batch_size,
-        transforms=augmentations,
-        dataloader_params=dataloader_params,
-    )
+
+    return DataConfig(**data)
 
 
 def _create_training_configuration(
@@ -358,14 +339,9 @@
     n_channels_out: Optional[int] = None,
     logger: Literal["wandb", "tensorboard", "none"] = "none",
     model_params: Optional[dict] = None,
-<<<<<<< HEAD
-    dataloader_params: Optional[dict] = None,
-) -> dict:
-=======
     train_dataloader_params: Optional[dict[str, Any]] = None,
     val_dataloader_params: Optional[dict[str, Any]] = None,
-) -> Configuration:
->>>>>>> b3144618
+) -> dict:
     """
     Create a configuration for training CARE or Noise2Noise.
 
@@ -454,18 +430,8 @@
         patch_size=patch_size,
         batch_size=batch_size,
         augmentations=spatial_transform_list,
-<<<<<<< HEAD
-        dataloader_params=dataloader_params,
-=======
-        independent_channels=independent_channels,
-        loss=loss,
-        n_channels_in=n_channels_in,
-        n_channels_out=n_channels_out,
-        logger=logger,
-        model_params=model_params,
         train_dataloader_params=train_dataloader_params,
         val_dataloader_params=val_dataloader_params,
->>>>>>> b3144618
     )
 
     # training
@@ -496,14 +462,9 @@
     n_channels_out: Optional[int] = None,
     logger: Literal["wandb", "tensorboard", "none"] = "none",
     model_params: Optional[dict] = None,
-<<<<<<< HEAD
-    dataloader_params: Optional[dict] = None,
-) -> CAREConfiguration:
-=======
     train_dataloader_params: Optional[dict[str, Any]] = None,
     val_dataloader_params: Optional[dict[str, Any]] = None,
-) -> Configuration:
->>>>>>> b3144618
+) -> CAREConfiguration:
     """
     Create a configuration for training CARE.
 
@@ -636,7 +597,6 @@
     ...     n_channels_out=1 # if applicable
     ... )
     """
-<<<<<<< HEAD
     return CAREConfiguration(
         **_create_supervised_config_dict(
             algorithm="care",
@@ -653,27 +613,9 @@
             n_channels_out=n_channels_out,
             logger=logger,
             model_params=model_params,
-            dataloader_params=dataloader_params,
+            train_dataloader_params=train_dataloader_params,
+            val_dataloader_params=val_dataloader_params,
         )
-=======
-    return _create_supervised_configuration(
-        algorithm="care",
-        experiment_name=experiment_name,
-        data_type=data_type,
-        axes=axes,
-        patch_size=patch_size,
-        batch_size=batch_size,
-        num_epochs=num_epochs,
-        augmentations=augmentations,
-        independent_channels=independent_channels,
-        loss=loss,
-        n_channels_in=n_channels_in,
-        n_channels_out=n_channels_out,
-        logger=logger,
-        model_params=model_params,
-        train_dataloader_params=train_dataloader_params,
-        val_dataloader_params=val_dataloader_params,
->>>>>>> b3144618
     )
 
 
@@ -691,14 +633,9 @@
     n_channels_out: Optional[int] = None,
     logger: Literal["wandb", "tensorboard", "none"] = "none",
     model_params: Optional[dict] = None,
-<<<<<<< HEAD
-    dataloader_params: Optional[dict] = None,
-) -> N2NConfiguration:
-=======
     train_dataloader_params: Optional[dict[str, Any]] = None,
     val_dataloader_params: Optional[dict[str, Any]] = None,
-) -> Configuration:
->>>>>>> b3144618
+) -> N2NConfiguration:
     """
     Create a configuration for training Noise2Noise.
 
@@ -831,7 +768,6 @@
     ...     n_channels_out=1 # if applicable
     ... )
     """
-<<<<<<< HEAD
     return N2NConfiguration(
         **_create_supervised_config_dict(
             algorithm="n2n",
@@ -848,27 +784,9 @@
             n_channels_out=n_channels_out,
             logger=logger,
             model_params=model_params,
-            dataloader_params=dataloader_params,
+            train_dataloader_params=train_dataloader_params,
+            val_dataloader_params=val_dataloader_params,
         )
-=======
-    return _create_supervised_configuration(
-        algorithm="n2n",
-        experiment_name=experiment_name,
-        data_type=data_type,
-        axes=axes,
-        patch_size=patch_size,
-        batch_size=batch_size,
-        num_epochs=num_epochs,
-        augmentations=augmentations,
-        independent_channels=independent_channels,
-        loss=loss,
-        n_channels_in=n_channels_in,
-        n_channels_out=n_channels_out,
-        logger=logger,
-        model_params=model_params,
-        train_dataloader_params=train_dataloader_params,
-        val_dataloader_params=val_dataloader_params,
->>>>>>> b3144618
     )
 
 
@@ -889,14 +807,9 @@
     struct_n2v_span: int = 5,
     logger: Literal["wandb", "tensorboard", "none"] = "none",
     model_params: Optional[dict] = None,
-<<<<<<< HEAD
-    dataloader_params: Optional[dict] = None,
-) -> N2VConfiguration:
-=======
     train_dataloader_params: Optional[dict[str, Any]] = None,
     val_dataloader_params: Optional[dict[str, Any]] = None,
-) -> Configuration:
->>>>>>> b3144618
+) -> N2VConfiguration:
     """
     Create a configuration for training Noise2Void.
 
@@ -1124,14 +1037,14 @@
         patch_size=patch_size,
         batch_size=batch_size,
         augmentations=spatial_transforms,
-        dataloader_params=dataloader_params,
+        train_dataloader_params=train_dataloader_params,
+        val_dataloader_params=val_dataloader_params,
     )
 
     # training
     training_params = _create_training_configuration(
         num_epochs=num_epochs,
         logger=logger,
-<<<<<<< HEAD
     )
 
     return N2VConfiguration(
@@ -1139,9 +1052,4 @@
         algorithm_config=algorithm_params,
         data_config=data_params,
         training_config=training_params,
-=======
-        model_params=model_params,
-        train_dataloader_params=train_dataloader_params,
-        val_dataloader_params=val_dataloader_params,
->>>>>>> b3144618
     )