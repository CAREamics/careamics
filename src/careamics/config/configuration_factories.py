--- conflicted
+++ resolved
@@ -362,13 +362,9 @@
     axes: str,
     patch_size: Sequence[int],
     batch_size: int,
-<<<<<<< HEAD
-    augmentations: list[SPATIAL_TRANSFORMS_UNION],
+    augmentations: list[SPATIAL_TRANSFORMS_UNION] | None = None,
+    channels: Sequence[int] | None = None,
     in_memory: bool | None = None,
-=======
-    channels: Sequence[int] | None = None,
-    augmentations: list[SPATIAL_TRANSFORMS_UNION] | None = None,
->>>>>>> 3b52bf54
     patch_overlaps: Sequence[int] | None = None,
     train_dataloader_params: dict[str, Any] | None = None,
     val_dataloader_params: dict[str, Any] | None = None,
@@ -388,21 +384,18 @@
         Size of the patches along the spatial dimensions.
     batch_size : int
         Batch size.
-<<<<<<< HEAD
     augmentations : list of transforms
         List of transforms to apply.
+    channels : Sequence of int, default=None
+        List of channels to use. If `None`, all channels are used.
     in_memory : bool, default=None
         Whether to load all data into memory. This is only supported for 'array',
         'tiff' and 'custom' data types. If `None`, defaults to `True` for 'array',
         'tiff' and `custom`, and `False` for 'zarr' and 'czi' data types. Must be `True`
         for `array`.
-=======
-    channels : Sequence of int, default=None
-        List of channels to use. If `None`, all channels are used.
     augmentations : list of transforms or None, default=None
         List of transforms to apply. If `None`, default augmentations are applied
         (flip in X and Y, rotations by 90 degrees in the XY plane).
->>>>>>> 3b52bf54
     patch_overlaps : Sequence of int, default=None
         Overlaps between patches in each spatial dimension, only used with "sequential"
         patching. If `None`, no overlap is applied. The overlap must be smaller than
