"""Convenience functions to create configurations for training and inference."""

from typing import Annotated, Any, Literal, Optional, Union

<<<<<<< HEAD
from pydantic import Discriminator, Field, Tag, TypeAdapter
=======
from pydantic import Discriminator, Tag, TypeAdapter
>>>>>>> 9a027a5f

from careamics.config.algorithms import CAREAlgorithm, N2NAlgorithm, N2VAlgorithm
from careamics.config.architectures import UNetModel
from careamics.config.care_configuration import CAREConfiguration
from careamics.config.configuration import Configuration
from careamics.config.data import DataConfig
from careamics.config.n2n_configuration import N2NConfiguration
from careamics.config.n2v_configuration import N2VConfiguration
from careamics.config.support import (
    SupportedAlgorithm,
    SupportedArchitecture,
    SupportedPixelManipulation,
    SupportedTransform,
)
from careamics.config.training_model import TrainingConfig
from careamics.config.transformations import (
    SPATIAL_TRANSFORMS_UNION,
    N2VManipulateModel,
    XYFlipModel,
    XYRandomRotate90Model,
)


def _algorithm_config_discriminator(value: Union[dict, Configuration]) -> str:
    """Discriminate algorithm-specific configurations based on the algorithm.

    Parameters
    ----------
    value : Any
        Value to discriminate.

    Returns
    -------
    str
        Discriminator value.
    """
    if isinstance(value, dict):
        return value["algorithm_config"]["algorithm"]
    return value.algorithm_config.algorithm


def configuration_factory(
    configuration: dict[str, Any]
) -> Union[N2VConfiguration, N2NConfiguration, CAREConfiguration]:
    """
    Create a configuration for training CAREamics.

    Parameters
    ----------
    configuration : dict
        Configuration dictionary.

    Returns
    -------
    N2VConfiguration or N2NConfiguration or CAREConfiguration
        Configuration for training CAREamics.
    """
    adapter: TypeAdapter = TypeAdapter(
        Annotated[
            Union[
                Annotated[N2VConfiguration, Tag(SupportedAlgorithm.N2V.value)],
                Annotated[N2NConfiguration, Tag(SupportedAlgorithm.N2N.value)],
                Annotated[CAREConfiguration, Tag(SupportedAlgorithm.CARE.value)],
            ],
            Discriminator(_algorithm_config_discriminator),
        ]
    )
    return adapter.validate_python(configuration)


def algorithm_factory(
    algorithm: dict[str, Any]
) -> Union[N2VAlgorithm, N2NAlgorithm, CAREAlgorithm]:
    """
    Create an algorithm model for training CAREamics.

    Parameters
    ----------
    algorithm : dict
        Algorithm dictionary.

    Returns
    -------
    N2VAlgorithm or N2NAlgorithm or CAREAlgorithm
        Algorithm model for training CAREamics.
    """
    adapter: TypeAdapter = TypeAdapter(
        Annotated[
            Union[N2VAlgorithm, N2NAlgorithm, CAREAlgorithm],
            Field(discriminator="algorithm"),
        ]
    )
    return adapter.validate_python(algorithm)


def _list_spatial_augmentations(
    augmentations: Optional[list[SPATIAL_TRANSFORMS_UNION]],
) -> list[SPATIAL_TRANSFORMS_UNION]:
    """
    List the augmentations to apply.

    Parameters
    ----------
    augmentations : list of transforms, optional
        List of transforms to apply, either both or one of XYFlipModel and
        XYRandomRotate90Model.

    Returns
    -------
    list of transforms
        List of transforms to apply.

    Raises
    ------
    ValueError
        If the transforms are not XYFlipModel or XYRandomRotate90Model.
    ValueError
        If there are duplicate transforms.
    """
    if augmentations is None:
        transform_list: list[SPATIAL_TRANSFORMS_UNION] = [
            XYFlipModel(),
            XYRandomRotate90Model(),
        ]
    else:
        # throw error if not all transforms are pydantic models
        if not all(
            isinstance(t, XYFlipModel) or isinstance(t, XYRandomRotate90Model)
            for t in augmentations
        ):
            raise ValueError(
                "Accepted transforms are either XYFlipModel or "
                "XYRandomRotate90Model."
            )

        # check that there is no duplication
        aug_types = [t.__class__ for t in augmentations]
        if len(set(aug_types)) != len(aug_types):
            raise ValueError("Duplicate transforms are not allowed.")

        transform_list = augmentations

    return transform_list


def _create_unet_configuration(
    axes: str,
    n_channels_in: int,
    n_channels_out: int,
    independent_channels: bool,
    use_n2v2: bool,
    model_params: Optional[dict[str, Any]] = None,
) -> UNetModel:
    """
    Create a dictionary with the parameters of the UNet model.

    Parameters
    ----------
    axes : str
        Axes of the data.
    n_channels_in : int
        Number of input channels.
    n_channels_out : int
        Number of output channels.
    independent_channels : bool
        Whether to train all channels independently.
    use_n2v2 : bool
        Whether to use N2V2.
    model_params : dict
        UNetModel parameters.

    Returns
    -------
    UNetModel
        UNet model with the specified parameters.
    """
    if model_params is None:
        model_params = {}

    model_params["n2v2"] = use_n2v2
    model_params["conv_dims"] = 3 if "Z" in axes else 2
    model_params["in_channels"] = n_channels_in
    model_params["num_classes"] = n_channels_out
    model_params["independent_channels"] = independent_channels

    return UNetModel(
        architecture=SupportedArchitecture.UNET.value,
        **model_params,
    )


def _create_algorithm_configuration(
    axes: str,
    algorithm: Literal["n2v", "care", "n2n"],
    loss: Literal["n2v", "mae", "mse"],
    independent_channels: bool,
    n_channels_in: int,
    n_channels_out: int,
    use_n2v2: bool = False,
    model_params: Optional[dict] = None,
) -> dict:
    """
    Create a dictionary with the parameters of the algorithm model.

    Parameters
    ----------
    axes : str
        Axes of the data.
    algorithm : {"n2v", "care", "n2n"}
        Algorithm to use.
    loss : {"n2v", "mae", "mse"}
        Loss function to use.
    independent_channels : bool
        Whether to train all channels independently.
    n_channels_in : int
        Number of input channels.
    n_channels_out : int
        Number of output channels.
    use_n2v2 : bool, optional
        Whether to use N2V2, by default False.
    model_params : dict
        UNetModel parameters.

    Returns
    -------
    dict
        Algorithm model as dictionnary with the specified parameters.
    """
    # model
    unet_model = _create_unet_configuration(
        axes=axes,
        n_channels_in=n_channels_in,
        n_channels_out=n_channels_out,
        independent_channels=independent_channels,
        use_n2v2=use_n2v2,
        model_params=model_params,
    )

    return {
        "algorithm": algorithm,
        "loss": loss,
        "model": unet_model,
    }


def _create_data_configuration(
    data_type: Literal["array", "tiff", "custom"],
    axes: str,
    patch_size: list[int],
    batch_size: int,
    augmentations: Union[list[SPATIAL_TRANSFORMS_UNION]],
    dataloader_params: Optional[dict] = None,
) -> DataConfig:
    """
    Create a dictionary with the parameters of the data model.

    Parameters
    ----------
    data_type : {"array", "tiff", "custom"}
        Type of the data.
    axes : str
        Axes of the data.
    patch_size : list of int
        Size of the patches along the spatial dimensions.
    batch_size : int
        Batch size.
    augmentations : list of transforms
        List of transforms to apply.
    dataloader_params : dict
        Parameters for the dataloader, see PyTorch notes.

    Returns
    -------
    DataConfig
        Data model with the specified parameters.
    """
    return DataConfig(
        data_type=data_type,
        axes=axes,
        patch_size=patch_size,
        batch_size=batch_size,
        transforms=augmentations,
        dataloader_params=dataloader_params,
    )


def _create_training_configuration(
    num_epochs: int, logger: Literal["wandb", "tensorboard", "none"]
) -> TrainingConfig:
    """
    Create a dictionary with the parameters of the training model.

    Parameters
    ----------
    num_epochs : int
        Number of epochs.
    logger : {"wandb", "tensorboard", "none"}
        Logger to use.

    Returns
    -------
    TrainingConfig
        Training model with the specified parameters.
    """
    return TrainingConfig(
        num_epochs=num_epochs,
        logger=None if logger == "none" else logger,
    )


# TODO reconsider naming once we officially support LVAE approaches
def _create_supervised_config_dict(
    algorithm: Literal["care", "n2n"],
    experiment_name: str,
    data_type: Literal["array", "tiff", "custom"],
    axes: str,
    patch_size: list[int],
    batch_size: int,
    num_epochs: int,
    augmentations: Optional[list[SPATIAL_TRANSFORMS_UNION]] = None,
    independent_channels: bool = True,
    loss: Literal["mae", "mse"] = "mae",
    n_channels_in: Optional[int] = None,
    n_channels_out: Optional[int] = None,
    logger: Literal["wandb", "tensorboard", "none"] = "none",
    model_params: Optional[dict] = None,
    dataloader_params: Optional[dict] = None,
) -> dict:
    """
    Create a configuration for training CARE or Noise2Noise.

    Parameters
    ----------
    algorithm : Literal["care", "n2n"]
        Algorithm to use.
    experiment_name : str
        Name of the experiment.
    data_type : Literal["array", "tiff", "custom"]
        Type of the data.
    axes : str
        Axes of the data (e.g. SYX).
    patch_size : List[int]
        Size of the patches along the spatial dimensions (e.g. [64, 64]).
    batch_size : int
        Batch size.
    num_epochs : int
        Number of epochs.
    augmentations : list of transforms, default=None
        List of transforms to apply, either both or one of XYFlipModel and
        XYRandomRotate90Model. By default, it applies both XYFlip (on X and Y)
        and XYRandomRotate90 (in XY) to the images.
    independent_channels : bool, optional
        Whether to train all channels independently, by default False.
    loss : Literal["mae", "mse"], optional
        Loss function to use, by default "mae".
    n_channels_in : int or None, default=None
        Number of channels in.
    n_channels_out : int or None, default=None
        Number of channels out.
    logger : Literal["wandb", "tensorboard", "none"], optional
        Logger to use, by default "none".
    model_params : dict, optional
        UNetModel parameters, by default {}.
    dataloader_params : dict, optional
        Parameters for the dataloader, see PyTorch notes, by default None.

    Returns
    -------
    Configuration
        Configuration for training CARE or Noise2Noise.

    Raises
    ------
    ValueError
        If the number of channels is not specified when using channels.
    ValueError
        If the number of channels is specified but "C" is not in the axes.
    """
    # if there are channels, we need to specify their number
    if "C" in axes and n_channels_in is None:
        raise ValueError("Number of channels in must be specified when using channels ")
    elif "C" not in axes and (n_channels_in is not None and n_channels_in > 1):
        raise ValueError(
            f"C is not present in the axes, but number of channels is specified "
            f"(got {n_channels_in} channels)."
        )

    if n_channels_in is None:
        n_channels_in = 1

    if n_channels_out is None:
        n_channels_out = n_channels_in

    # augmentations
    spatial_transform_list = _list_spatial_augmentations(augmentations)

    # algorithm
    algorithm_params = _create_algorithm_configuration(
        axes=axes,
        algorithm=algorithm,
        loss=loss,
        independent_channels=independent_channels,
        n_channels_in=n_channels_in,
        n_channels_out=n_channels_out,
        model_params=model_params,
    )

    # data
    data_params = _create_data_configuration(
        data_type=data_type,
        axes=axes,
        patch_size=patch_size,
        batch_size=batch_size,
        augmentations=spatial_transform_list,
        dataloader_params=dataloader_params,
    )

    # training
    training_params = _create_training_configuration(
        num_epochs=num_epochs,
        logger=logger,
    )

    return {
        "experiment_name": experiment_name,
        "algorithm_config": algorithm_params,
        "data_config": data_params,
        "training_config": training_params,
    }


def create_care_configuration(
    experiment_name: str,
    data_type: Literal["array", "tiff", "custom"],
    axes: str,
    patch_size: list[int],
    batch_size: int,
    num_epochs: int,
    augmentations: Optional[list[Union[XYFlipModel, XYRandomRotate90Model]]] = None,
    independent_channels: bool = True,
    loss: Literal["mae", "mse"] = "mae",
    n_channels_in: Optional[int] = None,
    n_channels_out: Optional[int] = None,
    logger: Literal["wandb", "tensorboard", "none"] = "none",
    model_params: Optional[dict] = None,
    dataloader_params: Optional[dict] = None,
) -> CAREConfiguration:
    """
    Create a configuration for training CARE.

    If "Z" is present in `axes`, then `path_size` must be a list of length 3, otherwise
    2.

    If "C" is present in `axes`, then you need to set `n_channels_in` to the number of
    channels. Likewise, if you set the number of channels, then "C" must be present in
    `axes`.

    To set the number of output channels, use the `n_channels_out` parameter. If it is
    not specified, it will be assumed to be equal to `n_channels_in`.

    By default, all channels are trained together. To train all channels independently,
    set `independent_channels` to True.

    By setting `augmentations` to `None`, the default transformations (flip in X and Y,
    rotations by 90 degrees in the XY plane) are applied. Rather than the default
    transforms, a list of transforms can be passed to the `augmentations` parameter. To
    disable the transforms, simply pass an empty list.

    Parameters
    ----------
    experiment_name : str
        Name of the experiment.
    data_type : Literal["array", "tiff", "custom"]
        Type of the data.
    axes : str
        Axes of the data (e.g. SYX).
    patch_size : List[int]
        Size of the patches along the spatial dimensions (e.g. [64, 64]).
    batch_size : int
        Batch size.
    num_epochs : int
        Number of epochs.
    augmentations : list of transforms, default=None
        List of transforms to apply, either both or one of XYFlipModel and
        XYRandomRotate90Model. By default, it applies both XYFlip (on X and Y)
        and XYRandomRotate90 (in XY) to the images.
    independent_channels : bool, optional
        Whether to train all channels independently, by default False.
    loss : Literal["mae", "mse"], default="mae"
        Loss function to use.
    n_channels_in : int or None, default=None
        Number of channels in.
    n_channels_out : int or None, default=None
        Number of channels out.
    logger : Literal["wandb", "tensorboard", "none"], default="none"
        Logger to use.
    model_params : dict, default=None
        UNetModel parameters.
    dataloader_params : dict, optional
        Parameters for the dataloader, see PyTorch notes, by default None.

    Returns
    -------
    CAREConfiguration
        Configuration for training CARE.

    Examples
    --------
    Minimum example:
    >>> config = create_care_configuration(
    ...     experiment_name="care_experiment",
    ...     data_type="array",
    ...     axes="YX",
    ...     patch_size=[64, 64],
    ...     batch_size=32,
    ...     num_epochs=100
    ... )

    To disable transforms, simply set `augmentations` to an empty list:
    >>> config = create_care_configuration(
    ...     experiment_name="care_experiment",
    ...     data_type="array",
    ...     axes="YX",
    ...     patch_size=[64, 64],
    ...     batch_size=32,
    ...     num_epochs=100,
    ...     augmentations=[]
    ... )

    A list of transforms can be passed to the `augmentations` parameter to replace the
    default augmentations:
    >>> from careamics.config.transformations import XYFlipModel
    >>> config = create_care_configuration(
    ...     experiment_name="care_experiment",
    ...     data_type="array",
    ...     axes="YX",
    ...     patch_size=[64, 64],
    ...     batch_size=32,
    ...     num_epochs=100,
    ...     augmentations=[
    ...         # No rotation and only Y flipping
    ...         XYFlipModel(flip_x = False, flip_y = True)
    ...     ]
    ... )

    If you are training multiple channels they will be trained independently by default,
    you simply need to specify the number of channels input (and optionally, the number
    of channels output):
    >>> config = create_care_configuration(
    ...     experiment_name="care_experiment",
    ...     data_type="array",
    ...     axes="YXC", # channels must be in the axes
    ...     patch_size=[64, 64],
    ...     batch_size=32,
    ...     num_epochs=100,
    ...     n_channels_in=3, # number of input channels
    ...     n_channels_out=1 # if applicable
    ... )

    If instead you want to train multiple channels together, you need to turn off the
    `independent_channels` parameter:
    >>> config = create_care_configuration(
    ...     experiment_name="care_experiment",
    ...     data_type="array",
    ...     axes="YXC", # channels must be in the axes
    ...     patch_size=[64, 64],
    ...     batch_size=32,
    ...     num_epochs=100,
    ...     independent_channels=False,
    ...     n_channels_in=3,
    ...     n_channels_out=1 # if applicable
    ... )
    """
    return CAREConfiguration(
        **_create_supervised_config_dict(
            algorithm="care",
            experiment_name=experiment_name,
            data_type=data_type,
            axes=axes,
            patch_size=patch_size,
            batch_size=batch_size,
            num_epochs=num_epochs,
            augmentations=augmentations,
            independent_channels=independent_channels,
            loss=loss,
            n_channels_in=n_channels_in,
            n_channels_out=n_channels_out,
            logger=logger,
            model_params=model_params,
            dataloader_params=dataloader_params,
        )
    )


def create_n2n_configuration(
    experiment_name: str,
    data_type: Literal["array", "tiff", "custom"],
    axes: str,
    patch_size: list[int],
    batch_size: int,
    num_epochs: int,
    augmentations: Optional[list[Union[XYFlipModel, XYRandomRotate90Model]]] = None,
    independent_channels: bool = True,
    loss: Literal["mae", "mse"] = "mae",
    n_channels_in: Optional[int] = None,
    n_channels_out: Optional[int] = None,
    logger: Literal["wandb", "tensorboard", "none"] = "none",
    model_params: Optional[dict] = None,
    dataloader_params: Optional[dict] = None,
) -> N2NConfiguration:
    """
    Create a configuration for training Noise2Noise.

    If "Z" is present in `axes`, then `path_size` must be a list of length 3, otherwise
    2.

    If "C" is present in `axes`, then you need to set `n_channels_in` to the number of
    channels. Likewise, if you set the number of channels, then "C" must be present in
    `axes`.

    To set the number of output channels, use the `n_channels_out` parameter. If it is
    not specified, it will be assumed to be equal to `n_channels_in`.

    By default, all channels are trained together. To train all channels independently,
    set `independent_channels` to True.

    By setting `augmentations` to `None`, the default transformations (flip in X and Y,
    rotations by 90 degrees in the XY plane) are applied. Rather than the default
    transforms, a list of transforms can be passed to the `augmentations` parameter. To
    disable the transforms, simply pass an empty list.

    Parameters
    ----------
    experiment_name : str
        Name of the experiment.
    data_type : Literal["array", "tiff", "custom"]
        Type of the data.
    axes : str
        Axes of the data (e.g. SYX).
    patch_size : List[int]
        Size of the patches along the spatial dimensions (e.g. [64, 64]).
    batch_size : int
        Batch size.
    num_epochs : int
        Number of epochs.
    augmentations : list of transforms, default=None
        List of transforms to apply, either both or one of XYFlipModel and
        XYRandomRotate90Model. By default, it applies both XYFlip (on X and Y)
        and XYRandomRotate90 (in XY) to the images.
    independent_channels : bool, optional
        Whether to train all channels independently, by default False.
    loss : Literal["mae", "mse"], optional
        Loss function to use, by default "mae".
    n_channels_in : int or None, default=None
        Number of channels in.
    n_channels_out : int or None, default=None
        Number of channels out.
    logger : Literal["wandb", "tensorboard", "none"], optional
        Logger to use, by default "none".
    model_params : dict, optional
        UNetModel parameters, by default {}.
    dataloader_params : dict, optional
        Parameters for the dataloader, see PyTorch notes, by default None.

    Returns
    -------
    N2NConfiguration
        Configuration for training Noise2Noise.

    Examples
    --------
    Minimum example:
    >>> config = create_n2n_configuration(
    ...     experiment_name="n2n_experiment",
    ...     data_type="array",
    ...     axes="YX",
    ...     patch_size=[64, 64],
    ...     batch_size=32,
    ...     num_epochs=100
    ... )

    To disable transforms, simply set `augmentations` to an empty list:
    >>> config = create_n2n_configuration(
    ...     experiment_name="n2n_experiment",
    ...     data_type="array",
    ...     axes="YX",
    ...     patch_size=[64, 64],
    ...     batch_size=32,
    ...     num_epochs=100,
    ...     augmentations=[]
    ... )

    A list of transforms can be passed to the `augmentations` parameter to replace the
    default augmentations:
    >>> from careamics.config.transformations import XYFlipModel
    >>> config = create_n2n_configuration(
    ...     experiment_name="n2n_experiment",
    ...     data_type="array",
    ...     axes="YX",
    ...     patch_size=[64, 64],
    ...     batch_size=32,
    ...     num_epochs=100,
    ...     augmentations=[
    ...         # No rotation and only Y flipping
    ...         XYFlipModel(flip_x = False, flip_y = True)
    ...     ]
    ... )

    If you are training multiple channels they will be trained independently by default,
    you simply need to specify the number of channels input (and optionally, the number
    of channels output):
    >>> config = create_n2n_configuration(
    ...     experiment_name="n2n_experiment",
    ...     data_type="array",
    ...     axes="YXC", # channels must be in the axes
    ...     patch_size=[64, 64],
    ...     batch_size=32,
    ...     num_epochs=100,
    ...     n_channels_in=3, # number of input channels
    ...     n_channels_out=1 # if applicable
    ... )

    If instead you want to train multiple channels together, you need to turn off the
    `independent_channels` parameter:
    >>> config = create_n2n_configuration(
    ...     experiment_name="n2n_experiment",
    ...     data_type="array",
    ...     axes="YXC", # channels must be in the axes
    ...     patch_size=[64, 64],
    ...     batch_size=32,
    ...     num_epochs=100,
    ...     independent_channels=False,
    ...     n_channels_in=3,
    ...     n_channels_out=1 # if applicable
    ... )
    """
    return N2NConfiguration(
        **_create_supervised_config_dict(
            algorithm="n2n",
            experiment_name=experiment_name,
            data_type=data_type,
            axes=axes,
            patch_size=patch_size,
            batch_size=batch_size,
            num_epochs=num_epochs,
            augmentations=augmentations,
            independent_channels=independent_channels,
            loss=loss,
            n_channels_in=n_channels_in,
            n_channels_out=n_channels_out,
            logger=logger,
            model_params=model_params,
            dataloader_params=dataloader_params,
        )
    )


def create_n2v_configuration(
    experiment_name: str,
    data_type: Literal["array", "tiff", "custom"],
    axes: str,
    patch_size: list[int],
    batch_size: int,
    num_epochs: int,
    augmentations: Optional[list[Union[XYFlipModel, XYRandomRotate90Model]]] = None,
    independent_channels: bool = True,
    use_n2v2: bool = False,
    n_channels: Optional[int] = None,
    roi_size: int = 11,
    masked_pixel_percentage: float = 0.2,
    struct_n2v_axis: Literal["horizontal", "vertical", "none"] = "none",
    struct_n2v_span: int = 5,
    logger: Literal["wandb", "tensorboard", "none"] = "none",
    model_params: Optional[dict] = None,
    dataloader_params: Optional[dict] = None,
) -> N2VConfiguration:
    """
    Create a configuration for training Noise2Void.

    N2V uses a UNet model to denoise images in a self-supervised manner. To use its
    variants structN2V and N2V2, set the `struct_n2v_axis` and `struct_n2v_span`
    (structN2V) parameters, or set `use_n2v2` to True (N2V2).

    N2V2 modifies the UNet architecture by adding blur pool layers and removes the skip
    connections, thus removing checkboard artefacts. StructN2V is used when vertical
    or horizontal correlations are present in the noise; it applies an additional mask
    to the manipulated pixel neighbors.

    If "Z" is present in `axes`, then `path_size` must be a list of length 3, otherwise
    2.

    If "C" is present in `axes`, then you need to set `n_channels` to the number of
    channels.

    By default, all channels are trained independently. To train all channels together,
    set `independent_channels` to False.

    By default, the transformations applied are a random flip along X or Y, and a random
    90 degrees rotation in the XY plane. Normalization is always applied, as well as the
    N2V manipulation.

    By setting `augmentations` to `None`, the default transformations (flip in X and Y,
    rotations by 90 degrees in the XY plane) are applied. Rather than the default
    transforms, a list of transforms can be passed to the `augmentations` parameter. To
    disable the transforms, simply pass an empty list.

    The `roi_size` parameter specifies the size of the area around each pixel that will
    be manipulated by N2V. The `masked_pixel_percentage` parameter specifies how many
    pixels per patch will be manipulated.

    The parameters of the UNet can be specified in the `model_params` (passed as a
    parameter-value dictionary). Note that `use_n2v2` and 'n_channels' override the
    corresponding parameters passed in `model_params`.

    If you pass "horizontal" or "vertical" to `struct_n2v_axis`, then structN2V mask
    will be applied to each manipulated pixel.

    Parameters
    ----------
    experiment_name : str
        Name of the experiment.
    data_type : Literal["array", "tiff", "custom"]
        Type of the data.
    axes : str
        Axes of the data (e.g. SYX).
    patch_size : List[int]
        Size of the patches along the spatial dimensions (e.g. [64, 64]).
    batch_size : int
        Batch size.
    num_epochs : int
        Number of epochs.
    augmentations : list of transforms, default=None
        List of transforms to apply, either both or one of XYFlipModel and
        XYRandomRotate90Model. By default, it applies both XYFlip (on X and Y)
        and XYRandomRotate90 (in XY) to the images.
    independent_channels : bool, optional
        Whether to train all channels together, by default True.
    use_n2v2 : bool, optional
        Whether to use N2V2, by default False.
    n_channels : int or None, default=None
        Number of channels (in and out).
    roi_size : int, optional
        N2V pixel manipulation area, by default 11.
    masked_pixel_percentage : float, optional
        Percentage of pixels masked in each patch, by default 0.2.
    struct_n2v_axis : Literal["horizontal", "vertical", "none"], optional
        Axis along which to apply structN2V mask, by default "none".
    struct_n2v_span : int, optional
        Span of the structN2V mask, by default 5.
    logger : Literal["wandb", "tensorboard", "none"], optional
        Logger to use, by default "none".
    model_params : dict, optional
        UNetModel parameters, by default None.
    dataloader_params : dict, optional
        Parameters for the dataloader, see PyTorch notes, by default None.

    Returns
    -------
    N2VConfiguration
        Configuration for training N2V.

    Examples
    --------
    Minimum example:
    >>> config = create_n2v_configuration(
    ...     experiment_name="n2v_experiment",
    ...     data_type="array",
    ...     axes="YX",
    ...     patch_size=[64, 64],
    ...     batch_size=32,
    ...     num_epochs=100
    ... )

    To disable transforms, simply set `augmentations` to an empty list:
    >>> config = create_n2v_configuration(
    ...     experiment_name="n2v_experiment",
    ...     data_type="array",
    ...     axes="YX",
    ...     patch_size=[64, 64],
    ...     batch_size=32,
    ...     num_epochs=100,
    ...     augmentations=[]
    ... )

    A list of transforms can be passed to the `augmentations` parameter:
    >>> from careamics.config.transformations import XYFlipModel
    >>> config = create_n2v_configuration(
    ...     experiment_name="n2v_experiment",
    ...     data_type="array",
    ...     axes="YX",
    ...     patch_size=[64, 64],
    ...     batch_size=32,
    ...     num_epochs=100,
    ...     augmentations=[
    ...         # No rotation and only Y flipping
    ...         XYFlipModel(flip_x = False, flip_y = True)
    ...     ]
    ... )

    To use N2V2, simply pass the `use_n2v2` parameter:
    >>> config = create_n2v_configuration(
    ...     experiment_name="n2v2_experiment",
    ...     data_type="tiff",
    ...     axes="YX",
    ...     patch_size=[64, 64],
    ...     batch_size=32,
    ...     num_epochs=100,
    ...     use_n2v2=True
    ... )

    For structN2V, there are two parameters to set, `struct_n2v_axis` and
    `struct_n2v_span`:
    >>> config = create_n2v_configuration(
    ...     experiment_name="structn2v_experiment",
    ...     data_type="tiff",
    ...     axes="YX",
    ...     patch_size=[64, 64],
    ...     batch_size=32,
    ...     num_epochs=100,
    ...     struct_n2v_axis="horizontal",
    ...     struct_n2v_span=7
    ... )

    If you are training multiple channels they will be trained independently by default,
    you simply need to specify the number of channels:
    >>> config = create_n2v_configuration(
    ...     experiment_name="n2v_experiment",
    ...     data_type="array",
    ...     axes="YXC",
    ...     patch_size=[64, 64],
    ...     batch_size=32,
    ...     num_epochs=100,
    ...     n_channels=3
    ... )

    If instead you want to train multiple channels together, you need to turn off the
    `independent_channels` parameter:
    >>> config = create_n2v_configuration(
    ...     experiment_name="n2v_experiment",
    ...     data_type="array",
    ...     axes="YXC",
    ...     patch_size=[64, 64],
    ...     batch_size=32,
    ...     num_epochs=100,
    ...     independent_channels=False,
    ...     n_channels=3
    ... )
    """
    # if there are channels, we need to specify their number
    if "C" in axes and n_channels is None:
        raise ValueError("Number of channels must be specified when using channels.")
    elif "C" not in axes and (n_channels is not None and n_channels > 1):
        raise ValueError(
            f"C is not present in the axes, but number of channels is specified "
            f"(got {n_channels} channel)."
        )

    if n_channels is None:
        n_channels = 1

    # augmentations
    spatial_transforms = _list_spatial_augmentations(augmentations)

    # create the N2VManipulate transform using the supplied parameters
    n2v_transform = N2VManipulateModel(
        name=SupportedTransform.N2V_MANIPULATE.value,
        strategy=(
            SupportedPixelManipulation.MEDIAN.value
            if use_n2v2
            else SupportedPixelManipulation.UNIFORM.value
        ),
        roi_size=roi_size,
        masked_pixel_percentage=masked_pixel_percentage,
        struct_mask_axis=struct_n2v_axis,
        struct_mask_span=struct_n2v_span,
    )

    # algorithm
    algorithm_params = _create_algorithm_configuration(
        axes=axes,
        algorithm="n2v",
        loss="n2v",
        independent_channels=independent_channels,
        n_channels_in=n_channels,
        n_channels_out=n_channels,
        use_n2v2=use_n2v2,
        model_params=model_params,
    )
    algorithm_params["n2v_masking"] = n2v_transform

    # data
    data_params = _create_data_configuration(
        data_type=data_type,
        axes=axes,
        patch_size=patch_size,
        batch_size=batch_size,
        augmentations=spatial_transforms,
        dataloader_params=dataloader_params,
    )

    # training
    training_params = _create_training_configuration(
        num_epochs=num_epochs,
        logger=logger,
    )

    return N2VConfiguration(
        experiment_name=experiment_name,
        algorithm_config=algorithm_params,
        data_config=data_params,
        training_config=training_params,
    )<|MERGE_RESOLUTION|>--- conflicted
+++ resolved
@@ -2,11 +2,8 @@
 
 from typing import Annotated, Any, Literal, Optional, Union
 
-<<<<<<< HEAD
 from pydantic import Discriminator, Field, Tag, TypeAdapter
-=======
-from pydantic import Discriminator, Tag, TypeAdapter
->>>>>>> 9a027a5f
+
 
 from careamics.config.algorithms import CAREAlgorithm, N2NAlgorithm, N2VAlgorithm
 from careamics.config.architectures import UNetModel
