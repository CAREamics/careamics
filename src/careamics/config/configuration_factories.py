"""Convenience functions to create configurations for training and inference."""

from collections.abc import Sequence
from typing import Annotated, Any, Literal, Optional, Union

from pydantic import Field, TypeAdapter

<<<<<<< HEAD
from careamics.config.algorithms import (
    CAREAlgorithm,
    HDNAlgorithm,
    N2NAlgorithm,
    N2VAlgorithm,
)
from careamics.config.architectures import LVAEModel, UNetModel
from careamics.config.data import DataConfig
from careamics.config.likelihood_model import (
    GaussianLikelihoodConfig,
    NMLikelihoodConfig,
)
from careamics.config.loss_model import LVAELossConfig
=======
from careamics.config.algorithms import CAREAlgorithm, N2NAlgorithm, N2VAlgorithm
from careamics.config.architectures import UNetModel
from careamics.config.data import DataConfig, NGDataConfig
>>>>>>> 404b3658
from careamics.config.support import (
    SupportedArchitecture,
    SupportedPixelManipulation,
    SupportedTransform,
)
from careamics.config.training_model import TrainingConfig
from careamics.config.transformations import (
    SPATIAL_TRANSFORMS_UNION,
    N2VManipulateModel,
    XYFlipModel,
    XYRandomRotate90Model,
)

from .configuration import Configuration


def algorithm_factory(
<<<<<<< HEAD
    algorithm: dict[str, Any]
) -> Union[N2VAlgorithm, N2NAlgorithm, CAREAlgorithm, HDNAlgorithm]:
=======
    algorithm: dict[str, Any],
) -> Union[N2VAlgorithm, N2NAlgorithm, CAREAlgorithm]:
>>>>>>> 404b3658
    """
    Create an algorithm model for training CAREamics.

    Parameters
    ----------
    algorithm : dict
        Algorithm dictionary.

    Returns
    -------
    N2VAlgorithm or N2NAlgorithm or CAREAlgorithm
        Algorithm model for training CAREamics.
    """
    adapter: TypeAdapter = TypeAdapter(
        Annotated[
            Union[N2VAlgorithm, N2NAlgorithm, CAREAlgorithm, HDNAlgorithm],
            Field(discriminator="algorithm"),
        ]
    )
    return adapter.validate_python(algorithm)


def _list_spatial_augmentations(
    augmentations: Optional[list[SPATIAL_TRANSFORMS_UNION]] = None,
) -> list[SPATIAL_TRANSFORMS_UNION]:
    """
    List the augmentations to apply.

    Parameters
    ----------
    augmentations : list of transforms, optional
        List of transforms to apply, either both or one of XYFlipModel and
        XYRandomRotate90Model.

    Returns
    -------
    list of transforms
        List of transforms to apply.

    Raises
    ------
    ValueError
        If the transforms are not XYFlipModel or XYRandomRotate90Model.
    ValueError
        If there are duplicate transforms.
    """
    if augmentations is None:
        transform_list: list[SPATIAL_TRANSFORMS_UNION] = [
            XYFlipModel(),
            XYRandomRotate90Model(),
        ]
    else:
        # throw error if not all transforms are pydantic models
        if not all(
            isinstance(t, XYFlipModel) or isinstance(t, XYRandomRotate90Model)
            for t in augmentations
        ):
            raise ValueError(
                "Accepted transforms are either XYFlipModel or "
                "XYRandomRotate90Model."
            )

        # check that there is no duplication
        aug_types = [t.__class__ for t in augmentations]
        if len(set(aug_types)) != len(aug_types):
            raise ValueError("Duplicate transforms are not allowed.")

        transform_list = augmentations

    return transform_list


def _create_unet_configuration(
    axes: str,
    n_channels_in: int,
    n_channels_out: int,
    independent_channels: bool,
    use_n2v2: bool,
    model_params: Optional[dict[str, Any]] = None,
) -> UNetModel:
    """
    Create a dictionary with the parameters of the UNet model.

    Parameters
    ----------
    axes : str
        Axes of the data.
    n_channels_in : int
        Number of input channels.
    n_channels_out : int
        Number of output channels.
    independent_channels : bool
        Whether to train all channels independently.
    use_n2v2 : bool
        Whether to use N2V2.
    model_params : dict
        UNetModel parameters.

    Returns
    -------
    UNetModel
        UNet model with the specified parameters.
    """
    if model_params is None:
        model_params = {}

    model_params["n2v2"] = use_n2v2
    model_params["conv_dims"] = 3 if "Z" in axes else 2
    model_params["in_channels"] = n_channels_in
    model_params["num_classes"] = n_channels_out
    model_params["independent_channels"] = independent_channels

    return UNetModel(
        architecture=SupportedArchitecture.UNET.value,
        **model_params,
    )


def _create_vae_configuration(
    input_shape: tuple[int, ...],
    encoder_conv_strides: tuple[int, ...],
    decoder_conv_strides: tuple[int, ...],
    multiscale_count: int,
    z_dims: tuple[int, ...],
    output_channels: int,
    encoder_n_filters: int,
    decoder_n_filters: int,
    encoder_dropout: float,
    decoder_dropout: float,
    nonlinearity: Literal[
        "None", "Sigmoid", "Softmax", "Tanh", "ReLU", "LeakyReLU", "ELU"
    ],
    predict_logvar: Literal[None, "pixelwise"],
    analytical_kl: bool,
    model_params: Optional[dict[str, Any]] = None,
) -> LVAEModel:
    """Create a dictionary with the parameters of the vae based algorithm model.

    Parameters
    ----------
    input_shape : tuple[int, ...]
        Shape of the input patch (Z, Y, X) or (Y, X) if the data is 2D.
    encoder_conv_strides : tuple[int, ...]
        Strides of the encoder convolutional layers, length also defines 2D or 3D.
    decoder_conv_strides : tuple[int, ...]
        Strides of the decoder convolutional layers, length also defines 2D or 3D.
    multiscale_count : int
        Number of lateral context layers, specific to MicroSplit.
    z_dims : tuple[int, ...]
        Number of hierarchies in the LVAE model.
    output_channels : int
        Number of output channels.
    encoder_n_filters : int
        Number of filters in the convolutional layers of the encoder.
    decoder_n_filters : int
        Number of filters in the convolutional layers of the decoder.
    encoder_dropout : float
        Dropout rate for the encoder.
    decoder_dropout : float
        Dropout rate for the decoder.
    nonlinearity : Literal
        Type of nonlinearity function to use.
    predict_logvar : Literal # TODO needs review
        _description_.
    analytical_kl : bool # TODO needs clarification
        _description_.
    model_params : Optional[dict[str, Any]], optional
        Additional model parameters, by default None.

    Returns
    -------
    LVAEModel
        LVAE model with the specified parameters.
    """
    if model_params is None:
        model_params = {}

    model_params["input_shape"] = input_shape
    model_params["encoder_conv_strides"] = encoder_conv_strides
    model_params["decoder_conv_strides"] = decoder_conv_strides
    model_params["multiscale_count"] = multiscale_count
    model_params["z_dims"] = z_dims
    model_params["output_channels"] = output_channels
    model_params["encoder_n_filters"] = encoder_n_filters
    model_params["decoder_n_filters"] = decoder_n_filters
    model_params["encoder_dropout"] = encoder_dropout
    model_params["decoder_dropout"] = decoder_dropout
    model_params["nonlinearity"] = nonlinearity
    model_params["predict_logvar"] = predict_logvar
    model_params["analytical_kl"] = analytical_kl

    return LVAEModel(
        architecture=SupportedArchitecture.LVAE.value,
        **model_params,
    )


def _create_unet_based_algorithm(
    axes: str,
    algorithm: Literal["n2v", "care", "n2n", "hdn"],
    loss: Literal["n2v", "mae", "mse", "hdn"],
    independent_channels: bool,
    n_channels_in: int,
    n_channels_out: int,
    use_n2v2: bool = False,
    model_params: Optional[dict] = None,
    optimizer: Literal["Adam", "Adamax", "SGD"] = "Adam",
    optimizer_params: Optional[dict[str, Any]] = None,
    lr_scheduler: Literal["ReduceLROnPlateau", "StepLR"] = "ReduceLROnPlateau",
    lr_scheduler_params: Optional[dict[str, Any]] = None,
) -> dict:
    """
    Create a dictionary with the parameters of the unet based algorithm model.

    Parameters
    ----------
    axes : str
        Axes of the data.
    algorithm : {"n2v", "care", "n2n", "hdn"}
        Algorithm to use.
    loss : {"n2v", "mae", "mse", "hdn"}
        Loss function to use.
    independent_channels : bool
        Whether to train all channels independently.
    n_channels_in : int
        Number of input channels.
    n_channels_out : int
        Number of output channels.
    use_n2v2 : bool, default=false
        Whether to use N2V2.
    model_params : dict, default=None
        UNetModel parameters.
    optimizer : {"Adam", "Adamax", "SGD"}, default="Adam"
        Optimizer to use.
    optimizer_params : dict, default=None
        Parameters for the optimizer, see PyTorch documentation for more details.
    lr_scheduler : {"ReduceLROnPlateau", "StepLR"}, default="ReduceLROnPlateau"
        Learning rate scheduler to use.
    lr_scheduler_params : dict, default=None
        Parameters for the learning rate scheduler, see PyTorch documentation for more
        details.


    Returns
    -------
    dict
        Algorithm model as dictionnary with the specified parameters.
    """
    # model
    network_model = _create_unet_configuration(
        axes=axes,
        n_channels_in=n_channels_in,
        n_channels_out=n_channels_out,
        independent_channels=independent_channels,
        use_n2v2=use_n2v2,
        model_params=model_params,
    )

    return {
        "algorithm": algorithm,
        "loss": loss,
        "model": network_model,
        "optimizer": {
            "name": optimizer,
            "parameters": {} if optimizer_params is None else optimizer_params,
        },
        "lr_scheduler": {
            "name": lr_scheduler,
            "parameters": {} if lr_scheduler_params is None else lr_scheduler_params,
        },
    }


def _create_vae_based_algorithm(
    algorithm: Literal["hdn"],
    loss: LVAELossConfig,
    input_shape: tuple[int, ...],
    encoder_conv_strides: tuple[int, ...],
    decoder_conv_strides: tuple[int, ...],
    multiscale_count: int,
    z_dims: tuple[int, ...],
    output_channels: int,
    encoder_n_filters: int,
    decoder_n_filters: int,
    encoder_dropout: float,
    decoder_dropout: float,
    nonlinearity: Literal[
        "None", "Sigmoid", "Softmax", "Tanh", "ReLU", "LeakyReLU", "ELU"
    ],
    predict_logvar: Literal[None, "pixelwise"],
    analytical_kl: bool,
    gaussian_likelihood: Optional[GaussianLikelihoodConfig] = None,
    nm_likelihood: Optional[NMLikelihoodConfig] = None,
    model_params: Optional[dict[str, Any]] = None,
) -> dict:
    """
    Create a dictionary with the parameters of the VAE-based algorithm model.

    Parameters
    ----------
    algorithm : Literal["hdn"]
        The algorithm type.
    loss : Literal["hdn"]
        The loss function type.
    input_shape : tuple[int, ...]
        The shape of the input data.
    encoder_conv_strides : list[int]
        The strides of the encoder convolutional layers.
    decoder_conv_strides : list[int]
        The strides of the decoder convolutional layers.
    multiscale_count : int
        The number of multiscale layers.
    z_dims : list[int]
        The dimensions of the latent space.
    output_channels : int
        The number of output channels.
    encoder_n_filters : int
        The number of filters in the encoder.
    decoder_n_filters : int
        The number of filters in the decoder.
    encoder_dropout : float
        The dropout rate for the encoder.
    decoder_dropout : float
        The dropout rate for the decoder.
    nonlinearity : Literal
        The nonlinearity function to use.
    predict_logvar : Literal[None, "pixelwise"]
        The type of log variance prediction.
    analytical_kl : bool
        Whether to use analytical KL divergence.
    gaussian_likelihood : Optional[GaussianLikelihoodConfig], optional
        The Gaussian likelihood model, by default None.
    nm_likelihood : Optional[NMLikelihoodConfig], optional
        The noise model likelihood model, by default None.
    model_params : Optional[dict[str, Any]], optional
        Additional model parameters, by default None.

    Returns
    -------
    dict
        A dictionary with the parameters of the VAE-based algorithm model.
    """
    network_model = _create_vae_configuration(
        input_shape=input_shape,
        encoder_conv_strides=encoder_conv_strides,
        decoder_conv_strides=decoder_conv_strides,
        multiscale_count=multiscale_count,
        z_dims=z_dims,
        output_channels=output_channels,
        encoder_n_filters=encoder_n_filters,
        decoder_n_filters=decoder_n_filters,
        encoder_dropout=encoder_dropout,
        decoder_dropout=decoder_dropout,
        nonlinearity=nonlinearity,
        predict_logvar=predict_logvar,
        analytical_kl=analytical_kl,
        model_params=model_params,
    )
    assert gaussian_likelihood or nm_likelihood, "Likelihood model must be specified"
    return {
        "algorithm": algorithm,
        "loss": loss,
        "model": network_model,
        "gaussian_likelihood": gaussian_likelihood,
        "noise_model_likelihood": nm_likelihood,
    }


def _create_data_configuration(
    data_type: Literal["array", "tiff", "czi", "custom"],
    axes: str,
    patch_size: tuple[int, ...],
    batch_size: int,
    augmentations: Union[list[SPATIAL_TRANSFORMS_UNION]],
    train_dataloader_params: Optional[dict[str, Any]] = None,
    val_dataloader_params: Optional[dict[str, Any]] = None,
) -> DataConfig:
    """
    Create a dictionary with the parameters of the data model.

    Parameters
    ----------
    data_type : {"array", "tiff", "czi", "custom"}
        Type of the data.
    axes : str
        Axes of the data.
    patch_size : list of int
        Size of the patches along the spatial dimensions.
    batch_size : int
        Batch size.
    augmentations : list of transforms
        List of transforms to apply.
    train_dataloader_params : dict
        Parameters for the training dataloader, see PyTorch notes, by default None.
    val_dataloader_params : dict
        Parameters for the validation dataloader, see PyTorch notes, by default None.

    Returns
    -------
    DataConfig
        Data model with the specified parameters.
    """
    # data model
    data = {
        "data_type": data_type,
        "axes": axes,
        "patch_size": patch_size,
        "batch_size": batch_size,
        "transforms": augmentations,
    }
    # Don't override defaults set in DataConfig class
    if train_dataloader_params is not None:
        # DataConfig enforces the presence of `shuffle` key in the dataloader parameters
        if "shuffle" not in train_dataloader_params:
            train_dataloader_params["shuffle"] = True

        data["train_dataloader_params"] = train_dataloader_params

    if val_dataloader_params is not None:
        data["val_dataloader_params"] = val_dataloader_params

    return DataConfig(**data)


def _create_ng_data_configuration(
    data_type: Literal["array", "tiff", "custom"],
    axes: str,
    patch_size: Sequence[int],
    batch_size: int,
    augmentations: list[SPATIAL_TRANSFORMS_UNION],
    patch_overlaps: Optional[Sequence[int]] = None,
    train_dataloader_params: Optional[dict[str, Any]] = None,
    val_dataloader_params: Optional[dict[str, Any]] = None,
    test_dataloader_params: Optional[dict[str, Any]] = None,
    seed: Optional[int] = None,
) -> NGDataConfig:
    """
    Create a dictionary with the parameters of the data model.

    Parameters
    ----------
    data_type : {"array", "tiff", "custom"}
        Type of the data.
    axes : str
        Axes of the data.
    patch_size : list of int
        Size of the patches along the spatial dimensions.
    batch_size : int
        Batch size.
    augmentations : list of transforms
        List of transforms to apply.
    patch_overlaps : Sequence of int, default=None
        Overlaps between patches in each spatial dimension, only used with "sequential"
        patching. If `None`, no overlap is applied. The overlap must be smaller than
        the patch size in each spatial dimension, and the number of dimensions be either
        2 or 3.
    train_dataloader_params : dict
        Parameters for the training dataloader, see PyTorch notes, by default None.
    val_dataloader_params : dict
        Parameters for the validation dataloader, see PyTorch notes, by default None.
    test_dataloader_params : dict
        Parameters for the test dataloader, see PyTorch notes, by default None.
    seed : int, default=None
        Random seed for reproducibility. If `None`, no seed is set.

    Returns
    -------
    NGDataConfig
        Next-Generation Data model with the specified parameters.
    """
    # data model
    data = {
        "data_type": data_type,
        "axes": axes,
        "batch_size": batch_size,
        "transforms": augmentations,
        "seed": seed,
    }
    # don't override defaults set in DataConfig class
    if train_dataloader_params is not None:
        # the presence of `shuffle` key in the dataloader parameters is enforced
        # by the NGDataConfig class
        if "shuffle" not in train_dataloader_params:
            train_dataloader_params["shuffle"] = True

        data["train_dataloader_params"] = train_dataloader_params

    if val_dataloader_params is not None:
        data["val_dataloader_params"] = val_dataloader_params

    if test_dataloader_params is not None:
        data["test_dataloader_params"] = test_dataloader_params

    # add training patching
    data["patching"] = {
        "name": "random",
        "patch_size": patch_size,
        "overlaps": patch_overlaps,
    }

    return NGDataConfig(**data)


def _create_training_configuration(
    num_epochs: int,
    logger: Literal["wandb", "tensorboard", "none"],
    checkpoint_params: Optional[dict[str, Any]] = None,
) -> TrainingConfig:
    """
    Create a dictionary with the parameters of the training model.

    Parameters
    ----------
    num_epochs : int
        Number of epochs.
    logger : {"wandb", "tensorboard", "none"}
        Logger to use.
    checkpoint_params : dict, default=None
        Parameters for the checkpoint callback, see PyTorch Lightning documentation
        (`ModelCheckpoint`) for the list of available parameters.

    Returns
    -------
    TrainingConfig
        Training model with the specified parameters.
    """
    return TrainingConfig(
        num_epochs=num_epochs,
        logger=None if logger == "none" else logger,
        checkpoint_callback={} if checkpoint_params is None else checkpoint_params,
    )


# TODO reconsider naming once we officially support LVAE approaches
def _create_supervised_config_dict(
    algorithm: Literal["care", "n2n"],
    experiment_name: str,
    data_type: Literal["array", "tiff", "czi", "custom"],
    axes: str,
    patch_size: tuple[int, ...],
    batch_size: int,
    num_epochs: int,
    augmentations: Optional[list[SPATIAL_TRANSFORMS_UNION]] = None,
    independent_channels: bool = True,
    loss: Literal["mae", "mse"] = "mae",
    n_channels_in: Optional[int] = None,
    n_channels_out: Optional[int] = None,
    logger: Literal["wandb", "tensorboard", "none"] = "none",
    model_params: Optional[dict] = None,
    optimizer: Literal["Adam", "Adamax", "SGD"] = "Adam",
    optimizer_params: Optional[dict[str, Any]] = None,
    lr_scheduler: Literal["ReduceLROnPlateau", "StepLR"] = "ReduceLROnPlateau",
    lr_scheduler_params: Optional[dict[str, Any]] = None,
    train_dataloader_params: Optional[dict[str, Any]] = None,
    val_dataloader_params: Optional[dict[str, Any]] = None,
    checkpoint_params: Optional[dict[str, Any]] = None,
) -> dict:
    """
    Create a configuration for training CARE or Noise2Noise.

    Parameters
    ----------
    algorithm : Literal["care", "n2n"]
        Algorithm to use.
    experiment_name : str
        Name of the experiment.
    data_type : Literal["array", "tiff", "czi", "custom"]
        Type of the data.
    axes : str
        Axes of the data (e.g. SYX).
    patch_size : List[int]
        Size of the patches along the spatial dimensions (e.g. [64, 64]).
    batch_size : int
        Batch size.
    num_epochs : int
        Number of epochs.
    augmentations : list of transforms, default=None
        List of transforms to apply, either both or one of XYFlipModel and
        XYRandomRotate90Model. By default, it applies both XYFlip (on X and Y)
        and XYRandomRotate90 (in XY) to the images.
    independent_channels : bool, optional
        Whether to train all channels independently, by default False.
    loss : Literal["mae", "mse"], optional
        Loss function to use, by default "mae".
    n_channels_in : int or None, default=None
        Number of channels in.
    n_channels_out : int or None, default=None
        Number of channels out.
    logger : Literal["wandb", "tensorboard", "none"], optional
        Logger to use, by default "none".
    model_params : dict, default=None
        UNetModel parameters.
    optimizer : {"Adam", "Adamax", "SGD"}, default="Adam"
        Optimizer to use.
    optimizer_params : dict, default=None
        Parameters for the optimizer, see PyTorch documentation for more details.
    lr_scheduler : {"ReduceLROnPlateau", "StepLR"}, default="ReduceLROnPlateau"
        Learning rate scheduler to use.
    lr_scheduler_params : dict, default=None
        Parameters for the learning rate scheduler, see PyTorch documentation for more
        details.
    train_dataloader_params : dict
        Parameters for the training dataloader, see PyTorch notes, by default None.
    val_dataloader_params : dict
        Parameters for the validation dataloader, see PyTorch notes, by default None.
    checkpoint_params : dict, default=None
        Parameters for the checkpoint callback, see PyTorch Lightning documentation
        (`ModelCheckpoint`) for the list of available parameters.

    Returns
    -------
    Configuration
        Configuration for training CARE or Noise2Noise.

    Raises
    ------
    ValueError
        If the number of channels is not specified when using channels.
    ValueError
        If the number of channels is specified but "C" is not in the axes.
    """
    # if there are channels, we need to specify their number
    if "C" in axes and n_channels_in is None:
        raise ValueError("Number of channels in must be specified when using channels ")
    elif "C" not in axes and (n_channels_in is not None and n_channels_in > 1):
        raise ValueError(
            f"C is not present in the axes, but number of channels is specified "
            f"(got {n_channels_in} channels)."
        )

    if n_channels_in is None:
        n_channels_in = 1

    if n_channels_out is None:
        n_channels_out = n_channels_in

    # augmentations
    spatial_transform_list = _list_spatial_augmentations(augmentations)

    # algorithm
    algorithm_params = _create_unet_based_algorithm(
        axes=axes,
        algorithm=algorithm,
        loss=loss,
        independent_channels=independent_channels,
        n_channels_in=n_channels_in,
        n_channels_out=n_channels_out,
        model_params=model_params,
        optimizer=optimizer,
        optimizer_params=optimizer_params,
        lr_scheduler=lr_scheduler,
        lr_scheduler_params=lr_scheduler_params,
    )

    # data
    data_params = _create_data_configuration(
        data_type=data_type,
        axes=axes,
        patch_size=patch_size,
        batch_size=batch_size,
        augmentations=spatial_transform_list,
        train_dataloader_params=train_dataloader_params,
        val_dataloader_params=val_dataloader_params,
    )

    # training
    training_params = _create_training_configuration(
        num_epochs=num_epochs,
        logger=logger,
        checkpoint_params=checkpoint_params,
    )

    return {
        "experiment_name": experiment_name,
        "algorithm_config": algorithm_params,
        "data_config": data_params,
        "training_config": training_params,
    }


def create_care_configuration(
    experiment_name: str,
    data_type: Literal["array", "tiff", "czi", "custom"],
    axes: str,
    patch_size: tuple[int, ...],
    batch_size: int,
    num_epochs: int,
    augmentations: Optional[list[Union[XYFlipModel, XYRandomRotate90Model]]] = None,
    independent_channels: bool = True,
    loss: Literal["mae", "mse"] = "mae",
    n_channels_in: Optional[int] = None,
    n_channels_out: Optional[int] = None,
    logger: Literal["wandb", "tensorboard", "none"] = "none",
    model_params: Optional[dict] = None,
    optimizer: Literal["Adam", "Adamax", "SGD"] = "Adam",
    optimizer_params: Optional[dict[str, Any]] = None,
    lr_scheduler: Literal["ReduceLROnPlateau", "StepLR"] = "ReduceLROnPlateau",
    lr_scheduler_params: Optional[dict[str, Any]] = None,
    train_dataloader_params: Optional[dict[str, Any]] = None,
    val_dataloader_params: Optional[dict[str, Any]] = None,
    checkpoint_params: Optional[dict[str, Any]] = None,
) -> Configuration:
    """
    Create a configuration for training CARE.

    If "Z" is present in `axes`, then `path_size` must be a list of length 3, otherwise
    2.

    If "C" is present in `axes`, then you need to set `n_channels_in` to the number of
    channels. Likewise, if you set the number of channels, then "C" must be present in
    `axes`.

    To set the number of output channels, use the `n_channels_out` parameter. If it is
    not specified, it will be assumed to be equal to `n_channels_in`.

    By default, all channels are trained together. To train all channels independently,
    set `independent_channels` to True.

    By setting `augmentations` to `None`, the default transformations (flip in X and Y,
    rotations by 90 degrees in the XY plane) are applied. Rather than the default
    transforms, a list of transforms can be passed to the `augmentations` parameter. To
    disable the transforms, simply pass an empty list.

    Parameters
    ----------
    experiment_name : str
        Name of the experiment.
    data_type : Literal["array", "tiff", "czi", "custom"]
        Type of the data.
    axes : str
        Axes of the data (e.g. SYX).
    patch_size : tuple[int, ...]
        Size of the patches along the spatial dimensions (e.g. [64, 64]).
    batch_size : int
        Batch size.
    num_epochs : int
        Number of epochs.
    augmentations : list of transforms, default=None
        List of transforms to apply, either both or one of XYFlipModel and
        XYRandomRotate90Model. By default, it applies both XYFlip (on X and Y)
        and XYRandomRotate90 (in XY) to the images.
    independent_channels : bool, optional
        Whether to train all channels independently, by default False.
    loss : Literal["mae", "mse"], default="mae"
        Loss function to use.
    n_channels_in : int or None, default=None
        Number of channels in.
    n_channels_out : int or None, default=None
        Number of channels out.
    logger : Literal["wandb", "tensorboard", "none"], default="none"
        Logger to use.
    model_params : dict, default=None
        UNetModel parameters.
    optimizer : Literal["Adam", "Adamax", "SGD"], default="Adam"
        Optimizer to use.
    optimizer_params : dict, default=None
        Parameters for the optimizer, see PyTorch documentation for more details.
    lr_scheduler : Literal["ReduceLROnPlateau", "StepLR"], default="ReduceLROnPlateau"
        Learning rate scheduler to use.
    lr_scheduler_params : dict, default=None
        Parameters for the learning rate scheduler, see PyTorch documentation for more
        details.
    train_dataloader_params : dict, optional
        Parameters for the training dataloader, see the PyTorch docs for `DataLoader`.
        If left as `None`, the dict `{"shuffle": True}` will be used, this is set in
        the `GeneralDataConfig`.
    val_dataloader_params : dict, optional
        Parameters for the validation dataloader, see PyTorch the docs for `DataLoader`.
        If left as `None`, the empty dict `{}` will be used, this is set in the
        `GeneralDataConfig`.
    checkpoint_params : dict, default=None
        Parameters for the checkpoint callback, see PyTorch Lightning documentation
        (`ModelCheckpoint`) for the list of available parameters.

    Returns
    -------
    Configuration
        Configuration for training CARE.

    Examples
    --------
    Minimum example:
    >>> config = create_care_configuration(
    ...     experiment_name="care_experiment",
    ...     data_type="array",
    ...     axes="YX",
    ...     patch_size=[64, 64],
    ...     batch_size=32,
    ...     num_epochs=100
    ... )

    To disable transforms, simply set `augmentations` to an empty list:
    >>> config = create_care_configuration(
    ...     experiment_name="care_experiment",
    ...     data_type="array",
    ...     axes="YX",
    ...     patch_size=[64, 64],
    ...     batch_size=32,
    ...     num_epochs=100,
    ...     augmentations=[]
    ... )

    A list of transforms can be passed to the `augmentations` parameter to replace the
    default augmentations:
    >>> from careamics.config.transformations import XYFlipModel
    >>> config = create_care_configuration(
    ...     experiment_name="care_experiment",
    ...     data_type="array",
    ...     axes="YX",
    ...     patch_size=[64, 64],
    ...     batch_size=32,
    ...     num_epochs=100,
    ...     augmentations=[
    ...         # No rotation and only Y flipping
    ...         XYFlipModel(flip_x = False, flip_y = True)
    ...     ]
    ... )

    If you are training multiple channels they will be trained independently by default,
    you simply need to specify the number of channels input (and optionally, the number
    of channels output):
    >>> config = create_care_configuration(
    ...     experiment_name="care_experiment",
    ...     data_type="array",
    ...     axes="YXC", # channels must be in the axes
    ...     patch_size=[64, 64],
    ...     batch_size=32,
    ...     num_epochs=100,
    ...     n_channels_in=3, # number of input channels
    ...     n_channels_out=1 # if applicable
    ... )

    If instead you want to train multiple channels together, you need to turn off the
    `independent_channels` parameter:
    >>> config = create_care_configuration(
    ...     experiment_name="care_experiment",
    ...     data_type="array",
    ...     axes="YXC", # channels must be in the axes
    ...     patch_size=[64, 64],
    ...     batch_size=32,
    ...     num_epochs=100,
    ...     independent_channels=False,
    ...     n_channels_in=3,
    ...     n_channels_out=1 # if applicable
    ... )

    If you would like to train on CZI files, use `"czi"` as `data_type` and `"SCYX"` as
    `axes` for 2-D or `"SCZYX"` for 3-D denoising. Note that `"SCYX"` can also be used
    for 3-D data but spatial context along the Z dimension will then not be taken into
    account.
    >>> config_2d = create_care_configuration(
    ...     experiment_name="care_experiment",
    ...     data_type="czi",
    ...     axes="SCYX",
    ...     patch_size=[64, 64],
    ...     batch_size=32,
    ...     num_epochs=100,
    ...     n_channels_in=1,
    ... )
    >>> config_3d = create_care_configuration(
    ...     experiment_name="care_experiment",
    ...     data_type="czi",
    ...     axes="SCZYX",
    ...     patch_size=[16, 64, 64],
    ...     batch_size=16,
    ...     num_epochs=100,
    ...     n_channels_in=1,
    ... )
    """
    return Configuration(
        **_create_supervised_config_dict(
            algorithm="care",
            experiment_name=experiment_name,
            data_type=data_type,
            axes=axes,
            patch_size=patch_size,
            batch_size=batch_size,
            num_epochs=num_epochs,
            augmentations=augmentations,
            independent_channels=independent_channels,
            loss=loss,
            n_channels_in=n_channels_in,
            n_channels_out=n_channels_out,
            logger=logger,
            model_params=model_params,
            optimizer=optimizer,
            optimizer_params=optimizer_params,
            lr_scheduler=lr_scheduler,
            lr_scheduler_params=lr_scheduler_params,
            train_dataloader_params=train_dataloader_params,
            val_dataloader_params=val_dataloader_params,
            checkpoint_params=checkpoint_params,
        )
    )


def create_n2n_configuration(
    experiment_name: str,
    data_type: Literal["array", "tiff", "czi", "custom"],
    axes: str,
    patch_size: tuple[int, ...],
    batch_size: int,
    num_epochs: int,
    augmentations: Optional[list[Union[XYFlipModel, XYRandomRotate90Model]]] = None,
    independent_channels: bool = True,
    loss: Literal["mae", "mse"] = "mae",
    n_channels_in: Optional[int] = None,
    n_channels_out: Optional[int] = None,
    logger: Literal["wandb", "tensorboard", "none"] = "none",
    model_params: Optional[dict] = None,
    optimizer: Literal["Adam", "Adamax", "SGD"] = "Adam",
    optimizer_params: Optional[dict[str, Any]] = None,
    lr_scheduler: Literal["ReduceLROnPlateau", "StepLR"] = "ReduceLROnPlateau",
    lr_scheduler_params: Optional[dict[str, Any]] = None,
    train_dataloader_params: Optional[dict[str, Any]] = None,
    val_dataloader_params: Optional[dict[str, Any]] = None,
    checkpoint_params: Optional[dict[str, Any]] = None,
) -> Configuration:
    """
    Create a configuration for training Noise2Noise.

    If "Z" is present in `axes`, then `path_size` must be a list of length 3, otherwise
    2.

    If "C" is present in `axes`, then you need to set `n_channels_in` to the number of
    channels. Likewise, if you set the number of channels, then "C" must be present in
    `axes`.

    To set the number of output channels, use the `n_channels_out` parameter. If it is
    not specified, it will be assumed to be equal to `n_channels_in`.

    By default, all channels are trained together. To train all channels independently,
    set `independent_channels` to True.

    By setting `augmentations` to `None`, the default transformations (flip in X and Y,
    rotations by 90 degrees in the XY plane) are applied. Rather than the default
    transforms, a list of transforms can be passed to the `augmentations` parameter. To
    disable the transforms, simply pass an empty list.

    Parameters
    ----------
    experiment_name : str
        Name of the experiment.
    data_type : Literal["array", "tiff", "czi", "custom"]
        Type of the data.
    axes : str
        Axes of the data (e.g. SYX).
    patch_size : tuple[int, ...]
        Size of the patches along the spatial dimensions (e.g. [64, 64]).
    batch_size : int
        Batch size.
    num_epochs : int
        Number of epochs.
    augmentations : list of transforms, default=None
        List of transforms to apply, either both or one of XYFlipModel and
        XYRandomRotate90Model. By default, it applies both XYFlip (on X and Y)
        and XYRandomRotate90 (in XY) to the images.
    independent_channels : bool, optional
        Whether to train all channels independently, by default False.
    loss : Literal["mae", "mse"], optional
        Loss function to use, by default "mae".
    n_channels_in : int or None, default=None
        Number of channels in.
    n_channels_out : int or None, default=None
        Number of channels out.
    logger : Literal["wandb", "tensorboard", "none"], optional
        Logger to use, by default "none".
    model_params : dict, default=None
        UNetModel parameters.
    optimizer : Literal["Adam", "Adamax", "SGD"], default="Adam"
        Optimizer to use.
    optimizer_params : dict, default=None
        Parameters for the optimizer, see PyTorch documentation for more details.
    lr_scheduler : Literal["ReduceLROnPlateau", "StepLR"], default="ReduceLROnPlateau"
        Learning rate scheduler to use.
    lr_scheduler_params : dict, default=None
        Parameters for the learning rate scheduler, see PyTorch documentation for more
        details.
    train_dataloader_params : dict, optional
        Parameters for the training dataloader, see the PyTorch docs for `DataLoader`.
        If left as `None`, the dict `{"shuffle": True}` will be used, this is set in
        the `GeneralDataConfig`.
    val_dataloader_params : dict, optional
        Parameters for the validation dataloader, see PyTorch the docs for `DataLoader`.
        If left as `None`, the empty dict `{}` will be used, this is set in the
        `GeneralDataConfig`.
    checkpoint_params : dict, default=None
        Parameters for the checkpoint callback, see PyTorch Lightning documentation
        (`ModelCheckpoint`) for the list of available parameters.

    Returns
    -------
    Configuration
        Configuration for training Noise2Noise.

    Examples
    --------
    Minimum example:
    >>> config = create_n2n_configuration(
    ...     experiment_name="n2n_experiment",
    ...     data_type="array",
    ...     axes="YX",
    ...     patch_size=[64, 64],
    ...     batch_size=32,
    ...     num_epochs=100
    ... )

    To disable transforms, simply set `augmentations` to an empty list:
    >>> config = create_n2n_configuration(
    ...     experiment_name="n2n_experiment",
    ...     data_type="array",
    ...     axes="YX",
    ...     patch_size=[64, 64],
    ...     batch_size=32,
    ...     num_epochs=100,
    ...     augmentations=[]
    ... )

    A list of transforms can be passed to the `augmentations` parameter to replace the
    default augmentations:
    >>> from careamics.config.transformations import XYFlipModel
    >>> config = create_n2n_configuration(
    ...     experiment_name="n2n_experiment",
    ...     data_type="array",
    ...     axes="YX",
    ...     patch_size=[64, 64],
    ...     batch_size=32,
    ...     num_epochs=100,
    ...     augmentations=[
    ...         # No rotation and only Y flipping
    ...         XYFlipModel(flip_x = False, flip_y = True)
    ...     ]
    ... )

    If you are training multiple channels they will be trained independently by default,
    you simply need to specify the number of channels input (and optionally, the number
    of channels output):
    >>> config = create_n2n_configuration(
    ...     experiment_name="n2n_experiment",
    ...     data_type="array",
    ...     axes="YXC", # channels must be in the axes
    ...     patch_size=[64, 64],
    ...     batch_size=32,
    ...     num_epochs=100,
    ...     n_channels_in=3, # number of input channels
    ...     n_channels_out=1 # if applicable
    ... )

    If instead you want to train multiple channels together, you need to turn off the
    `independent_channels` parameter:
    >>> config = create_n2n_configuration(
    ...     experiment_name="n2n_experiment",
    ...     data_type="array",
    ...     axes="YXC", # channels must be in the axes
    ...     patch_size=[64, 64],
    ...     batch_size=32,
    ...     num_epochs=100,
    ...     independent_channels=False,
    ...     n_channels_in=3,
    ...     n_channels_out=1 # if applicable
    ... )

    If you would like to train on CZI files, use `"czi"` as `data_type` and `"SCYX"` as
    `axes` for 2-D or `"SCZYX"` for 3-D denoising. Note that `"SCYX"` can also be used
    for 3-D data but spatial context along the Z dimension will then not be taken into
    account.
    >>> config_2d = create_n2n_configuration(
    ...     experiment_name="n2n_experiment",
    ...     data_type="czi",
    ...     axes="SCYX",
    ...     patch_size=[64, 64],
    ...     batch_size=32,
    ...     num_epochs=100,
    ...     n_channels_in=1,
    ... )
    >>> config_3d = create_n2n_configuration(
    ...     experiment_name="n2n_experiment",
    ...     data_type="czi",
    ...     axes="SCZYX",
    ...     patch_size=[16, 64, 64],
    ...     batch_size=16,
    ...     num_epochs=100,
    ...     n_channels_in=1,
    ... )
    """
    return Configuration(
        **_create_supervised_config_dict(
            algorithm="n2n",
            experiment_name=experiment_name,
            data_type=data_type,
            axes=axes,
            patch_size=patch_size,
            batch_size=batch_size,
            num_epochs=num_epochs,
            augmentations=augmentations,
            independent_channels=independent_channels,
            loss=loss,
            n_channels_in=n_channels_in,
            n_channels_out=n_channels_out,
            logger=logger,
            model_params=model_params,
            optimizer=optimizer,
            optimizer_params=optimizer_params,
            lr_scheduler=lr_scheduler,
            lr_scheduler_params=lr_scheduler_params,
            train_dataloader_params=train_dataloader_params,
            val_dataloader_params=val_dataloader_params,
            checkpoint_params=checkpoint_params,
        )
    )


def create_n2v_configuration(
    experiment_name: str,
    data_type: Literal["array", "tiff", "czi", "custom"],
    axes: str,
    patch_size: tuple[int, ...],
    batch_size: int,
    num_epochs: int,
    augmentations: Optional[list[Union[XYFlipModel, XYRandomRotate90Model]]] = None,
    independent_channels: bool = True,
    use_n2v2: bool = False,
    n_channels: Optional[int] = None,
    roi_size: int = 11,
    masked_pixel_percentage: float = 0.2,
    struct_n2v_axis: Literal["horizontal", "vertical", "none"] = "none",
    struct_n2v_span: int = 5,
    logger: Literal["wandb", "tensorboard", "none"] = "none",
    model_params: Optional[dict] = None,
    optimizer: Literal["Adam", "Adamax", "SGD"] = "Adam",
    optimizer_params: Optional[dict[str, Any]] = None,
    lr_scheduler: Literal["ReduceLROnPlateau", "StepLR"] = "ReduceLROnPlateau",
    lr_scheduler_params: Optional[dict[str, Any]] = None,
    train_dataloader_params: Optional[dict[str, Any]] = None,
    val_dataloader_params: Optional[dict[str, Any]] = None,
    checkpoint_params: Optional[dict[str, Any]] = None,
) -> Configuration:
    """
    Create a configuration for training Noise2Void.

    N2V uses a UNet model to denoise images in a self-supervised manner. To use its
    variants structN2V and N2V2, set the `struct_n2v_axis` and `struct_n2v_span`
    (structN2V) parameters, or set `use_n2v2` to True (N2V2).

    N2V2 modifies the UNet architecture by adding blur pool layers and removes the skip
    connections, thus removing checkboard artefacts. StructN2V is used when vertical
    or horizontal correlations are present in the noise; it applies an additional mask
    to the manipulated pixel neighbors.

    If "Z" is present in `axes`, then `path_size` must be a list of length 3, otherwise
    2.

    If "C" is present in `axes`, then you need to set `n_channels` to the number of
    channels.

    By default, all channels are trained independently. To train all channels together,
    set `independent_channels` to False.

    By default, the transformations applied are a random flip along X or Y, and a random
    90 degrees rotation in the XY plane. Normalization is always applied, as well as the
    N2V manipulation.

    By setting `augmentations` to `None`, the default transformations (flip in X and Y,
    rotations by 90 degrees in the XY plane) are applied. Rather than the default
    transforms, a list of transforms can be passed to the `augmentations` parameter. To
    disable the transforms, simply pass an empty list.

    The `roi_size` parameter specifies the size of the area around each pixel that will
    be manipulated by N2V. The `masked_pixel_percentage` parameter specifies how many
    pixels per patch will be manipulated.

    The parameters of the UNet can be specified in the `model_params` (passed as a
    parameter-value dictionary). Note that `use_n2v2` and 'n_channels' override the
    corresponding parameters passed in `model_params`.

    If you pass "horizontal" or "vertical" to `struct_n2v_axis`, then structN2V mask
    will be applied to each manipulated pixel.

    Parameters
    ----------
    experiment_name : str
        Name of the experiment.
    data_type : Literal["array", "tiff", "czi", "custom"]
        Type of the data.
    axes : str
        Axes of the data (e.g. SYX).
    patch_size : List[int]
        Size of the patches along the spatial dimensions (e.g. [64, 64]).
    batch_size : int
        Batch size.
    num_epochs : int
        Number of epochs.
    augmentations : list of transforms, default=None
        List of transforms to apply, either both or one of XYFlipModel and
        XYRandomRotate90Model. By default, it applies both XYFlip (on X and Y)
        and XYRandomRotate90 (in XY) to the images.
    independent_channels : bool, optional
        Whether to train all channels together, by default True.
    use_n2v2 : bool, optional
        Whether to use N2V2, by default False.
    n_channels : int or None, default=None
        Number of channels (in and out).
    roi_size : int, optional
        N2V pixel manipulation area, by default 11.
    masked_pixel_percentage : float, optional
        Percentage of pixels masked in each patch, by default 0.2.
    struct_n2v_axis : Literal["horizontal", "vertical", "none"], optional
        Axis along which to apply structN2V mask, by default "none".
    struct_n2v_span : int, optional
        Span of the structN2V mask, by default 5.
    logger : Literal["wandb", "tensorboard", "none"], optional
        Logger to use, by default "none".
    model_params : dict, default=None
        UNetModel parameters.
    optimizer : Literal["Adam", "Adamax", "SGD"], default="Adam"
        Optimizer to use.
    optimizer_params : dict, default=None
        Parameters for the optimizer, see PyTorch documentation for more details.
    lr_scheduler : Literal["ReduceLROnPlateau", "StepLR"], default="ReduceLROnPlateau"
        Learning rate scheduler to use.
    lr_scheduler_params : dict, default=None
        Parameters for the learning rate scheduler, see PyTorch documentation for more
        details.
    train_dataloader_params : dict, optional
        Parameters for the training dataloader, see the PyTorch docs for `DataLoader`.
        If left as `None`, the dict `{"shuffle": True}` will be used, this is set in
        the `GeneralDataConfig`.
    val_dataloader_params : dict, optional
        Parameters for the validation dataloader, see PyTorch the docs for `DataLoader`.
        If left as `None`, the empty dict `{}` will be used, this is set in the
        `GeneralDataConfig`.
    checkpoint_params : dict, default=None
        Parameters for the checkpoint callback, see PyTorch Lightning documentation
        (`ModelCheckpoint`) for the list of available parameters.

    Returns
    -------
    Configuration
        Configuration for training N2V.

    Examples
    --------
    Minimum example:
    >>> config = create_n2v_configuration(
    ...     experiment_name="n2v_experiment",
    ...     data_type="array",
    ...     axes="YX",
    ...     patch_size=[64, 64],
    ...     batch_size=32,
    ...     num_epochs=100
    ... )

    To disable transforms, simply set `augmentations` to an empty list:
    >>> config = create_n2v_configuration(
    ...     experiment_name="n2v_experiment",
    ...     data_type="array",
    ...     axes="YX",
    ...     patch_size=[64, 64],
    ...     batch_size=32,
    ...     num_epochs=100,
    ...     augmentations=[]
    ... )

    A list of transforms can be passed to the `augmentations` parameter:
    >>> from careamics.config.transformations import XYFlipModel
    >>> config = create_n2v_configuration(
    ...     experiment_name="n2v_experiment",
    ...     data_type="array",
    ...     axes="YX",
    ...     patch_size=[64, 64],
    ...     batch_size=32,
    ...     num_epochs=100,
    ...     augmentations=[
    ...         # No rotation and only Y flipping
    ...         XYFlipModel(flip_x = False, flip_y = True)
    ...     ]
    ... )

    To use N2V2, simply pass the `use_n2v2` parameter:
    >>> config = create_n2v_configuration(
    ...     experiment_name="n2v2_experiment",
    ...     data_type="tiff",
    ...     axes="YX",
    ...     patch_size=[64, 64],
    ...     batch_size=32,
    ...     num_epochs=100,
    ...     use_n2v2=True
    ... )

    For structN2V, there are two parameters to set, `struct_n2v_axis` and
    `struct_n2v_span`:
    >>> config = create_n2v_configuration(
    ...     experiment_name="structn2v_experiment",
    ...     data_type="tiff",
    ...     axes="YX",
    ...     patch_size=[64, 64],
    ...     batch_size=32,
    ...     num_epochs=100,
    ...     struct_n2v_axis="horizontal",
    ...     struct_n2v_span=7
    ... )

    If you are training multiple channels they will be trained independently by default,
    you simply need to specify the number of channels:
    >>> config = create_n2v_configuration(
    ...     experiment_name="n2v_experiment",
    ...     data_type="array",
    ...     axes="YXC",
    ...     patch_size=[64, 64],
    ...     batch_size=32,
    ...     num_epochs=100,
    ...     n_channels=3
    ... )

    If instead you want to train multiple channels together, you need to turn off the
    `independent_channels` parameter:
    >>> config = create_n2v_configuration(
    ...     experiment_name="n2v_experiment",
    ...     data_type="array",
    ...     axes="YXC",
    ...     patch_size=[64, 64],
    ...     batch_size=32,
    ...     num_epochs=100,
    ...     independent_channels=False,
    ...     n_channels=3
    ... )

    If you would like to train on CZI files, use `"czi"` as `data_type` and `"SCYX"` as
    `axes` for 2-D or `"SCZYX"` for 3-D denoising. Note that `"SCYX"` can also be used
    for 3-D data but spatial context along the Z dimension will then not be taken into
    account.
    >>> config_2d = create_n2v_configuration(
    ...     experiment_name="n2v_experiment",
    ...     data_type="czi",
    ...     axes="SCYX",
    ...     patch_size=[64, 64],
    ...     batch_size=32,
    ...     num_epochs=100,
    ...     n_channels=1,
    ... )
    >>> config_3d = create_n2v_configuration(
    ...     experiment_name="n2v_experiment",
    ...     data_type="czi",
    ...     axes="SCZYX",
    ...     patch_size=[16, 64, 64],
    ...     batch_size=16,
    ...     num_epochs=100,
    ...     n_channels=1,
    ... )
    """
    # if there are channels, we need to specify their number
    if "C" in axes and n_channels is None:
        raise ValueError("Number of channels must be specified when using channels.")
    elif "C" not in axes and (n_channels is not None and n_channels > 1):
        raise ValueError(
            f"C is not present in the axes, but number of channels is specified "
            f"(got {n_channels} channel)."
        )

    if n_channels is None:
        n_channels = 1

    # augmentations
    spatial_transforms = _list_spatial_augmentations(augmentations)

    # create the N2VManipulate transform using the supplied parameters
    n2v_transform = N2VManipulateModel(
        name=SupportedTransform.N2V_MANIPULATE.value,
        strategy=(
            SupportedPixelManipulation.MEDIAN.value
            if use_n2v2
            else SupportedPixelManipulation.UNIFORM.value
        ),
        roi_size=roi_size,
        masked_pixel_percentage=masked_pixel_percentage,
        struct_mask_axis=struct_n2v_axis,
        struct_mask_span=struct_n2v_span,
    )

    # algorithm
    algorithm_params = _create_unet_based_algorithm(
        axes=axes,
        algorithm="n2v",
        loss="n2v",
        independent_channels=independent_channels,
        n_channels_in=n_channels,
        n_channels_out=n_channels,
        use_n2v2=use_n2v2,
        model_params=model_params,
        optimizer=optimizer,
        optimizer_params=optimizer_params,
        lr_scheduler=lr_scheduler,
        lr_scheduler_params=lr_scheduler_params,
    )
    algorithm_params["n2v_config"] = n2v_transform

    # data
    data_params = _create_data_configuration(
        data_type=data_type,
        axes=axes,
        patch_size=patch_size,
        batch_size=batch_size,
        augmentations=spatial_transforms,
        train_dataloader_params=train_dataloader_params,
        val_dataloader_params=val_dataloader_params,
    )

    # training
    training_params = _create_training_configuration(
        num_epochs=num_epochs,
        logger=logger,
        checkpoint_params=checkpoint_params,
    )

    return Configuration(
        experiment_name=experiment_name,
        algorithm_config=algorithm_params,
        data_config=data_params,
        training_config=training_params,
    )


# TODO wrap parameters into model, loss etc
# TODO refac likelihood configs to make it 1. Can it be done ?
def create_hdn_configuration(
    experiment_name: str,
    data_type: Literal["array", "tiff", "custom"],
    axes: str,
    patch_size: tuple[int, ...],
    batch_size: int,
    num_epochs: int,
    encoder_conv_strides: tuple[int, ...] = (2, 2),
    decoder_conv_strides: tuple[int, ...] = (2, 2),
    multiscale_count: int = 1,
    z_dims: tuple[int, ...] = (128, 128),
    output_channels: int = 1,
    encoder_n_filters: int = 32,
    decoder_n_filters: int = 32,
    encoder_dropout: float = 0.0,
    decoder_dropout: float = 0.0,
    nonlinearity: Literal[
        "None", "Sigmoid", "Softmax", "Tanh", "ReLU", "LeakyReLU", "ELU"
    ] = "ReLU",
    analytical_kl: bool = False,
    predict_logvar: Optional[Literal["pixelwise"]] = None,
    logvar_lowerbound: Union[float, None] = None,
    logger: Literal["wandb", "tensorboard", "none"] = "none",
    model_params: Optional[dict] = None,
    augmentations: Optional[list[Union[XYFlipModel, XYRandomRotate90Model]]] = None,
    train_dataloader_params: Optional[dict[str, Any]] = None,
    val_dataloader_params: Optional[dict[str, Any]] = None,
) -> Configuration:
    """
    Create a configuration for training HDN.

    If "Z" is present in `axes`, then `path_size` must be a list of length 3, otherwise
    2.

    If "C" is present in `axes`, then you need to set `n_channels_in` to the number of
    channels. Likewise, if you set the number of channels, then "C" must be present in
    `axes`.

    To set the number of output channels, use the `n_channels_out` parameter. If it is
    not specified, it will be assumed to be equal to `n_channels_in`.

    By default, all channels are trained independently. To train all channels together,
    set `independent_channels` to False.

    By setting `augmentations` to `None`, the default transformations (flip in X and Y,
    rotations by 90 degrees in the XY plane) are applied. Rather than the default
    transforms, a list of transforms can be passed to the `augmentations` parameter. To
    disable the transforms, simply pass an empty list.

    The parameters of the UNet can be specified in the `model_params` (passed as a
    parameter-value dictionary).

    Parameters
    ----------
    experiment_name : str
        Name of the experiment.
    data_type : Literal["array", "tiff", "custom"]
        Type of the data.
    axes : str
        Axes of the data (e.g. SYX).
    patch_size : List[int]
        Size of the patches along the spatial dimensions (e.g. [64, 64]).
    batch_size : int
        Batch size.
    num_epochs : int
        Number of training epochs.
    encoder_conv_strides : tuple[int, ...], optional
        Strides for the encoder convolutional layers, by default (2, 2).
    decoder_conv_strides : tuple[int, ...], optional
        Strides for the decoder convolutional layers, by default (2, 2).
    multiscale_count : int, optional
        Number of scales in the multiscale architecture, by default 1.
    z_dims : tuple[int, ...], optional
        Dimensions of the latent space, by default (128, 128).
    output_channels : int, optional
        Number of output channels, by default 1.
    encoder_n_filters : int, optional
        Number of filters in the encoder, by default 32.
    decoder_n_filters : int, optional
        Number of filters in the decoder, by default 32.
    encoder_dropout : float, optional
        Dropout rate for the encoder, by default 0.0.
    decoder_dropout : float, optional
        Dropout rate for the decoder, by default 0.0.
    nonlinearity : Literal, optional
        Nonlinearity function to use, by default "ReLU".
    analytical_kl : bool, optional
        Whether to use analytical KL divergence, by default False.
    predict_logvar : Literal[None, "pixelwise"], optional
        Type of log variance prediction, by default None.
    logvar_lowerbound : Union[float, None], optional
        Lower bound for the log variance, by default None.
    logger : Literal["wandb", "tensorboard", "none"], optional
        Logger to use for training, by default "none".
    model_params : Optional[dict], optional
        Parameters for the UNet model, by default None.
    augmentations : Optional[list[Union[XYFlipModel, XYRandomRotate90Model]]], optional
        List of augmentations to apply, by default None.
    train_dataloader_params : Optional[dict[str, Any]], optional
        Parameters for the training dataloader, by default None.
    val_dataloader_params : Optional[dict[str, Any]], optional
        Parameters for the validation dataloader, by default None.

    Returns
    -------
    Configuration
        The configuration object for training HDN.
    """
    transform_list = _list_spatial_augmentations(augmentations)

    loss_config = LVAELossConfig(
        loss_type="hdn", denoisplit_weight=1, musplit_weight=0
    )  # TODO what are the correct defaults for HDN?

    gaussian_likelihood = GaussianLikelihoodConfig(
        predict_logvar=predict_logvar, logvar_lowerbound=logvar_lowerbound
    )

    # algorithm
    algorithm_params = _create_vae_based_algorithm(
        algorithm="hdn",
        loss=loss_config,
        input_shape=patch_size,
        encoder_conv_strides=encoder_conv_strides,
        decoder_conv_strides=decoder_conv_strides,
        multiscale_count=multiscale_count,
        z_dims=z_dims,
        output_channels=output_channels,
        encoder_n_filters=encoder_n_filters,
        decoder_n_filters=decoder_n_filters,
        encoder_dropout=encoder_dropout,
        decoder_dropout=decoder_dropout,
        nonlinearity=nonlinearity,
        predict_logvar=predict_logvar,
        analytical_kl=analytical_kl,
        gaussian_likelihood=gaussian_likelihood,
        nm_likelihood=None,
        model_params=model_params,
    )

    # data
    data_params = _create_data_configuration(
        data_type=data_type,
        axes=axes,
        patch_size=patch_size,
        batch_size=batch_size,
        augmentations=transform_list,
        train_dataloader_params=train_dataloader_params,
        val_dataloader_params=val_dataloader_params,
    )

    # training
    training_params = _create_training_configuration(
        num_epochs=num_epochs,
        logger=logger,
    )

    return Configuration(
        experiment_name=experiment_name,
        algorithm_config=algorithm_params,
        data_config=data_params,
        training_config=training_params,
    )<|MERGE_RESOLUTION|>--- conflicted
+++ resolved
@@ -5,7 +5,6 @@
 
 from pydantic import Field, TypeAdapter
 
-<<<<<<< HEAD
 from careamics.config.algorithms import (
     CAREAlgorithm,
     HDNAlgorithm,
@@ -19,11 +18,6 @@
     NMLikelihoodConfig,
 )
 from careamics.config.loss_model import LVAELossConfig
-=======
-from careamics.config.algorithms import CAREAlgorithm, N2NAlgorithm, N2VAlgorithm
-from careamics.config.architectures import UNetModel
-from careamics.config.data import DataConfig, NGDataConfig
->>>>>>> 404b3658
 from careamics.config.support import (
     SupportedArchitecture,
     SupportedPixelManipulation,
@@ -41,13 +35,8 @@
 
 
 def algorithm_factory(
-<<<<<<< HEAD
     algorithm: dict[str, Any]
 ) -> Union[N2VAlgorithm, N2NAlgorithm, CAREAlgorithm, HDNAlgorithm]:
-=======
-    algorithm: dict[str, Any],
-) -> Union[N2VAlgorithm, N2NAlgorithm, CAREAlgorithm]:
->>>>>>> 404b3658
     """
     Create an algorithm model for training CAREamics.
 
