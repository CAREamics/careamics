"""Convenience functions to create configurations for training and inference."""

from typing import Annotated, Any, Literal, Optional, Union

from pydantic import Field, TypeAdapter

from careamics.config.algorithms import (
    CAREAlgorithm,
    HDNAlgorithm,
    N2NAlgorithm,
    N2VAlgorithm,
)
from careamics.config.architectures import UNetModel
<<<<<<< HEAD
from careamics.config.care_configuration import CAREConfiguration
from careamics.config.configuration import Configuration
from careamics.config.data import DataConfig, N2VDataConfig
from careamics.config.hdn_configuration import HDNConfiguration
from careamics.config.n2n_configuration import N2NConfiguration
from careamics.config.n2v_configuration import N2VConfiguration
=======
from careamics.config.data import DataConfig
>>>>>>> 5ffec011
from careamics.config.support import (
    SupportedArchitecture,
    SupportedPixelManipulation,
    SupportedTransform,
)
from careamics.config.training_model import TrainingConfig
from careamics.config.transformations import (
    SPATIAL_TRANSFORMS_UNION,
    N2VManipulateModel,
    XYFlipModel,
    XYRandomRotate90Model,
)

<<<<<<< HEAD

def _algorithm_config_discriminator(value: Union[dict, Configuration]) -> str:
    """Discriminate algorithm-specific configurations based on the algorithm.

    Parameters
    ----------
    value : Any
        Value to discriminate.

    Returns
    -------
    str
        Discriminator value.
    """
    if isinstance(value, dict):
        return value["algorithm_config"]["algorithm"]
    return value.algorithm_config.algorithm


def configuration_factory(
    configuration: dict[str, Any]
) -> Union[N2VConfiguration, N2NConfiguration, CAREConfiguration, HDNConfiguration]:
    """
    Create a configuration for training CAREamics.

    Parameters
    ----------
    configuration : dict
        Configuration dictionary.

    Returns
    -------
    N2VConfiguration or N2NConfiguration or CAREConfiguration
        Configuration for training CAREamics.
    """
    adapter: TypeAdapter = TypeAdapter(
        Annotated[
            Union[
                Annotated[N2VConfiguration, Tag(SupportedAlgorithm.N2V.value)],
                Annotated[N2NConfiguration, Tag(SupportedAlgorithm.N2N.value)],
                Annotated[CAREConfiguration, Tag(SupportedAlgorithm.CARE.value)],
                Annotated[HDNConfiguration, Tag(SupportedAlgorithm.HDN.value)],
            ],
            Discriminator(_algorithm_config_discriminator),
        ]
    )
    return adapter.validate_python(configuration)
=======
from .configuration import Configuration
>>>>>>> 5ffec011


def algorithm_factory(
    algorithm: dict[str, Any]
) -> Union[N2VAlgorithm, N2NAlgorithm, CAREAlgorithm, HDNAlgorithm]:
    """
    Create an algorithm model for training CAREamics.

    Parameters
    ----------
    algorithm : dict
        Algorithm dictionary.

    Returns
    -------
    N2VAlgorithm or N2NAlgorithm or CAREAlgorithm
        Algorithm model for training CAREamics.
    """
    adapter: TypeAdapter = TypeAdapter(
<<<<<<< HEAD
        Union[N2VAlgorithm, N2NAlgorithm, CAREAlgorithm, HDNAlgorithm]
=======
        Annotated[
            Union[N2VAlgorithm, N2NAlgorithm, CAREAlgorithm],
            Field(discriminator="algorithm"),
        ]
>>>>>>> 5ffec011
    )
    return adapter.validate_python(algorithm)


def _list_spatial_augmentations(
    augmentations: Optional[list[SPATIAL_TRANSFORMS_UNION]],
) -> list[SPATIAL_TRANSFORMS_UNION]:
    """
    List the augmentations to apply.

    Parameters
    ----------
    augmentations : list of transforms, optional
        List of transforms to apply, either both or one of XYFlipModel and
        XYRandomRotate90Model.

    Returns
    -------
    list of transforms
        List of transforms to apply.

    Raises
    ------
    ValueError
        If the transforms are not XYFlipModel or XYRandomRotate90Model.
    ValueError
        If there are duplicate transforms.
    """
    if augmentations is None:
        transform_list: list[SPATIAL_TRANSFORMS_UNION] = [
            XYFlipModel(),
            XYRandomRotate90Model(),
        ]
    else:
        # throw error if not all transforms are pydantic models
        if not all(
            isinstance(t, XYFlipModel) or isinstance(t, XYRandomRotate90Model)
            for t in augmentations
        ):
            raise ValueError(
                "Accepted transforms are either XYFlipModel or "
                "XYRandomRotate90Model."
            )

        # check that there is no duplication
        aug_types = [t.__class__ for t in augmentations]
        if len(set(aug_types)) != len(aug_types):
            raise ValueError("Duplicate transforms are not allowed.")

        transform_list = augmentations

    return transform_list


def _create_unet_configuration(
    axes: str,
    n_channels_in: int,
    n_channels_out: int,
    independent_channels: bool,
    use_n2v2: bool,
    model_params: Optional[dict[str, Any]] = None,
) -> UNetModel:
    """
    Create a dictionary with the parameters of the UNet model.

    Parameters
    ----------
    axes : str
        Axes of the data.
    n_channels_in : int
        Number of input channels.
    n_channels_out : int
        Number of output channels.
    independent_channels : bool
        Whether to train all channels independently.
    use_n2v2 : bool
        Whether to use N2V2.
    model_params : dict
        UNetModel parameters.

    Returns
    -------
    UNetModel
        UNet model with the specified parameters.
    """
    if model_params is None:
        model_params = {}

    model_params["n2v2"] = use_n2v2
    model_params["conv_dims"] = 3 if "Z" in axes else 2
    model_params["in_channels"] = n_channels_in
    model_params["num_classes"] = n_channels_out
    model_params["independent_channels"] = independent_channels

    return UNetModel(
        architecture=SupportedArchitecture.UNET.value,
        **model_params,
    )


def _create_algorithm_configuration(
<<<<<<< HEAD
    axes: str,
    algorithm: Literal["n2v", "care", "n2n"],
    loss: Literal["n2v", "mae", "mse"],
    independent_channels: bool,
    n_channels_in: int,
    n_channels_out: int,
    use_n2v2: bool = False,
    model_params: Optional[dict] = None,
) -> dict:
    """
    Create a dictionary with the parameters of the algorithm model.

    Parameters
    ----------
    axes : str
        Axes of the data.
    algorithm : {"n2v", "care", "n2n"}
        Algorithm to use.
    loss : {"n2v", "mae", "mse"}
        Loss function to use.
    independent_channels : bool
        Whether to train all channels independently.
    n_channels_in : int
        Number of input channels.
    n_channels_out : int
        Number of output channels.
    use_n2v2 : bool, optional
        Whether to use N2V2, by default False.
    model_params : dict
        UNetModel parameters.

    Returns
    -------
    dict
        Algorithm model as dictionnary with the specified parameters.
    """
    # model
    unet_model = _create_unet_configuration(
        axes=axes,
        n_channels_in=n_channels_in,
        n_channels_out=n_channels_out,
        independent_channels=independent_channels,
        use_n2v2=use_n2v2,
        model_params=model_params,
    )

    return {
        "algorithm": algorithm,
        "loss": loss,
        "model": unet_model,
    }


def _create_data_configuration(
    data_type: Literal["array", "tiff", "custom"],
    axes: str,
    patch_size: list[int],
    batch_size: int,
    augmentations: Union[list[SPATIAL_TRANSFORMS_UNION]],
    train_dataloader_params: Optional[dict[str, Any]] = None,
    val_dataloader_params: Optional[dict[str, Any]] = None,
) -> DataConfig:
    """
    Create a dictionary with the parameters of the data model.

    Parameters
    ----------
    data_type : {"array", "tiff", "custom"}
        Type of the data.
    axes : str
        Axes of the data.
    patch_size : list of int
        Size of the patches along the spatial dimensions.
    batch_size : int
        Batch size.
    augmentations : list of transforms
        List of transforms to apply.
    train_dataloader_params : dict
        Parameters for the training dataloader, see PyTorch notes, by default None.
    val_dataloader_params : dict
        Parameters for the validation dataloader, see PyTorch notes, by default None.

    Returns
    -------
    DataConfig
        Data model with the specified parameters.
    """
    # data model
    data = {
        "data_type": data_type,
        "axes": axes,
        "patch_size": patch_size,
        "batch_size": batch_size,
        "transforms": augmentations,
    }
    # Don't override defaults set in DataConfig class
    if train_dataloader_params is not None:
        data["train_dataloader_params"] = train_dataloader_params
    if val_dataloader_params is not None:
        data["val_dataloader_params"] = val_dataloader_params

    return DataConfig(**data)


def _create_training_configuration(
    num_epochs: int, logger: Literal["wandb", "tensorboard", "none"]
) -> TrainingConfig:
    """
    Create a dictionary with the parameters of the training model.

    Parameters
    ----------
    num_epochs : int
        Number of epochs.
    logger : {"wandb", "tensorboard", "none"}
        Logger to use.

    Returns
    -------
    TrainingConfig
        Training model with the specified parameters.
    """
    return TrainingConfig(
        num_epochs=num_epochs,
        logger=None if logger == "none" else logger,
    )


def _create_configuration(
    algorithm: Literal["n2v", "care", "n2n"],
    experiment_name: str,
    data_type: Literal["array", "tiff", "custom"],
=======
>>>>>>> 5ffec011
    axes: str,
    algorithm: Literal["n2v", "care", "n2n"],
    loss: Literal["n2v", "mae", "mse"],
    independent_channels: bool,
    n_channels_in: int,
    n_channels_out: int,
    use_n2v2: bool = False,
    model_params: Optional[dict] = None,
) -> dict:
    """
    Create a dictionary with the parameters of the algorithm model.

    Parameters
    ----------
    axes : str
        Axes of the data.
    algorithm : {"n2v", "care", "n2n"}
        Algorithm to use.
    loss : {"n2v", "mae", "mse"}
        Loss function to use.
    independent_channels : bool
        Whether to train all channels independently.
    n_channels_in : int
        Number of input channels.
    n_channels_out : int
        Number of output channels.
    use_n2v2 : bool, optional
        Whether to use N2V2, by default False.
    model_params : dict
        UNetModel parameters.

    Returns
    -------
    dict
        Algorithm model as dictionnary with the specified parameters.
    """
    # model
    unet_model = _create_unet_configuration(
        axes=axes,
        n_channels_in=n_channels_in,
        n_channels_out=n_channels_out,
        independent_channels=independent_channels,
        use_n2v2=use_n2v2,
        model_params=model_params,
    )

    return {
        "algorithm": algorithm,
        "loss": loss,
        "model": unet_model,
    }


def _create_data_configuration(
    data_type: Literal["array", "tiff", "custom"],
    axes: str,
    patch_size: list[int],
    batch_size: int,
    augmentations: Union[list[SPATIAL_TRANSFORMS_UNION]],
    train_dataloader_params: Optional[dict[str, Any]] = None,
    val_dataloader_params: Optional[dict[str, Any]] = None,
) -> DataConfig:
    """
    Create a dictionary with the parameters of the data model.

    Parameters
    ----------
    data_type : {"array", "tiff", "custom"}
        Type of the data.
    axes : str
        Axes of the data.
    patch_size : list of int
        Size of the patches along the spatial dimensions.
    batch_size : int
        Batch size.
    augmentations : list of transforms
        List of transforms to apply.
    train_dataloader_params : dict
        Parameters for the training dataloader, see PyTorch notes, by default None.
    val_dataloader_params : dict
        Parameters for the validation dataloader, see PyTorch notes, by default None.

    Returns
    -------
    DataConfig
        Data model with the specified parameters.
    """
    # data model
    data = {
        "data_type": data_type,
        "axes": axes,
        "patch_size": patch_size,
        "batch_size": batch_size,
        "transforms": augmentations,
    }
    # Don't override defaults set in DataConfig class
    if train_dataloader_params is not None:
        data["train_dataloader_params"] = train_dataloader_params
    if val_dataloader_params is not None:
        data["val_dataloader_params"] = val_dataloader_params

    return DataConfig(**data)


def _create_training_configuration(
    num_epochs: int, logger: Literal["wandb", "tensorboard", "none"]
) -> TrainingConfig:
    """
    Create a dictionary with the parameters of the training model.

    Parameters
    ----------
    num_epochs : int
        Number of epochs.
    logger : {"wandb", "tensorboard", "none"}
        Logger to use.

    Returns
    -------
    TrainingConfig
        Training model with the specified parameters.
    """
    return TrainingConfig(
        num_epochs=num_epochs,
        logger=None if logger == "none" else logger,
    )


# TODO reconsider naming once we officially support LVAE approaches
def _create_supervised_config_dict(
    algorithm: Literal["care", "n2n"],
    experiment_name: str,
    data_type: Literal["array", "tiff", "custom"],
    axes: str,
    patch_size: list[int],
    batch_size: int,
    num_epochs: int,
    augmentations: Optional[list[SPATIAL_TRANSFORMS_UNION]] = None,
    independent_channels: bool = True,
    loss: Literal["mae", "mse"] = "mae",
    n_channels_in: Optional[int] = None,
    n_channels_out: Optional[int] = None,
    logger: Literal["wandb", "tensorboard", "none"] = "none",
    model_params: Optional[dict] = None,
    train_dataloader_params: Optional[dict[str, Any]] = None,
    val_dataloader_params: Optional[dict[str, Any]] = None,
) -> dict:
    """
    Create a configuration for training CARE or Noise2Noise.

    Parameters
    ----------
    algorithm : Literal["care", "n2n"]
        Algorithm to use.
    experiment_name : str
        Name of the experiment.
    data_type : Literal["array", "tiff", "custom"]
        Type of the data.
    axes : str
        Axes of the data (e.g. SYX).
    patch_size : List[int]
        Size of the patches along the spatial dimensions (e.g. [64, 64]).
    batch_size : int
        Batch size.
    num_epochs : int
        Number of epochs.
    augmentations : list of transforms, default=None
        List of transforms to apply, either both or one of XYFlipModel and
        XYRandomRotate90Model. By default, it applies both XYFlip (on X and Y)
        and XYRandomRotate90 (in XY) to the images.
    independent_channels : bool, optional
        Whether to train all channels independently, by default False.
    loss : Literal["mae", "mse"], optional
        Loss function to use, by default "mae".
    n_channels_in : int or None, default=None
        Number of channels in.
    n_channels_out : int or None, default=None
        Number of channels out.
    logger : Literal["wandb", "tensorboard", "none"], optional
        Logger to use, by default "none".
    model_params : dict, optional
        UNetModel parameters, by default {}.
    train_dataloader_params : dict
        Parameters for the training dataloader, see PyTorch notes, by default None.
    val_dataloader_params : dict
        Parameters for the validation dataloader, see PyTorch notes, by default None.

    Returns
    -------
    Configuration
        Configuration for training CARE or Noise2Noise.

    Raises
    ------
    ValueError
        If the number of channels is not specified when using channels.
    ValueError
        If the number of channels is specified but "C" is not in the axes.
    """
    # if there are channels, we need to specify their number
    if "C" in axes and n_channels_in is None:
        raise ValueError("Number of channels in must be specified when using channels ")
    elif "C" not in axes and (n_channels_in is not None and n_channels_in > 1):
        raise ValueError(
            f"C is not present in the axes, but number of channels is specified "
            f"(got {n_channels_in} channels)."
        )

    if n_channels_in is None:
        n_channels_in = 1

    if n_channels_out is None:
        n_channels_out = n_channels_in

    # augmentations
    spatial_transform_list = _list_spatial_augmentations(augmentations)

    # algorithm
    algorithm_params = _create_algorithm_configuration(
        axes=axes,
        algorithm=algorithm,
        loss=loss,
        independent_channels=independent_channels,
        n_channels_in=n_channels_in,
        n_channels_out=n_channels_out,
        model_params=model_params,
    )

    # data
    data_params = _create_data_configuration(
        data_type=data_type,
        axes=axes,
        patch_size=patch_size,
        batch_size=batch_size,
        augmentations=spatial_transform_list,
        train_dataloader_params=train_dataloader_params,
        val_dataloader_params=val_dataloader_params,
    )

    # training
    training_params = _create_training_configuration(
        num_epochs=num_epochs,
        logger=logger,
    )

    return {
        "experiment_name": experiment_name,
        "algorithm_config": algorithm_params,
        "data_config": data_params,
        "training_config": training_params,
    }


def create_care_configuration(
    experiment_name: str,
    data_type: Literal["array", "tiff", "custom"],
    axes: str,
    patch_size: list[int],
    batch_size: int,
    num_epochs: int,
    augmentations: Optional[list[Union[XYFlipModel, XYRandomRotate90Model]]] = None,
    independent_channels: bool = True,
    loss: Literal["mae", "mse"] = "mae",
    n_channels_in: Optional[int] = None,
    n_channels_out: Optional[int] = None,
    logger: Literal["wandb", "tensorboard", "none"] = "none",
    model_params: Optional[dict] = None,
    train_dataloader_params: Optional[dict[str, Any]] = None,
    val_dataloader_params: Optional[dict[str, Any]] = None,
) -> Configuration:
    """
    Create a configuration for training CARE.

    If "Z" is present in `axes`, then `path_size` must be a list of length 3, otherwise
    2.

    If "C" is present in `axes`, then you need to set `n_channels_in` to the number of
    channels. Likewise, if you set the number of channels, then "C" must be present in
    `axes`.

    To set the number of output channels, use the `n_channels_out` parameter. If it is
    not specified, it will be assumed to be equal to `n_channels_in`.

    By default, all channels are trained together. To train all channels independently,
    set `independent_channels` to True.

    By setting `augmentations` to `None`, the default transformations (flip in X and Y,
    rotations by 90 degrees in the XY plane) are applied. Rather than the default
    transforms, a list of transforms can be passed to the `augmentations` parameter. To
    disable the transforms, simply pass an empty list.

    Parameters
    ----------
    experiment_name : str
        Name of the experiment.
    data_type : Literal["array", "tiff", "custom"]
        Type of the data.
    axes : str
        Axes of the data (e.g. SYX).
    patch_size : List[int]
        Size of the patches along the spatial dimensions (e.g. [64, 64]).
    batch_size : int
        Batch size.
    num_epochs : int
        Number of epochs.
    augmentations : list of transforms, default=None
        List of transforms to apply, either both or one of XYFlipModel and
        XYRandomRotate90Model. By default, it applies both XYFlip (on X and Y)
        and XYRandomRotate90 (in XY) to the images.
    independent_channels : bool, optional
        Whether to train all channels independently, by default False.
    loss : Literal["mae", "mse"], default="mae"
        Loss function to use.
    n_channels_in : int or None, default=None
        Number of channels in.
    n_channels_out : int or None, default=None
        Number of channels out.
    logger : Literal["wandb", "tensorboard", "none"], default="none"
        Logger to use.
    model_params : dict, default=None
        UNetModel parameters.
    train_dataloader_params : dict, optional
        Parameters for the training dataloader, see the PyTorch docs for `DataLoader`.
        If left as `None`, the dict `{"shuffle": True}` will be used, this is set in
        the `GeneralDataConfig`.
    val_dataloader_params : dict, optional
        Parameters for the validation dataloader, see PyTorch the docs for `DataLoader`.
        If left as `None`, the empty dict `{}` will be used, this is set in the
        `GeneralDataConfig`.

    Returns
    -------
    Configuration
        Configuration for training CARE.

    Examples
    --------
    Minimum example:
    >>> config = create_care_configuration(
    ...     experiment_name="care_experiment",
    ...     data_type="array",
    ...     axes="YX",
    ...     patch_size=[64, 64],
    ...     batch_size=32,
    ...     num_epochs=100
    ... )

    To disable transforms, simply set `augmentations` to an empty list:
    >>> config = create_care_configuration(
    ...     experiment_name="care_experiment",
    ...     data_type="array",
    ...     axes="YX",
    ...     patch_size=[64, 64],
    ...     batch_size=32,
    ...     num_epochs=100,
    ...     augmentations=[]
    ... )

    A list of transforms can be passed to the `augmentations` parameter to replace the
    default augmentations:
    >>> from careamics.config.transformations import XYFlipModel
    >>> config = create_care_configuration(
    ...     experiment_name="care_experiment",
    ...     data_type="array",
    ...     axes="YX",
    ...     patch_size=[64, 64],
    ...     batch_size=32,
    ...     num_epochs=100,
    ...     augmentations=[
    ...         # No rotation and only Y flipping
    ...         XYFlipModel(flip_x = False, flip_y = True)
    ...     ]
    ... )

    If you are training multiple channels they will be trained independently by default,
    you simply need to specify the number of channels input (and optionally, the number
    of channels output):
    >>> config = create_care_configuration(
    ...     experiment_name="care_experiment",
    ...     data_type="array",
    ...     axes="YXC", # channels must be in the axes
    ...     patch_size=[64, 64],
    ...     batch_size=32,
    ...     num_epochs=100,
    ...     n_channels_in=3, # number of input channels
    ...     n_channels_out=1 # if applicable
    ... )

    If instead you want to train multiple channels together, you need to turn off the
    `independent_channels` parameter:
    >>> config = create_care_configuration(
    ...     experiment_name="care_experiment",
    ...     data_type="array",
    ...     axes="YXC", # channels must be in the axes
    ...     patch_size=[64, 64],
    ...     batch_size=32,
    ...     num_epochs=100,
    ...     independent_channels=False,
    ...     n_channels_in=3,
    ...     n_channels_out=1 # if applicable
    ... )
    """
    return Configuration(
        **_create_supervised_config_dict(
            algorithm="care",
            experiment_name=experiment_name,
            data_type=data_type,
            axes=axes,
            patch_size=patch_size,
            batch_size=batch_size,
            num_epochs=num_epochs,
            augmentations=augmentations,
            independent_channels=independent_channels,
            loss=loss,
            n_channels_in=n_channels_in,
            n_channels_out=n_channels_out,
            logger=logger,
            model_params=model_params,
            train_dataloader_params=train_dataloader_params,
            val_dataloader_params=val_dataloader_params,
        )
    )


def create_n2n_configuration(
    experiment_name: str,
    data_type: Literal["array", "tiff", "custom"],
    axes: str,
    patch_size: list[int],
    batch_size: int,
    num_epochs: int,
    augmentations: Optional[list[Union[XYFlipModel, XYRandomRotate90Model]]] = None,
    independent_channels: bool = True,
    loss: Literal["mae", "mse"] = "mae",
    n_channels_in: Optional[int] = None,
    n_channels_out: Optional[int] = None,
    logger: Literal["wandb", "tensorboard", "none"] = "none",
    model_params: Optional[dict] = None,
    train_dataloader_params: Optional[dict[str, Any]] = None,
    val_dataloader_params: Optional[dict[str, Any]] = None,
) -> Configuration:
    """
    Create a configuration for training Noise2Noise.

    If "Z" is present in `axes`, then `path_size` must be a list of length 3, otherwise
    2.

    If "C" is present in `axes`, then you need to set `n_channels_in` to the number of
    channels. Likewise, if you set the number of channels, then "C" must be present in
    `axes`.

    To set the number of output channels, use the `n_channels_out` parameter. If it is
    not specified, it will be assumed to be equal to `n_channels_in`.

    By default, all channels are trained together. To train all channels independently,
    set `independent_channels` to True.

    By setting `augmentations` to `None`, the default transformations (flip in X and Y,
    rotations by 90 degrees in the XY plane) are applied. Rather than the default
    transforms, a list of transforms can be passed to the `augmentations` parameter. To
    disable the transforms, simply pass an empty list.

    Parameters
    ----------
    experiment_name : str
        Name of the experiment.
    data_type : Literal["array", "tiff", "custom"]
        Type of the data.
    axes : str
        Axes of the data (e.g. SYX).
    patch_size : List[int]
        Size of the patches along the spatial dimensions (e.g. [64, 64]).
    batch_size : int
        Batch size.
    num_epochs : int
        Number of epochs.
    augmentations : list of transforms, default=None
        List of transforms to apply, either both or one of XYFlipModel and
        XYRandomRotate90Model. By default, it applies both XYFlip (on X and Y)
        and XYRandomRotate90 (in XY) to the images.
    independent_channels : bool, optional
        Whether to train all channels independently, by default False.
    loss : Literal["mae", "mse"], optional
        Loss function to use, by default "mae".
    n_channels_in : int or None, default=None
        Number of channels in.
    n_channels_out : int or None, default=None
        Number of channels out.
    logger : Literal["wandb", "tensorboard", "none"], optional
        Logger to use, by default "none".
    model_params : dict, optional
        UNetModel parameters, by default {}.
    train_dataloader_params : dict, optional
        Parameters for the training dataloader, see the PyTorch docs for `DataLoader`.
        If left as `None`, the dict `{"shuffle": True}` will be used, this is set in
        the `GeneralDataConfig`.
    val_dataloader_params : dict, optional
        Parameters for the validation dataloader, see PyTorch the docs for `DataLoader`.
        If left as `None`, the empty dict `{}` will be used, this is set in the
        `GeneralDataConfig`.

    Returns
    -------
    Configuration
        Configuration for training Noise2Noise.

    Examples
    --------
    Minimum example:
    >>> config = create_n2n_configuration(
    ...     experiment_name="n2n_experiment",
    ...     data_type="array",
    ...     axes="YX",
    ...     patch_size=[64, 64],
    ...     batch_size=32,
    ...     num_epochs=100
    ... )

    To disable transforms, simply set `augmentations` to an empty list:
    >>> config = create_n2n_configuration(
    ...     experiment_name="n2n_experiment",
    ...     data_type="array",
    ...     axes="YX",
    ...     patch_size=[64, 64],
    ...     batch_size=32,
    ...     num_epochs=100,
    ...     augmentations=[]
    ... )

    A list of transforms can be passed to the `augmentations` parameter to replace the
    default augmentations:
    >>> from careamics.config.transformations import XYFlipModel
    >>> config = create_n2n_configuration(
    ...     experiment_name="n2n_experiment",
    ...     data_type="array",
    ...     axes="YX",
    ...     patch_size=[64, 64],
    ...     batch_size=32,
    ...     num_epochs=100,
    ...     augmentations=[
    ...         # No rotation and only Y flipping
    ...         XYFlipModel(flip_x = False, flip_y = True)
    ...     ]
    ... )

    If you are training multiple channels they will be trained independently by default,
    you simply need to specify the number of channels input (and optionally, the number
    of channels output):
    >>> config = create_n2n_configuration(
    ...     experiment_name="n2n_experiment",
    ...     data_type="array",
    ...     axes="YXC", # channels must be in the axes
    ...     patch_size=[64, 64],
    ...     batch_size=32,
    ...     num_epochs=100,
    ...     n_channels_in=3, # number of input channels
    ...     n_channels_out=1 # if applicable
    ... )

    If instead you want to train multiple channels together, you need to turn off the
    `independent_channels` parameter:
    >>> config = create_n2n_configuration(
    ...     experiment_name="n2n_experiment",
    ...     data_type="array",
    ...     axes="YXC", # channels must be in the axes
    ...     patch_size=[64, 64],
    ...     batch_size=32,
    ...     num_epochs=100,
    ...     independent_channels=False,
    ...     n_channels_in=3,
    ...     n_channels_out=1 # if applicable
    ... )
    """
    return Configuration(
        **_create_supervised_config_dict(
            algorithm="n2n",
            experiment_name=experiment_name,
            data_type=data_type,
            axes=axes,
            patch_size=patch_size,
            batch_size=batch_size,
            num_epochs=num_epochs,
            augmentations=augmentations,
            independent_channels=independent_channels,
            loss=loss,
            n_channels_in=n_channels_in,
            n_channels_out=n_channels_out,
            logger=logger,
            model_params=model_params,
            train_dataloader_params=train_dataloader_params,
            val_dataloader_params=val_dataloader_params,
        )
    )


def create_n2v_configuration(
    experiment_name: str,
    data_type: Literal["array", "tiff", "custom"],
    axes: str,
    patch_size: list[int],
    batch_size: int,
    num_epochs: int,
    augmentations: Optional[list[Union[XYFlipModel, XYRandomRotate90Model]]] = None,
    independent_channels: bool = True,
    use_n2v2: bool = False,
    n_channels: Optional[int] = None,
    roi_size: int = 11,
    masked_pixel_percentage: float = 0.2,
    struct_n2v_axis: Literal["horizontal", "vertical", "none"] = "none",
    struct_n2v_span: int = 5,
    logger: Literal["wandb", "tensorboard", "none"] = "none",
    model_params: Optional[dict] = None,
    train_dataloader_params: Optional[dict[str, Any]] = None,
    val_dataloader_params: Optional[dict[str, Any]] = None,
) -> Configuration:
    """
    Create a configuration for training Noise2Void.

    N2V uses a UNet model to denoise images in a self-supervised manner. To use its
    variants structN2V and N2V2, set the `struct_n2v_axis` and `struct_n2v_span`
    (structN2V) parameters, or set `use_n2v2` to True (N2V2).

    N2V2 modifies the UNet architecture by adding blur pool layers and removes the skip
    connections, thus removing checkboard artefacts. StructN2V is used when vertical
    or horizontal correlations are present in the noise; it applies an additional mask
    to the manipulated pixel neighbors.

    If "Z" is present in `axes`, then `path_size` must be a list of length 3, otherwise
    2.

    If "C" is present in `axes`, then you need to set `n_channels` to the number of
    channels.

    By default, all channels are trained independently. To train all channels together,
    set `independent_channels` to False.

    By default, the transformations applied are a random flip along X or Y, and a random
    90 degrees rotation in the XY plane. Normalization is always applied, as well as the
    N2V manipulation.

    By setting `augmentations` to `None`, the default transformations (flip in X and Y,
    rotations by 90 degrees in the XY plane) are applied. Rather than the default
    transforms, a list of transforms can be passed to the `augmentations` parameter. To
    disable the transforms, simply pass an empty list.

    The `roi_size` parameter specifies the size of the area around each pixel that will
    be manipulated by N2V. The `masked_pixel_percentage` parameter specifies how many
    pixels per patch will be manipulated.

    The parameters of the UNet can be specified in the `model_params` (passed as a
    parameter-value dictionary). Note that `use_n2v2` and 'n_channels' override the
    corresponding parameters passed in `model_params`.

    If you pass "horizontal" or "vertical" to `struct_n2v_axis`, then structN2V mask
    will be applied to each manipulated pixel.

    Parameters
    ----------
    experiment_name : str
        Name of the experiment.
    data_type : Literal["array", "tiff", "custom"]
        Type of the data.
    axes : str
        Axes of the data (e.g. SYX).
    patch_size : List[int]
        Size of the patches along the spatial dimensions (e.g. [64, 64]).
    batch_size : int
        Batch size.
    num_epochs : int
        Number of epochs.
    augmentations : list of transforms, default=None
        List of transforms to apply, either both or one of XYFlipModel and
        XYRandomRotate90Model. By default, it applies both XYFlip (on X and Y)
        and XYRandomRotate90 (in XY) to the images.
    independent_channels : bool, optional
        Whether to train all channels together, by default True.
    use_n2v2 : bool, optional
        Whether to use N2V2, by default False.
    n_channels : int or None, default=None
        Number of channels (in and out).
    roi_size : int, optional
        N2V pixel manipulation area, by default 11.
    masked_pixel_percentage : float, optional
        Percentage of pixels masked in each patch, by default 0.2.
    struct_n2v_axis : Literal["horizontal", "vertical", "none"], optional
        Axis along which to apply structN2V mask, by default "none".
    struct_n2v_span : int, optional
        Span of the structN2V mask, by default 5.
    logger : Literal["wandb", "tensorboard", "none"], optional
        Logger to use, by default "none".
    model_params : dict, optional
        UNetModel parameters, by default None.
    train_dataloader_params : dict, optional
        Parameters for the training dataloader, see the PyTorch docs for `DataLoader`.
        If left as `None`, the dict `{"shuffle": True}` will be used, this is set in
        the `GeneralDataConfig`.
    val_dataloader_params : dict, optional
        Parameters for the validation dataloader, see PyTorch the docs for `DataLoader`.
        If left as `None`, the empty dict `{}` will be used, this is set in the
        `GeneralDataConfig`.

    Returns
    -------
    Configuration
        Configuration for training N2V.

    Examples
    --------
    Minimum example:
    >>> config = create_n2v_configuration(
    ...     experiment_name="n2v_experiment",
    ...     data_type="array",
    ...     axes="YX",
    ...     patch_size=[64, 64],
    ...     batch_size=32,
    ...     num_epochs=100
    ... )

    To disable transforms, simply set `augmentations` to an empty list:
    >>> config = create_n2v_configuration(
    ...     experiment_name="n2v_experiment",
    ...     data_type="array",
    ...     axes="YX",
    ...     patch_size=[64, 64],
    ...     batch_size=32,
    ...     num_epochs=100,
    ...     augmentations=[]
    ... )

    A list of transforms can be passed to the `augmentations` parameter:
    >>> from careamics.config.transformations import XYFlipModel
    >>> config = create_n2v_configuration(
    ...     experiment_name="n2v_experiment",
    ...     data_type="array",
    ...     axes="YX",
    ...     patch_size=[64, 64],
    ...     batch_size=32,
    ...     num_epochs=100,
    ...     augmentations=[
    ...         # No rotation and only Y flipping
    ...         XYFlipModel(flip_x = False, flip_y = True)
    ...     ]
    ... )

    To use N2V2, simply pass the `use_n2v2` parameter:
    >>> config = create_n2v_configuration(
    ...     experiment_name="n2v2_experiment",
    ...     data_type="tiff",
    ...     axes="YX",
    ...     patch_size=[64, 64],
    ...     batch_size=32,
    ...     num_epochs=100,
    ...     use_n2v2=True
    ... )

    For structN2V, there are two parameters to set, `struct_n2v_axis` and
    `struct_n2v_span`:
    >>> config = create_n2v_configuration(
    ...     experiment_name="structn2v_experiment",
    ...     data_type="tiff",
    ...     axes="YX",
    ...     patch_size=[64, 64],
    ...     batch_size=32,
    ...     num_epochs=100,
    ...     struct_n2v_axis="horizontal",
    ...     struct_n2v_span=7
    ... )

    If you are training multiple channels they will be trained independently by default,
    you simply need to specify the number of channels:
    >>> config = create_n2v_configuration(
    ...     experiment_name="n2v_experiment",
    ...     data_type="array",
    ...     axes="YXC",
    ...     patch_size=[64, 64],
    ...     batch_size=32,
    ...     num_epochs=100,
    ...     n_channels=3
    ... )

    If instead you want to train multiple channels together, you need to turn off the
    `independent_channels` parameter:
    >>> config = create_n2v_configuration(
    ...     experiment_name="n2v_experiment",
    ...     data_type="array",
    ...     axes="YXC",
    ...     patch_size=[64, 64],
    ...     batch_size=32,
    ...     num_epochs=100,
    ...     independent_channels=False,
    ...     n_channels=3
    ... )
    """
    # if there are channels, we need to specify their number
    if "C" in axes and n_channels is None:
        raise ValueError("Number of channels must be specified when using channels.")
    elif "C" not in axes and (n_channels is not None and n_channels > 1):
        raise ValueError(
            f"C is not present in the axes, but number of channels is specified "
            f"(got {n_channels} channel)."
        )

    if n_channels is None:
        n_channels = 1

    # augmentations
    spatial_transforms = _list_spatial_augmentations(augmentations)

    # create the N2VManipulate transform using the supplied parameters
    n2v_transform = N2VManipulateModel(
        name=SupportedTransform.N2V_MANIPULATE.value,
        strategy=(
            SupportedPixelManipulation.MEDIAN.value
            if use_n2v2
            else SupportedPixelManipulation.UNIFORM.value
        ),
        roi_size=roi_size,
        masked_pixel_percentage=masked_pixel_percentage,
        struct_mask_axis=struct_n2v_axis,
        struct_mask_span=struct_n2v_span,
    )

    # algorithm
    algorithm_params = _create_algorithm_configuration(
        axes=axes,
        algorithm="n2v",
        loss="n2v",
        independent_channels=independent_channels,
        n_channels_in=n_channels,
        n_channels_out=n_channels,
        use_n2v2=use_n2v2,
        model_params=model_params,
    )
    algorithm_params["n2v_config"] = n2v_transform

    # data
    data_params = _create_data_configuration(
        data_type=data_type,
        axes=axes,
        patch_size=patch_size,
        batch_size=batch_size,
        augmentations=spatial_transforms,
        train_dataloader_params=train_dataloader_params,
        val_dataloader_params=val_dataloader_params,
    )

<<<<<<< HEAD

def create_hdn_configuration(
    experiment_name: str,
    data_type: Literal["array", "tiff", "custom"],
    axes: str,
    patch_size: list[int],
    batch_size: int,
    num_epochs: int,
    augmentations: Optional[list[Union[XYFlipModel, XYRandomRotate90Model]]] = None,
    independent_channels: bool = True,
    loss: Literal["mae", "mse"] = "mae",
    n_channels_in: Optional[int] = None,
    n_channels_out: Optional[int] = None,
    logger: Literal["wandb", "tensorboard", "none"] = "none",
    model_params: Optional[dict] = None,
    dataloader_params: Optional[dict] = None,
) -> Configuration:
    """
    Create a configuration for training HDN.

    If "Z" is present in `axes`, then `path_size` must be a list of length 3, otherwise
    2.

    If "C" is present in `axes`, then you need to set `n_channels_in` to the number of
    channels. Likewise, if you set the number of channels, then "C" must be present in
    `axes`.

    To set the number of output channels, use the `n_channels_out` parameter. If it is
    not specified, it will be assumed to be equal to `n_channels_in`.

    By default, all channels are trained independently. To train all channels together,
    set `independent_channels` to False.

    By setting `augmentations` to `None`, the default transformations (flip in X and Y,
    rotations by 90 degrees in the XY plane) are applied. Rather than the default
    transforms, a list of transforms can be passed to the `augmentations` parameter. To
    disable the transforms, simply pass an empty list.

    The parameters of the UNet can be specified in the `model_params` (passed as a
    parameter-value dictionary).

    Parameters
    ----------
    experiment_name : str
        Name of the experiment.
    data_type : Literal["array", "tiff", "custom"]
        Type of the data.
    axes : str
        Axes of the data (e.g. SYX).
    patch_size : List[int]
        Size of the patches along the spatial dimensions (e.g. [64, 64]).
    batch_size : int
        Batch size.
    """
    transform_list = _list_spatial_augmentations(augmentations)
    # algorithm
    algorithm_params = _create_algorithm_configuration(
        axes=axes,
        algorithm="n2v",
        loss="n2v",
        independent_channels=independent_channels,
        n_channels_in=n_channels,
        n_channels_out=n_channels,
        use_n2v2=use_n2v2,
        model_params=model_params,
    )

    # data
    data_params = _create_data_configuration(
        data_type=data_type,
        axes=axes,
        patch_size=patch_size,
        batch_size=batch_size,
        augmentations=spatial_transforms,
        train_dataloader_params=train_dataloader_params,
        val_dataloader_params=val_dataloader_params,
    )

=======
>>>>>>> 5ffec011
    # training
    training_params = _create_training_configuration(
        num_epochs=num_epochs,
        logger=logger,
    )

<<<<<<< HEAD
    return HDNConfiguration(
=======
    return Configuration(
>>>>>>> 5ffec011
        experiment_name=experiment_name,
        algorithm_config=algorithm_params,
        data_config=data_params,
        training_config=training_params,
    )<|MERGE_RESOLUTION|>--- conflicted
+++ resolved
@@ -11,16 +11,7 @@
     N2VAlgorithm,
 )
 from careamics.config.architectures import UNetModel
-<<<<<<< HEAD
-from careamics.config.care_configuration import CAREConfiguration
-from careamics.config.configuration import Configuration
-from careamics.config.data import DataConfig, N2VDataConfig
-from careamics.config.hdn_configuration import HDNConfiguration
-from careamics.config.n2n_configuration import N2NConfiguration
-from careamics.config.n2v_configuration import N2VConfiguration
-=======
 from careamics.config.data import DataConfig
->>>>>>> 5ffec011
 from careamics.config.support import (
     SupportedArchitecture,
     SupportedPixelManipulation,
@@ -34,57 +25,7 @@
     XYRandomRotate90Model,
 )
 
-<<<<<<< HEAD
-
-def _algorithm_config_discriminator(value: Union[dict, Configuration]) -> str:
-    """Discriminate algorithm-specific configurations based on the algorithm.
-
-    Parameters
-    ----------
-    value : Any
-        Value to discriminate.
-
-    Returns
-    -------
-    str
-        Discriminator value.
-    """
-    if isinstance(value, dict):
-        return value["algorithm_config"]["algorithm"]
-    return value.algorithm_config.algorithm
-
-
-def configuration_factory(
-    configuration: dict[str, Any]
-) -> Union[N2VConfiguration, N2NConfiguration, CAREConfiguration, HDNConfiguration]:
-    """
-    Create a configuration for training CAREamics.
-
-    Parameters
-    ----------
-    configuration : dict
-        Configuration dictionary.
-
-    Returns
-    -------
-    N2VConfiguration or N2NConfiguration or CAREConfiguration
-        Configuration for training CAREamics.
-    """
-    adapter: TypeAdapter = TypeAdapter(
-        Annotated[
-            Union[
-                Annotated[N2VConfiguration, Tag(SupportedAlgorithm.N2V.value)],
-                Annotated[N2NConfiguration, Tag(SupportedAlgorithm.N2N.value)],
-                Annotated[CAREConfiguration, Tag(SupportedAlgorithm.CARE.value)],
-                Annotated[HDNConfiguration, Tag(SupportedAlgorithm.HDN.value)],
-            ],
-            Discriminator(_algorithm_config_discriminator),
-        ]
-    )
-    return adapter.validate_python(configuration)
-=======
 from .configuration import Configuration
->>>>>>> 5ffec011
 
 
 def algorithm_factory(
@@ -104,14 +45,10 @@
         Algorithm model for training CAREamics.
     """
     adapter: TypeAdapter = TypeAdapter(
-<<<<<<< HEAD
-        Union[N2VAlgorithm, N2NAlgorithm, CAREAlgorithm, HDNAlgorithm]
-=======
         Annotated[
-            Union[N2VAlgorithm, N2NAlgorithm, CAREAlgorithm],
-            Field(discriminator="algorithm"),
+        Union[N2VAlgorithm, N2NAlgorithm, CAREAlgorithm, HDNAlgorithm],
+        Field(discriminator="algorithm"),
         ]
->>>>>>> 5ffec011
     )
     return adapter.validate_python(algorithm)
 
@@ -213,7 +150,6 @@
 
 
 def _create_algorithm_configuration(
-<<<<<<< HEAD
     axes: str,
     algorithm: Literal["n2v", "care", "n2n"],
     loss: Literal["n2v", "mae", "mse"],
@@ -342,12 +278,7 @@
     )
 
 
-def _create_configuration(
-    algorithm: Literal["n2v", "care", "n2n"],
-    experiment_name: str,
-    data_type: Literal["array", "tiff", "custom"],
-=======
->>>>>>> 5ffec011
+def _create_algorithm_configuration(
     axes: str,
     algorithm: Literal["n2v", "care", "n2n"],
     loss: Literal["n2v", "mae", "mse"],
@@ -1194,7 +1125,19 @@
         val_dataloader_params=val_dataloader_params,
     )
 
-<<<<<<< HEAD
+    # training
+    training_params = _create_training_configuration(
+        num_epochs=num_epochs,
+        logger=logger,
+    )
+
+    return Configuration(
+        experiment_name=experiment_name,
+        algorithm_config=algorithm_params,
+        data_config=data_params,
+        training_config=training_params,
+    )
+
 
 def create_hdn_configuration(
     experiment_name: str,
@@ -1273,19 +1216,13 @@
         val_dataloader_params=val_dataloader_params,
     )
 
-=======
->>>>>>> 5ffec011
     # training
     training_params = _create_training_configuration(
         num_epochs=num_epochs,
         logger=logger,
     )
 
-<<<<<<< HEAD
     return HDNConfiguration(
-=======
-    return Configuration(
->>>>>>> 5ffec011
         experiment_name=experiment_name,
         algorithm_config=algorithm_params,
         data_config=data_params,
