"""Convenience functions to create configurations for training and inference."""

from collections.abc import Sequence
from typing import Annotated, Any, Literal, Union

from pydantic import Field, TypeAdapter

from careamics.config.algorithms import (
    CAREAlgorithm,
    MicroSplitAlgorithm,
    N2NAlgorithm,
    N2VAlgorithm,
)
from careamics.config.architectures import LVAEModel, UNetModel
from careamics.config.data import DataConfig, NGDataConfig
from careamics.config.likelihood_model import (
    GaussianLikelihoodConfig,
    NMLikelihoodConfig,
)
from careamics.config.loss_model import LVAELossConfig
from careamics.config.nm_model import GaussianMixtureNMConfig, MultiChannelNMConfig
from careamics.config.support import (
    SupportedArchitecture,
    SupportedPixelManipulation,
    SupportedTransform,
)
from careamics.config.training_model import TrainingConfig
from careamics.config.transformations import (
    SPATIAL_TRANSFORMS_UNION,
    N2VManipulateModel,
    XYFlipModel,
    XYRandomRotate90Model,
)

from .configuration import Configuration


def algorithm_factory(
    algorithm: dict[str, Any],
) -> Union[N2VAlgorithm, N2NAlgorithm, CAREAlgorithm]:
    """
    Create an algorithm model for training CAREamics.

    Parameters
    ----------
    algorithm : dict
        Algorithm dictionary.

    Returns
    -------
    N2VAlgorithm or N2NAlgorithm or CAREAlgorithm
        Algorithm model for training CAREamics.
    """
    adapter: TypeAdapter = TypeAdapter(
        Annotated[
            Union[N2VAlgorithm, N2NAlgorithm, CAREAlgorithm],
            Field(discriminator="algorithm"),
        ]
    )
    return adapter.validate_python(algorithm)


def _list_spatial_augmentations(
    augmentations: list[SPATIAL_TRANSFORMS_UNION] | None = None,
) -> list[SPATIAL_TRANSFORMS_UNION]:
    """
    List the augmentations to apply.

    Parameters
    ----------
    augmentations : list of transforms, optional
        List of transforms to apply, either both or one of XYFlipModel and
        XYRandomRotate90Model.

    Returns
    -------
    list of transforms
        List of transforms to apply.

    Raises
    ------
    ValueError
        If the transforms are not XYFlipModel or XYRandomRotate90Model.
    ValueError
        If there are duplicate transforms.
    """
    if augmentations is None:
        transform_list: list[SPATIAL_TRANSFORMS_UNION] = [
            XYFlipModel(),
            XYRandomRotate90Model(),
        ]
    else:
        # throw error if not all transforms are pydantic models
        if not all(
            isinstance(t, XYFlipModel) or isinstance(t, XYRandomRotate90Model)
            for t in augmentations
        ):
            raise ValueError(
                "Accepted transforms are either XYFlipModel or "
                "XYRandomRotate90Model."
            )

        # check that there is no duplication
        aug_types = [t.__class__ for t in augmentations]
        if len(set(aug_types)) != len(aug_types):
            raise ValueError("Duplicate transforms are not allowed.")

        transform_list = augmentations

    return transform_list


def _create_unet_configuration(
    axes: str,
    n_channels_in: int,
    n_channels_out: int,
    independent_channels: bool,
    use_n2v2: bool,
    model_params: dict[str, Any] | None = None,
) -> UNetModel:
    """
    Create a dictionary with the parameters of the UNet model.

    Parameters
    ----------
    axes : str
        Axes of the data.
    n_channels_in : int
        Number of input channels.
    n_channels_out : int
        Number of output channels.
    independent_channels : bool
        Whether to train all channels independently.
    use_n2v2 : bool
        Whether to use N2V2.
    model_params : dict
        UNetModel parameters.

    Returns
    -------
    UNetModel
        UNet model with the specified parameters.
    """
    if model_params is None:
        model_params = {}

    model_params["n2v2"] = use_n2v2
    model_params["conv_dims"] = 3 if "Z" in axes else 2
    model_params["in_channels"] = n_channels_in
    model_params["num_classes"] = n_channels_out
    model_params["independent_channels"] = independent_channels

    return UNetModel(
        architecture=SupportedArchitecture.UNET.value,
        **model_params,
    )


def _create_algorithm_configuration(
    axes: str,
    algorithm: Literal["n2v", "care", "n2n"],
    loss: Literal["n2v", "mae", "mse"],
    independent_channels: bool,
    n_channels_in: int,
    n_channels_out: int,
    use_n2v2: bool = False,
    model_params: dict | None = None,
    optimizer: Literal["Adam", "Adamax", "SGD"] = "Adam",
    optimizer_params: dict[str, Any] | None = None,
    lr_scheduler: Literal["ReduceLROnPlateau", "StepLR"] = "ReduceLROnPlateau",
    lr_scheduler_params: dict[str, Any] | None = None,
) -> dict:
    """
    Create a dictionary with the parameters of the algorithm model.

    Parameters
    ----------
    axes : str
        Axes of the data.
    algorithm : {"n2v", "care", "n2n"}
        Algorithm to use.
    loss : {"n2v", "mae", "mse"}
        Loss function to use.
    independent_channels : bool
        Whether to train all channels independently.
    n_channels_in : int
        Number of input channels.
    n_channels_out : int
        Number of output channels.
    use_n2v2 : bool, default=false
        Whether to use N2V2.
    model_params : dict, default=None
        UNetModel parameters.
    optimizer : {"Adam", "Adamax", "SGD"}, default="Adam"
        Optimizer to use.
    optimizer_params : dict, default=None
        Parameters for the optimizer, see PyTorch documentation for more details.
    lr_scheduler : {"ReduceLROnPlateau", "StepLR"}, default="ReduceLROnPlateau"
        Learning rate scheduler to use.
    lr_scheduler_params : dict, default=None
        Parameters for the learning rate scheduler, see PyTorch documentation for more
        details.


    Returns
    -------
    dict
        Algorithm model as dictionnary with the specified parameters.
    """
    # model
    unet_model = _create_unet_configuration(
        axes=axes,
        n_channels_in=n_channels_in,
        n_channels_out=n_channels_out,
        independent_channels=independent_channels,
        use_n2v2=use_n2v2,
        model_params=model_params,
    )

    return {
        "algorithm": algorithm,
        "loss": loss,
        "model": unet_model,
        "optimizer": {
            "name": optimizer,
            "parameters": {} if optimizer_params is None else optimizer_params,
        },
        "lr_scheduler": {
            "name": lr_scheduler,
            "parameters": {} if lr_scheduler_params is None else lr_scheduler_params,
        },
    }


def _create_data_configuration(
    data_type: Literal["array", "tiff", "czi", "custom"],
    axes: str,
    patch_size: Sequence[int],
    batch_size: int,
    augmentations: Union[list[SPATIAL_TRANSFORMS_UNION]],
    train_dataloader_params: dict[str, Any] | None = None,
    val_dataloader_params: dict[str, Any] | None = None,
) -> DataConfig:
    """
    Create a dictionary with the parameters of the data model.

    Parameters
    ----------
    data_type : {"array", "tiff", "czi", "custom"}
        Type of the data.
    axes : str
        Axes of the data.
    patch_size : list of int
        Size of the patches along the spatial dimensions.
    batch_size : int
        Batch size.
    augmentations : list of transforms
        List of transforms to apply.
    train_dataloader_params : dict
        Parameters for the training dataloader, see PyTorch notes, by default None.
    val_dataloader_params : dict
        Parameters for the validation dataloader, see PyTorch notes, by default None.

    Returns
    -------
    DataConfig
        Data model with the specified parameters.
    """
    # data model
    data = {
        "data_type": data_type,
        "axes": axes,
        "patch_size": patch_size,
        "batch_size": batch_size,
        "transforms": augmentations,
    }
    # Don't override defaults set in DataConfig class
    if train_dataloader_params is not None:
        # DataConfig enforces the presence of `shuffle` key in the dataloader parameters
        if "shuffle" not in train_dataloader_params:
            train_dataloader_params["shuffle"] = True

        data["train_dataloader_params"] = train_dataloader_params

    if val_dataloader_params is not None:
        data["val_dataloader_params"] = val_dataloader_params

    return DataConfig(**data)


def _create_ng_data_configuration(
    data_type: Literal["array", "tiff", "custom"],
    axes: str,
    patch_size: Sequence[int],
    batch_size: int,
    augmentations: list[SPATIAL_TRANSFORMS_UNION],
    patch_overlaps: Sequence[int] | None = None,
    train_dataloader_params: dict[str, Any] | None = None,
    val_dataloader_params: dict[str, Any] | None = None,
    test_dataloader_params: dict[str, Any] | None = None,
    seed: int | None = None,
) -> NGDataConfig:
    """
    Create a dictionary with the parameters of the data model.

    Parameters
    ----------
    data_type : {"array", "tiff", "custom"}
        Type of the data.
    axes : str
        Axes of the data.
    patch_size : list of int
        Size of the patches along the spatial dimensions.
    batch_size : int
        Batch size.
    augmentations : list of transforms
        List of transforms to apply.
    patch_overlaps : Sequence of int, default=None
        Overlaps between patches in each spatial dimension, only used with "sequential"
        patching. If `None`, no overlap is applied. The overlap must be smaller than
        the patch size in each spatial dimension, and the number of dimensions be either
        2 or 3.
    train_dataloader_params : dict
        Parameters for the training dataloader, see PyTorch notes, by default None.
    val_dataloader_params : dict
        Parameters for the validation dataloader, see PyTorch notes, by default None.
    test_dataloader_params : dict
        Parameters for the test dataloader, see PyTorch notes, by default None.
    seed : int, default=None
        Random seed for reproducibility. If `None`, no seed is set.

    Returns
    -------
    NGDataConfig
        Next-Generation Data model with the specified parameters.
    """
    # data model
    data = {
        "data_type": data_type,
        "axes": axes,
        "batch_size": batch_size,
        "transforms": augmentations,
        "seed": seed,
    }
    # don't override defaults set in DataConfig class
    if train_dataloader_params is not None:
        # the presence of `shuffle` key in the dataloader parameters is enforced
        # by the NGDataConfig class
        if "shuffle" not in train_dataloader_params:
            train_dataloader_params["shuffle"] = True

        data["train_dataloader_params"] = train_dataloader_params

    if val_dataloader_params is not None:
        data["val_dataloader_params"] = val_dataloader_params

    if test_dataloader_params is not None:
        data["test_dataloader_params"] = test_dataloader_params

    # add training patching
    data["patching"] = {
        "name": "random",
        "patch_size": patch_size,
        "overlaps": patch_overlaps,
    }

    return NGDataConfig(**data)


def _create_training_configuration(
    num_epochs: int,
    logger: Literal["wandb", "tensorboard", "none"],
    checkpoint_params: dict[str, Any] | None = None,
) -> TrainingConfig:
    """
    Create a dictionary with the parameters of the training model.

    Parameters
    ----------
    num_epochs : int
        Number of epochs.
    logger : {"wandb", "tensorboard", "none"}
        Logger to use.
    checkpoint_params : dict, default=None
        Parameters for the checkpoint callback, see PyTorch Lightning documentation
        (`ModelCheckpoint`) for the list of available parameters.

    Returns
    -------
    TrainingConfig
        Training model with the specified parameters.
    """
    return TrainingConfig(
        num_epochs=num_epochs,
        logger=None if logger == "none" else logger,
        checkpoint_callback={} if checkpoint_params is None else checkpoint_params,
    )


# TODO reconsider naming once we officially support LVAE approaches
def _create_supervised_config_dict(
    algorithm: Literal["care", "n2n"],
    experiment_name: str,
    data_type: Literal["array", "tiff", "czi", "custom"],
    axes: str,
    patch_size: Sequence[int],
    batch_size: int,
    num_epochs: int,
    augmentations: list[SPATIAL_TRANSFORMS_UNION] | None = None,
    independent_channels: bool = True,
    loss: Literal["mae", "mse"] = "mae",
    n_channels_in: int | None = None,
    n_channels_out: int | None = None,
    logger: Literal["wandb", "tensorboard", "none"] = "none",
    model_params: dict | None = None,
    optimizer: Literal["Adam", "Adamax", "SGD"] = "Adam",
    optimizer_params: dict[str, Any] | None = None,
    lr_scheduler: Literal["ReduceLROnPlateau", "StepLR"] = "ReduceLROnPlateau",
    lr_scheduler_params: dict[str, Any] | None = None,
    train_dataloader_params: dict[str, Any] | None = None,
    val_dataloader_params: dict[str, Any] | None = None,
    checkpoint_params: dict[str, Any] | None = None,
) -> dict:
    """
    Create a configuration for training CARE or Noise2Noise.

    Parameters
    ----------
    algorithm : Literal["care", "n2n"]
        Algorithm to use.
    experiment_name : str
        Name of the experiment.
    data_type : Literal["array", "tiff", "czi", "custom"]
        Type of the data.
    axes : str
        Axes of the data (e.g. SYX).
    patch_size : List[int]
        Size of the patches along the spatial dimensions (e.g. [64, 64]).
    batch_size : int
        Batch size.
    num_epochs : int
        Number of epochs.
    augmentations : list of transforms, default=None
        List of transforms to apply, either both or one of XYFlipModel and
        XYRandomRotate90Model. By default, it applies both XYFlip (on X and Y)
        and XYRandomRotate90 (in XY) to the images.
    independent_channels : bool, optional
        Whether to train all channels independently, by default False.
    loss : Literal["mae", "mse"], optional
        Loss function to use, by default "mae".
    n_channels_in : int or None, default=None
        Number of channels in.
    n_channels_out : int or None, default=None
        Number of channels out.
    logger : Literal["wandb", "tensorboard", "none"], optional
        Logger to use, by default "none".
    model_params : dict, default=None
        UNetModel parameters.
    optimizer : {"Adam", "Adamax", "SGD"}, default="Adam"
        Optimizer to use.
    optimizer_params : dict, default=None
        Parameters for the optimizer, see PyTorch documentation for more details.
    lr_scheduler : {"ReduceLROnPlateau", "StepLR"}, default="ReduceLROnPlateau"
        Learning rate scheduler to use.
    lr_scheduler_params : dict, default=None
        Parameters for the learning rate scheduler, see PyTorch documentation for more
        details.
    train_dataloader_params : dict
        Parameters for the training dataloader, see PyTorch notes, by default None.
    val_dataloader_params : dict
        Parameters for the validation dataloader, see PyTorch notes, by default None.
    checkpoint_params : dict, default=None
        Parameters for the checkpoint callback, see PyTorch Lightning documentation
        (`ModelCheckpoint`) for the list of available parameters.

    Returns
    -------
    Configuration
        Configuration for training CARE or Noise2Noise.

    Raises
    ------
    ValueError
        If the number of channels is not specified when using channels.
    ValueError
        If the number of channels is specified but "C" is not in the axes.
    """
    # if there are channels, we need to specify their number
    if "C" in axes and n_channels_in is None:
        raise ValueError("Number of channels in must be specified when using channels ")
    elif "C" not in axes and (n_channels_in is not None and n_channels_in > 1):
        raise ValueError(
            f"C is not present in the axes, but number of channels is specified "
            f"(got {n_channels_in} channels)."
        )

    if n_channels_in is None:
        n_channels_in = 1

    if n_channels_out is None:
        n_channels_out = n_channels_in

    # augmentations
    spatial_transform_list = _list_spatial_augmentations(augmentations)

    # algorithm
    algorithm_params = _create_algorithm_configuration(
        axes=axes,
        algorithm=algorithm,
        loss=loss,
        independent_channels=independent_channels,
        n_channels_in=n_channels_in,
        n_channels_out=n_channels_out,
        model_params=model_params,
        optimizer=optimizer,
        optimizer_params=optimizer_params,
        lr_scheduler=lr_scheduler,
        lr_scheduler_params=lr_scheduler_params,
    )

    # data
    data_params = _create_data_configuration(
        data_type=data_type,
        axes=axes,
        patch_size=patch_size,
        batch_size=batch_size,
        augmentations=spatial_transform_list,
        train_dataloader_params=train_dataloader_params,
        val_dataloader_params=val_dataloader_params,
    )

    # training
    training_params = _create_training_configuration(
        num_epochs=num_epochs,
        logger=logger,
        checkpoint_params=checkpoint_params,
    )

    return {
        "experiment_name": experiment_name,
        "algorithm_config": algorithm_params,
        "data_config": data_params,
        "training_config": training_params,
    }


def create_care_configuration(
    experiment_name: str,
    data_type: Literal["array", "tiff", "czi", "custom"],
    axes: str,
    patch_size: Sequence[int],
    batch_size: int,
    num_epochs: int,
    augmentations: list[Union[XYFlipModel, XYRandomRotate90Model]] | None = None,
    independent_channels: bool = True,
    loss: Literal["mae", "mse"] = "mae",
    n_channels_in: int | None = None,
    n_channels_out: int | None = None,
    logger: Literal["wandb", "tensorboard", "none"] = "none",
    model_params: dict | None = None,
    optimizer: Literal["Adam", "Adamax", "SGD"] = "Adam",
    optimizer_params: dict[str, Any] | None = None,
    lr_scheduler: Literal["ReduceLROnPlateau", "StepLR"] = "ReduceLROnPlateau",
    lr_scheduler_params: dict[str, Any] | None = None,
    train_dataloader_params: dict[str, Any] | None = None,
    val_dataloader_params: dict[str, Any] | None = None,
    checkpoint_params: dict[str, Any] | None = None,
) -> Configuration:
    """
    Create a configuration for training CARE.

    If "Z" is present in `axes`, then `path_size` must be a list of length 3, otherwise
    2.

    If "C" is present in `axes`, then you need to set `n_channels_in` to the number of
    channels. Likewise, if you set the number of channels, then "C" must be present in
    `axes`.

    To set the number of output channels, use the `n_channels_out` parameter. If it is
    not specified, it will be assumed to be equal to `n_channels_in`.

    By default, all channels are trained together. To train all channels independently,
    set `independent_channels` to True.

    By setting `augmentations` to `None`, the default transformations (flip in X and Y,
    rotations by 90 degrees in the XY plane) are applied. Rather than the default
    transforms, a list of transforms can be passed to the `augmentations` parameter. To
    disable the transforms, simply pass an empty list.

    Parameters
    ----------
    experiment_name : str
        Name of the experiment.
    data_type : Literal["array", "tiff", "czi", "custom"]
        Type of the data.
    axes : str
        Axes of the data (e.g. SYX).
    patch_size : List[int]
        Size of the patches along the spatial dimensions (e.g. [64, 64]).
    batch_size : int
        Batch size.
    num_epochs : int
        Number of epochs.
    augmentations : list of transforms, default=None
        List of transforms to apply, either both or one of XYFlipModel and
        XYRandomRotate90Model. By default, it applies both XYFlip (on X and Y)
        and XYRandomRotate90 (in XY) to the images.
    independent_channels : bool, optional
        Whether to train all channels independently, by default False.
    loss : Literal["mae", "mse"], default="mae"
        Loss function to use.
    n_channels_in : int or None, default=None
        Number of channels in.
    n_channels_out : int or None, default=None
        Number of channels out.
    logger : Literal["wandb", "tensorboard", "none"], default="none"
        Logger to use.
    model_params : dict, default=None
        UNetModel parameters.
    optimizer : Literal["Adam", "Adamax", "SGD"], default="Adam"
        Optimizer to use.
    optimizer_params : dict, default=None
        Parameters for the optimizer, see PyTorch documentation for more details.
    lr_scheduler : Literal["ReduceLROnPlateau", "StepLR"], default="ReduceLROnPlateau"
        Learning rate scheduler to use.
    lr_scheduler_params : dict, default=None
        Parameters for the learning rate scheduler, see PyTorch documentation for more
        details.
    train_dataloader_params : dict, optional
        Parameters for the training dataloader, see the PyTorch docs for `DataLoader`.
        If left as `None`, the dict `{"shuffle": True}` will be used, this is set in
        the `GeneralDataConfig`.
    val_dataloader_params : dict, optional
        Parameters for the validation dataloader, see PyTorch the docs for `DataLoader`.
        If left as `None`, the empty dict `{}` will be used, this is set in the
        `GeneralDataConfig`.
    checkpoint_params : dict, default=None
        Parameters for the checkpoint callback, see PyTorch Lightning documentation
        (`ModelCheckpoint`) for the list of available parameters.

    Returns
    -------
    Configuration
        Configuration for training CARE.

    Examples
    --------
    Minimum example:
    >>> config = create_care_configuration(
    ...     experiment_name="care_experiment",
    ...     data_type="array",
    ...     axes="YX",
    ...     patch_size=[64, 64],
    ...     batch_size=32,
    ...     num_epochs=100
    ... )

    To disable transforms, simply set `augmentations` to an empty list:
    >>> config = create_care_configuration(
    ...     experiment_name="care_experiment",
    ...     data_type="array",
    ...     axes="YX",
    ...     patch_size=[64, 64],
    ...     batch_size=32,
    ...     num_epochs=100,
    ...     augmentations=[]
    ... )

    A list of transforms can be passed to the `augmentations` parameter to replace the
    default augmentations:
    >>> from careamics.config.transformations import XYFlipModel
    >>> config = create_care_configuration(
    ...     experiment_name="care_experiment",
    ...     data_type="array",
    ...     axes="YX",
    ...     patch_size=[64, 64],
    ...     batch_size=32,
    ...     num_epochs=100,
    ...     augmentations=[
    ...         # No rotation and only Y flipping
    ...         XYFlipModel(flip_x = False, flip_y = True)
    ...     ]
    ... )

    If you are training multiple channels they will be trained independently by default,
    you simply need to specify the number of channels input (and optionally, the number
    of channels output):
    >>> config = create_care_configuration(
    ...     experiment_name="care_experiment",
    ...     data_type="array",
    ...     axes="YXC", # channels must be in the axes
    ...     patch_size=[64, 64],
    ...     batch_size=32,
    ...     num_epochs=100,
    ...     n_channels_in=3, # number of input channels
    ...     n_channels_out=1 # if applicable
    ... )

    If instead you want to train multiple channels together, you need to turn off the
    `independent_channels` parameter:
    >>> config = create_care_configuration(
    ...     experiment_name="care_experiment",
    ...     data_type="array",
    ...     axes="YXC", # channels must be in the axes
    ...     patch_size=[64, 64],
    ...     batch_size=32,
    ...     num_epochs=100,
    ...     independent_channels=False,
    ...     n_channels_in=3,
    ...     n_channels_out=1 # if applicable
    ... )

    If you would like to train on CZI files, use `"czi"` as `data_type` and `"SCYX"` as
    `axes` for 2-D or `"SCZYX"` for 3-D denoising. Note that `"SCYX"` can also be used
    for 3-D data but spatial context along the Z dimension will then not be taken into
    account.
    >>> config_2d = create_care_configuration(
    ...     experiment_name="care_experiment",
    ...     data_type="czi",
    ...     axes="SCYX",
    ...     patch_size=[64, 64],
    ...     batch_size=32,
    ...     num_epochs=100,
    ...     n_channels_in=1,
    ... )
    >>> config_3d = create_care_configuration(
    ...     experiment_name="care_experiment",
    ...     data_type="czi",
    ...     axes="SCZYX",
    ...     patch_size=[16, 64, 64],
    ...     batch_size=16,
    ...     num_epochs=100,
    ...     n_channels_in=1,
    ... )
    """
    return Configuration(
        **_create_supervised_config_dict(
            algorithm="care",
            experiment_name=experiment_name,
            data_type=data_type,
            axes=axes,
            patch_size=patch_size,
            batch_size=batch_size,
            num_epochs=num_epochs,
            augmentations=augmentations,
            independent_channels=independent_channels,
            loss=loss,
            n_channels_in=n_channels_in,
            n_channels_out=n_channels_out,
            logger=logger,
            model_params=model_params,
            optimizer=optimizer,
            optimizer_params=optimizer_params,
            lr_scheduler=lr_scheduler,
            lr_scheduler_params=lr_scheduler_params,
            train_dataloader_params=train_dataloader_params,
            val_dataloader_params=val_dataloader_params,
            checkpoint_params=checkpoint_params,
        )
    )


def create_n2n_configuration(
    experiment_name: str,
    data_type: Literal["array", "tiff", "czi", "custom"],
    axes: str,
    patch_size: Sequence[int],
    batch_size: int,
    num_epochs: int,
    augmentations: list[Union[XYFlipModel, XYRandomRotate90Model]] | None = None,
    independent_channels: bool = True,
    loss: Literal["mae", "mse"] = "mae",
    n_channels_in: int | None = None,
    n_channels_out: int | None = None,
    logger: Literal["wandb", "tensorboard", "none"] = "none",
    model_params: dict | None = None,
    optimizer: Literal["Adam", "Adamax", "SGD"] = "Adam",
    optimizer_params: dict[str, Any] | None = None,
    lr_scheduler: Literal["ReduceLROnPlateau", "StepLR"] = "ReduceLROnPlateau",
    lr_scheduler_params: dict[str, Any] | None = None,
    train_dataloader_params: dict[str, Any] | None = None,
    val_dataloader_params: dict[str, Any] | None = None,
    checkpoint_params: dict[str, Any] | None = None,
) -> Configuration:
    """
    Create a configuration for training Noise2Noise.

    If "Z" is present in `axes`, then `path_size` must be a list of length 3, otherwise
    2.

    If "C" is present in `axes`, then you need to set `n_channels_in` to the number of
    channels. Likewise, if you set the number of channels, then "C" must be present in
    `axes`.

    To set the number of output channels, use the `n_channels_out` parameter. If it is
    not specified, it will be assumed to be equal to `n_channels_in`.

    By default, all channels are trained together. To train all channels independently,
    set `independent_channels` to True.

    By setting `augmentations` to `None`, the default transformations (flip in X and Y,
    rotations by 90 degrees in the XY plane) are applied. Rather than the default
    transforms, a list of transforms can be passed to the `augmentations` parameter. To
    disable the transforms, simply pass an empty list.

    Parameters
    ----------
    experiment_name : str
        Name of the experiment.
    data_type : Literal["array", "tiff", "czi", "custom"]
        Type of the data.
    axes : str
        Axes of the data (e.g. SYX).
    patch_size : List[int]
        Size of the patches along the spatial dimensions (e.g. [64, 64]).
    batch_size : int
        Batch size.
    num_epochs : int
        Number of epochs.
    augmentations : list of transforms, default=None
        List of transforms to apply, either both or one of XYFlipModel and
        XYRandomRotate90Model. By default, it applies both XYFlip (on X and Y)
        and XYRandomRotate90 (in XY) to the images.
    independent_channels : bool, optional
        Whether to train all channels independently, by default False.
    loss : Literal["mae", "mse"], optional
        Loss function to use, by default "mae".
    n_channels_in : int or None, default=None
        Number of channels in.
    n_channels_out : int or None, default=None
        Number of channels out.
    logger : Literal["wandb", "tensorboard", "none"], optional
        Logger to use, by default "none".
    model_params : dict, default=None
        UNetModel parameters.
    optimizer : Literal["Adam", "Adamax", "SGD"], default="Adam"
        Optimizer to use.
    optimizer_params : dict, default=None
        Parameters for the optimizer, see PyTorch documentation for more details.
    lr_scheduler : Literal["ReduceLROnPlateau", "StepLR"], default="ReduceLROnPlateau"
        Learning rate scheduler to use.
    lr_scheduler_params : dict, default=None
        Parameters for the learning rate scheduler, see PyTorch documentation for more
        details.
    train_dataloader_params : dict, optional
        Parameters for the training dataloader, see the PyTorch docs for `DataLoader`.
        If left as `None`, the dict `{"shuffle": True}` will be used, this is set in
        the `GeneralDataConfig`.
    val_dataloader_params : dict, optional
        Parameters for the validation dataloader, see PyTorch the docs for `DataLoader`.
        If left as `None`, the empty dict `{}` will be used, this is set in the
        `GeneralDataConfig`.
    checkpoint_params : dict, default=None
        Parameters for the checkpoint callback, see PyTorch Lightning documentation
        (`ModelCheckpoint`) for the list of available parameters.

    Returns
    -------
    Configuration
        Configuration for training Noise2Noise.

    Examples
    --------
    Minimum example:
    >>> config = create_n2n_configuration(
    ...     experiment_name="n2n_experiment",
    ...     data_type="array",
    ...     axes="YX",
    ...     patch_size=[64, 64],
    ...     batch_size=32,
    ...     num_epochs=100
    ... )

    To disable transforms, simply set `augmentations` to an empty list:
    >>> config = create_n2n_configuration(
    ...     experiment_name="n2n_experiment",
    ...     data_type="array",
    ...     axes="YX",
    ...     patch_size=[64, 64],
    ...     batch_size=32,
    ...     num_epochs=100,
    ...     augmentations=[]
    ... )

    A list of transforms can be passed to the `augmentations` parameter to replace the
    default augmentations:
    >>> from careamics.config.transformations import XYFlipModel
    >>> config = create_n2n_configuration(
    ...     experiment_name="n2n_experiment",
    ...     data_type="array",
    ...     axes="YX",
    ...     patch_size=[64, 64],
    ...     batch_size=32,
    ...     num_epochs=100,
    ...     augmentations=[
    ...         # No rotation and only Y flipping
    ...         XYFlipModel(flip_x = False, flip_y = True)
    ...     ]
    ... )

    If you are training multiple channels they will be trained independently by default,
    you simply need to specify the number of channels input (and optionally, the number
    of channels output):
    >>> config = create_n2n_configuration(
    ...     experiment_name="n2n_experiment",
    ...     data_type="array",
    ...     axes="YXC", # channels must be in the axes
    ...     patch_size=[64, 64],
    ...     batch_size=32,
    ...     num_epochs=100,
    ...     n_channels_in=3, # number of input channels
    ...     n_channels_out=1 # if applicable
    ... )

    If instead you want to train multiple channels together, you need to turn off the
    `independent_channels` parameter:
    >>> config = create_n2n_configuration(
    ...     experiment_name="n2n_experiment",
    ...     data_type="array",
    ...     axes="YXC", # channels must be in the axes
    ...     patch_size=[64, 64],
    ...     batch_size=32,
    ...     num_epochs=100,
    ...     independent_channels=False,
    ...     n_channels_in=3,
    ...     n_channels_out=1 # if applicable
    ... )

    If you would like to train on CZI files, use `"czi"` as `data_type` and `"SCYX"` as
    `axes` for 2-D or `"SCZYX"` for 3-D denoising. Note that `"SCYX"` can also be used
    for 3-D data but spatial context along the Z dimension will then not be taken into
    account.
    >>> config_2d = create_n2n_configuration(
    ...     experiment_name="n2n_experiment",
    ...     data_type="czi",
    ...     axes="SCYX",
    ...     patch_size=[64, 64],
    ...     batch_size=32,
    ...     num_epochs=100,
    ...     n_channels_in=1,
    ... )
    >>> config_3d = create_n2n_configuration(
    ...     experiment_name="n2n_experiment",
    ...     data_type="czi",
    ...     axes="SCZYX",
    ...     patch_size=[16, 64, 64],
    ...     batch_size=16,
    ...     num_epochs=100,
    ...     n_channels_in=1,
    ... )
    """
    return Configuration(
        **_create_supervised_config_dict(
            algorithm="n2n",
            experiment_name=experiment_name,
            data_type=data_type,
            axes=axes,
            patch_size=patch_size,
            batch_size=batch_size,
            num_epochs=num_epochs,
            augmentations=augmentations,
            independent_channels=independent_channels,
            loss=loss,
            n_channels_in=n_channels_in,
            n_channels_out=n_channels_out,
            logger=logger,
            model_params=model_params,
            optimizer=optimizer,
            optimizer_params=optimizer_params,
            lr_scheduler=lr_scheduler,
            lr_scheduler_params=lr_scheduler_params,
            train_dataloader_params=train_dataloader_params,
            val_dataloader_params=val_dataloader_params,
            checkpoint_params=checkpoint_params,
        )
    )


def create_n2v_configuration(
    experiment_name: str,
    data_type: Literal["array", "tiff", "czi", "custom"],
    axes: str,
    patch_size: Sequence[int],
    batch_size: int,
    num_epochs: int,
    augmentations: list[Union[XYFlipModel, XYRandomRotate90Model]] | None = None,
    independent_channels: bool = True,
    use_n2v2: bool = False,
    n_channels: int | None = None,
    roi_size: int = 11,
    masked_pixel_percentage: float = 0.2,
    struct_n2v_axis: Literal["horizontal", "vertical", "none"] = "none",
    struct_n2v_span: int = 5,
    logger: Literal["wandb", "tensorboard", "none"] = "none",
    model_params: dict | None = None,
    optimizer: Literal["Adam", "Adamax", "SGD"] = "Adam",
    optimizer_params: dict[str, Any] | None = None,
    lr_scheduler: Literal["ReduceLROnPlateau", "StepLR"] = "ReduceLROnPlateau",
    lr_scheduler_params: dict[str, Any] | None = None,
    train_dataloader_params: dict[str, Any] | None = None,
    val_dataloader_params: dict[str, Any] | None = None,
    checkpoint_params: dict[str, Any] | None = None,
) -> Configuration:
    """
    Create a configuration for training Noise2Void.

    N2V uses a UNet model to denoise images in a self-supervised manner. To use its
    variants structN2V and N2V2, set the `struct_n2v_axis` and `struct_n2v_span`
    (structN2V) parameters, or set `use_n2v2` to True (N2V2).

    N2V2 modifies the UNet architecture by adding blur pool layers and removes the skip
    connections, thus removing checkboard artefacts. StructN2V is used when vertical
    or horizontal correlations are present in the noise; it applies an additional mask
    to the manipulated pixel neighbors.

    If "Z" is present in `axes`, then `path_size` must be a list of length 3, otherwise
    2.

    If "C" is present in `axes`, then you need to set `n_channels` to the number of
    channels.

    By default, all channels are trained independently. To train all channels together,
    set `independent_channels` to False.

    By default, the transformations applied are a random flip along X or Y, and a random
    90 degrees rotation in the XY plane. Normalization is always applied, as well as the
    N2V manipulation.

    By setting `augmentations` to `None`, the default transformations (flip in X and Y,
    rotations by 90 degrees in the XY plane) are applied. Rather than the default
    transforms, a list of transforms can be passed to the `augmentations` parameter. To
    disable the transforms, simply pass an empty list.

    The `roi_size` parameter specifies the size of the area around each pixel that will
    be manipulated by N2V. The `masked_pixel_percentage` parameter specifies how many
    pixels per patch will be manipulated.

    The parameters of the UNet can be specified in the `model_params` (passed as a
    parameter-value dictionary). Note that `use_n2v2` and 'n_channels' override the
    corresponding parameters passed in `model_params`.

    If you pass "horizontal" or "vertical" to `struct_n2v_axis`, then structN2V mask
    will be applied to each manipulated pixel.

    Parameters
    ----------
    experiment_name : str
        Name of the experiment.
    data_type : Literal["array", "tiff", "czi", "custom"]
        Type of the data.
    axes : str
        Axes of the data (e.g. SYX).
    patch_size : List[int]
        Size of the patches along the spatial dimensions (e.g. [64, 64]).
    batch_size : int
        Batch size.
    num_epochs : int
        Number of epochs.
    augmentations : list of transforms, default=None
        List of transforms to apply, either both or one of XYFlipModel and
        XYRandomRotate90Model. By default, it applies both XYFlip (on X and Y)
        and XYRandomRotate90 (in XY) to the images.
    independent_channels : bool, optional
        Whether to train all channels together, by default True.
    use_n2v2 : bool, optional
        Whether to use N2V2, by default False.
    n_channels : int or None, default=None
        Number of channels (in and out).
    roi_size : int, optional
        N2V pixel manipulation area, by default 11.
    masked_pixel_percentage : float, optional
        Percentage of pixels masked in each patch, by default 0.2.
    struct_n2v_axis : Literal["horizontal", "vertical", "none"], optional
        Axis along which to apply structN2V mask, by default "none".
    struct_n2v_span : int, optional
        Span of the structN2V mask, by default 5.
    logger : Literal["wandb", "tensorboard", "none"], optional
        Logger to use, by default "none".
    model_params : dict, default=None
        UNetModel parameters.
    optimizer : Literal["Adam", "Adamax", "SGD"], default="Adam"
        Optimizer to use.
    optimizer_params : dict, default=None
        Parameters for the optimizer, see PyTorch documentation for more details.
    lr_scheduler : Literal["ReduceLROnPlateau", "StepLR"], default="ReduceLROnPlateau"
        Learning rate scheduler to use.
    lr_scheduler_params : dict, default=None
        Parameters for the learning rate scheduler, see PyTorch documentation for more
        details.
    train_dataloader_params : dict, optional
        Parameters for the training dataloader, see the PyTorch docs for `DataLoader`.
        If left as `None`, the dict `{"shuffle": True}` will be used, this is set in
        the `GeneralDataConfig`.
    val_dataloader_params : dict, optional
        Parameters for the validation dataloader, see PyTorch the docs for `DataLoader`.
        If left as `None`, the empty dict `{}` will be used, this is set in the
        `GeneralDataConfig`.
    checkpoint_params : dict, default=None
        Parameters for the checkpoint callback, see PyTorch Lightning documentation
        (`ModelCheckpoint`) for the list of available parameters.

    Returns
    -------
    Configuration
        Configuration for training N2V.

    Examples
    --------
    Minimum example:
    >>> config = create_n2v_configuration(
    ...     experiment_name="n2v_experiment",
    ...     data_type="array",
    ...     axes="YX",
    ...     patch_size=[64, 64],
    ...     batch_size=32,
    ...     num_epochs=100
    ... )

    To disable transforms, simply set `augmentations` to an empty list:
    >>> config = create_n2v_configuration(
    ...     experiment_name="n2v_experiment",
    ...     data_type="array",
    ...     axes="YX",
    ...     patch_size=[64, 64],
    ...     batch_size=32,
    ...     num_epochs=100,
    ...     augmentations=[]
    ... )

    A list of transforms can be passed to the `augmentations` parameter:
    >>> from careamics.config.transformations import XYFlipModel
    >>> config = create_n2v_configuration(
    ...     experiment_name="n2v_experiment",
    ...     data_type="array",
    ...     axes="YX",
    ...     patch_size=[64, 64],
    ...     batch_size=32,
    ...     num_epochs=100,
    ...     augmentations=[
    ...         # No rotation and only Y flipping
    ...         XYFlipModel(flip_x = False, flip_y = True)
    ...     ]
    ... )

    To use N2V2, simply pass the `use_n2v2` parameter:
    >>> config = create_n2v_configuration(
    ...     experiment_name="n2v2_experiment",
    ...     data_type="tiff",
    ...     axes="YX",
    ...     patch_size=[64, 64],
    ...     batch_size=32,
    ...     num_epochs=100,
    ...     use_n2v2=True
    ... )

    For structN2V, there are two parameters to set, `struct_n2v_axis` and
    `struct_n2v_span`:
    >>> config = create_n2v_configuration(
    ...     experiment_name="structn2v_experiment",
    ...     data_type="tiff",
    ...     axes="YX",
    ...     patch_size=[64, 64],
    ...     batch_size=32,
    ...     num_epochs=100,
    ...     struct_n2v_axis="horizontal",
    ...     struct_n2v_span=7
    ... )

    If you are training multiple channels they will be trained independently by default,
    you simply need to specify the number of channels:
    >>> config = create_n2v_configuration(
    ...     experiment_name="n2v_experiment",
    ...     data_type="array",
    ...     axes="YXC",
    ...     patch_size=[64, 64],
    ...     batch_size=32,
    ...     num_epochs=100,
    ...     n_channels=3
    ... )

    If instead you want to train multiple channels together, you need to turn off the
    `independent_channels` parameter:
    >>> config = create_n2v_configuration(
    ...     experiment_name="n2v_experiment",
    ...     data_type="array",
    ...     axes="YXC",
    ...     patch_size=[64, 64],
    ...     batch_size=32,
    ...     num_epochs=100,
    ...     independent_channels=False,
    ...     n_channels=3
    ... )

    If you would like to train on CZI files, use `"czi"` as `data_type` and `"SCYX"` as
    `axes` for 2-D or `"SCZYX"` for 3-D denoising. Note that `"SCYX"` can also be used
    for 3-D data but spatial context along the Z dimension will then not be taken into
    account.
    >>> config_2d = create_n2v_configuration(
    ...     experiment_name="n2v_experiment",
    ...     data_type="czi",
    ...     axes="SCYX",
    ...     patch_size=[64, 64],
    ...     batch_size=32,
    ...     num_epochs=100,
    ...     n_channels=1,
    ... )
    >>> config_3d = create_n2v_configuration(
    ...     experiment_name="n2v_experiment",
    ...     data_type="czi",
    ...     axes="SCZYX",
    ...     patch_size=[16, 64, 64],
    ...     batch_size=16,
    ...     num_epochs=100,
    ...     n_channels=1,
    ... )
    """
    # if there are channels, we need to specify their number
    if "C" in axes and n_channels is None:
        raise ValueError("Number of channels must be specified when using channels.")
    elif "C" not in axes and (n_channels is not None and n_channels > 1):
        raise ValueError(
            f"C is not present in the axes, but number of channels is specified "
            f"(got {n_channels} channel)."
        )

    if n_channels is None:
        n_channels = 1

    # augmentations
    spatial_transforms = _list_spatial_augmentations(augmentations)

    # create the N2VManipulate transform using the supplied parameters
    n2v_transform = N2VManipulateModel(
        name=SupportedTransform.N2V_MANIPULATE.value,
        strategy=(
            SupportedPixelManipulation.MEDIAN.value
            if use_n2v2
            else SupportedPixelManipulation.UNIFORM.value
        ),
        roi_size=roi_size,
        masked_pixel_percentage=masked_pixel_percentage,
        struct_mask_axis=struct_n2v_axis,
        struct_mask_span=struct_n2v_span,
    )

    # algorithm
    algorithm_params = _create_algorithm_configuration(
        axes=axes,
        algorithm="n2v",
        loss="n2v",
        independent_channels=independent_channels,
        n_channels_in=n_channels,
        n_channels_out=n_channels,
        use_n2v2=use_n2v2,
        model_params=model_params,
        optimizer=optimizer,
        optimizer_params=optimizer_params,
        lr_scheduler=lr_scheduler,
        lr_scheduler_params=lr_scheduler_params,
    )
    algorithm_params["n2v_config"] = n2v_transform

    # data
    data_params = _create_data_configuration(
        data_type=data_type,
        axes=axes,
        patch_size=patch_size,
        batch_size=batch_size,
        augmentations=spatial_transforms,
        train_dataloader_params=train_dataloader_params,
        val_dataloader_params=val_dataloader_params,
    )

    # training
    training_params = _create_training_configuration(
        num_epochs=num_epochs,
        logger=logger,
        checkpoint_params=checkpoint_params,
    )

    return Configuration(
        experiment_name=experiment_name,
        algorithm_config=algorithm_params,
        data_config=data_params,
        training_config=training_params,
    )


def _create_vae_configuration(
    input_shape: Sequence[int],
    encoder_conv_strides: tuple[int, ...],
    decoder_conv_strides: tuple[int, ...],
    multiscale_count: int,
    z_dims: tuple[int, ...],
    output_channels: int,
    encoder_n_filters: int,
    decoder_n_filters: int,
    encoder_dropout: float,
    decoder_dropout: float,
    nonlinearity: Literal[
        "None", "Sigmoid", "Softmax", "Tanh", "ReLU", "LeakyReLU", "ELU"
    ],
    predict_logvar: Literal[None, "pixelwise"],
    analytical_kl: bool,
) -> LVAEModel:
    """Create a dictionary with the parameters of the vae based algorithm model.

    Parameters
    ----------
    input_shape : tuple[int, ...]
        Shape of the input patch (Z, Y, X) or (Y, X) if the data is 2D.
    encoder_conv_strides : tuple[int, ...]
        Strides of the encoder convolutional layers, length also defines 2D or 3D.
    decoder_conv_strides : tuple[int, ...]
        Strides of the decoder convolutional layers, length also defines 2D or 3D.
    multiscale_count : int
        Number of lateral context layers, specific to MicroSplit.
    z_dims : tuple[int, ...]
        Number of hierarchies in the LVAE model.
    output_channels : int
        Number of output channels.
    encoder_n_filters : int
        Number of filters in the convolutional layers of the encoder.
    decoder_n_filters : int
        Number of filters in the convolutional layers of the decoder.
    encoder_dropout : float
        Dropout rate for the encoder.
    decoder_dropout : float
        Dropout rate for the decoder.
    nonlinearity : Literal
        Type of nonlinearity function to use.
    predict_logvar : Literal # TODO needs review
        _description_.
    analytical_kl : bool # TODO needs clarification
        _description_.

    Returns
    -------
    LVAEModel
        LVAE model with the specified parameters.
    """
    return LVAEModel(
        architecture=SupportedArchitecture.LVAE.value,
        input_shape=input_shape,
        encoder_conv_strides=encoder_conv_strides,
        decoder_conv_strides=decoder_conv_strides,
        multiscale_count=multiscale_count,
        z_dims=z_dims,
        output_channels=output_channels,
        encoder_n_filters=encoder_n_filters,
        decoder_n_filters=decoder_n_filters,
        encoder_dropout=encoder_dropout,
        decoder_dropout=decoder_dropout,
        nonlinearity=nonlinearity,
        predict_logvar=predict_logvar,
        analytical_kl=analytical_kl,
    )


def _create_vae_based_algorithm(
    algorithm: Literal["hdn", "microsplit"],
    loss: LVAELossConfig,
    input_shape: Sequence[int],
    encoder_conv_strides: tuple[int, ...],
    decoder_conv_strides: tuple[int, ...],
    multiscale_count: int,
    z_dims: tuple[int, ...],
    output_channels: int,
    encoder_n_filters: int,
    decoder_n_filters: int,
    encoder_dropout: float,
    decoder_dropout: float,
    nonlinearity: Literal[
        "None", "Sigmoid", "Softmax", "Tanh", "ReLU", "LeakyReLU", "ELU"
    ],
    predict_logvar: Literal[None, "pixelwise"],
    analytical_kl: bool,
    gaussian_likelihood: GaussianLikelihoodConfig | None = None,
    nm_likelihood: NMLikelihoodConfig | None = None,
) -> dict:
    """
    Create a dictionary with the parameters of the VAE-based algorithm model.

    Parameters
    ----------
    algorithm : Literal["hdn"]
        The algorithm type.
    loss : Literal["hdn"]
        The loss function type.
    input_shape : tuple[int, ...]
        The shape of the input data.
    encoder_conv_strides : list[int]
        The strides of the encoder convolutional layers.
    decoder_conv_strides : list[int]
        The strides of the decoder convolutional layers.
    multiscale_count : int
        The number of multiscale layers.
    z_dims : list[int]
        The dimensions of the latent space.
    output_channels : int
        The number of output channels.
    encoder_n_filters : int
        The number of filters in the encoder.
    decoder_n_filters : int
        The number of filters in the decoder.
    encoder_dropout : float
        The dropout rate for the encoder.
    decoder_dropout : float
        The dropout rate for the decoder.
    nonlinearity : Literal
        The nonlinearity function to use.
    predict_logvar : Literal[None, "pixelwise"]
        The type of log variance prediction.
    analytical_kl : bool
        Whether to use analytical KL divergence.
    gaussian_likelihood : Optional[GaussianLikelihoodConfig], optional
        The Gaussian likelihood model, by default None.
    nm_likelihood : Optional[NMLikelihoodConfig], optional
        The noise model likelihood model, by default None.

    Returns
    -------
    dict
        A dictionary with the parameters of the VAE-based algorithm model.
    """
    network_model = _create_vae_configuration(
        input_shape=input_shape,
        encoder_conv_strides=encoder_conv_strides,
        decoder_conv_strides=decoder_conv_strides,
        multiscale_count=multiscale_count,
        z_dims=z_dims,
        output_channels=output_channels,
        encoder_n_filters=encoder_n_filters,
        decoder_n_filters=decoder_n_filters,
        encoder_dropout=encoder_dropout,
        decoder_dropout=decoder_dropout,
        nonlinearity=nonlinearity,
        predict_logvar=predict_logvar,
        analytical_kl=analytical_kl,
    )
    assert gaussian_likelihood or nm_likelihood, "Likelihood model must be specified"
    return {
        "algorithm": algorithm,
        "loss": loss,
        "model": network_model,
        "gaussian_likelihood": gaussian_likelihood,
        "noise_model_likelihood": nm_likelihood,
    }


def get_likelihood_config(
    loss_type: Literal["musplit", "denoisplit", "denoisplit_musplit"],
    # TODO remove different microsplit loss types, refac
    predict_logvar: Literal["pixelwise"] | None = None,
<<<<<<< HEAD
    logvar_lowerbound: float | None = -5.0,
=======
    logvar_lowerbound: float = -5.0,
>>>>>>> 70c8bfa7
    nm_paths: list[str] | None = None,
    data_stats: tuple[float, float] | None = None,
) -> tuple[
    GaussianLikelihoodConfig | None,
    MultiChannelNMConfig | None,
    NMLikelihoodConfig | None,
]:
    """Get the likelihood configuration for split models.

    Parameters
    ----------
    loss_type : Literal["musplit", "denoisplit", "denoisplit_musplit"]
        The type of loss function to use.
    predict_logvar : Literal["pixelwise"] | None, optional
        Type of log variance prediction, by default None.
        Required when loss_type is "musplit" or "denoisplit_musplit".
<<<<<<< HEAD
    logvar_lowerbound : float | None, optional
=======
    logvar_lowerbound : float, optional
>>>>>>> 70c8bfa7
        Lower bound for the log variance, by default -5.0.
        Used when loss_type is "musplit" or "denoisplit_musplit".
    nm_paths : list[str] | None, optional
        Paths to the noise model files, by default None.
        Required when loss_type is "denoisplit" or "denoisplit_musplit".
    data_stats : tuple[float, float] | None, optional
        Data statistics (mean, std), by default None.
        Required when loss_type is "denoisplit" or "denoisplit_musplit".

    Returns
    -------
<<<<<<< HEAD
    tuple[GaussianLikelihoodConfig | None, MultiChannelNMConfig | None, NMLikelihoodConfig | None]
        A tuple containing the likelihood and noise model configurations for the specified loss type.

        - GaussianLikelihoodConfig: Gaussian likelihood configuration for musplit losses
        - MultiChannelNMConfig: Multi-channel noise model configuration for denoisplit losses
        - NMLikelihoodConfig: Noise model likelihood configuration for denoisplit losses
=======
    tuple[GaussianLikelihoodConfig | None, MultiChannelNMConfig | None,
    NMLikelihoodConfig | None]
        The likelihoods and noise models configurations.
>>>>>>> 70c8bfa7

    Raises
    ------
    ValueError
        If required parameters are missing for the specified loss_type.
    """
    # gaussian likelihood
    if loss_type in ["musplit", "denoisplit_musplit"]:
        if predict_logvar is None:
            raise ValueError(f"predict_logvar is required for loss_type '{loss_type}'")

        gaussian_lik_config = GaussianLikelihoodConfig(
            predict_logvar=predict_logvar,
            logvar_lowerbound=logvar_lowerbound,
        )
    else:
        gaussian_lik_config = None

    # noise model likelihood
    if loss_type in ["denoisplit", "denoisplit_musplit"]:
        if nm_paths is None:
            raise ValueError(f"nm_paths is required for loss_type '{loss_type}'")
        if data_stats is None:
            raise ValueError(f"data_stats is required for loss_type '{loss_type}'")

        gmm_list = []
        for NM_path in nm_paths:
            gmm_list.append(
                GaussianMixtureNMConfig(
                    model_type="GaussianMixtureNoiseModel",
                    path=NM_path,
                )
            )
        noise_model_config = MultiChannelNMConfig(noise_models=gmm_list)
        nm_lik_config = NMLikelihoodConfig(
            data_mean=data_stats[0],
            data_std=data_stats[1],
        )
    else:
        noise_model_config = None
        nm_lik_config = None

    return gaussian_lik_config, noise_model_config, nm_lik_config


# TODO wrap parameters into model, loss etc
# TODO refac likelihood configs to make it 1. Can it be done ?
def create_hdn_configuration(
    experiment_name: str,
    data_type: Literal["array", "tiff", "custom"],
    axes: str,
    patch_size: Sequence[int],
    batch_size: int,
    num_epochs: int,
    encoder_conv_strides: tuple[int, ...] = (2, 2),
    decoder_conv_strides: tuple[int, ...] = (2, 2),
    multiscale_count: int = 1,
    z_dims: tuple[int, ...] = (128, 128),
    output_channels: int = 1,
    encoder_n_filters: int = 32,
    decoder_n_filters: int = 32,
    encoder_dropout: float = 0.0,
    decoder_dropout: float = 0.0,
    nonlinearity: Literal[
        "None", "Sigmoid", "Softmax", "Tanh", "ReLU", "LeakyReLU", "ELU"
    ] = "ReLU",
    analytical_kl: bool = False,
    predict_logvar: Literal["pixelwise"] | None = None,
    logvar_lowerbound: Union[float, None] = None,
    logger: Literal["wandb", "tensorboard", "none"] = "none",
    augmentations: list[Union[XYFlipModel, XYRandomRotate90Model]] | None = None,
    train_dataloader_params: dict[str, Any] | None = None,
    val_dataloader_params: dict[str, Any] | None = None,
) -> Configuration:
    """
    Create a configuration for training HDN.

    If "Z" is present in `axes`, then `path_size` must be a list of length 3, otherwise
    2.

    If "C" is present in `axes`, then you need to set `n_channels_in` to the number of
    channels. Likewise, if you set the number of channels, then "C" must be present in
    `axes`.

    To set the number of output channels, use the `n_channels_out` parameter. If it is
    not specified, it will be assumed to be equal to `n_channels_in`.

    By default, all channels are trained independently. To train all channels together,
    set `independent_channels` to False.

    By setting `augmentations` to `None`, the default transformations (flip in X and Y,
    rotations by 90 degrees in the XY plane) are applied. Rather than the default
    transforms, a list of transforms can be passed to the `augmentations` parameter. To
    disable the transforms, simply pass an empty list.

    # TODO revisit the necessity of model_params

    Parameters
    ----------
    experiment_name : str
        Name of the experiment.
    data_type : Literal["array", "tiff", "custom"]
        Type of the data.
    axes : str
        Axes of the data (e.g. SYX).
    patch_size : List[int]
        Size of the patches along the spatial dimensions (e.g. [64, 64]).
    batch_size : int
        Batch size.
    num_epochs : int
        Number of training epochs.
    encoder_conv_strides : tuple[int, ...], optional
        Strides for the encoder convolutional layers, by default (2, 2).
    decoder_conv_strides : tuple[int, ...], optional
        Strides for the decoder convolutional layers, by default (2, 2).
    multiscale_count : int, optional
        Number of scales in the multiscale architecture, by default 1.
    z_dims : tuple[int, ...], optional
        Dimensions of the latent space, by default (128, 128).
    output_channels : int, optional
        Number of output channels, by default 1.
    encoder_n_filters : int, optional
        Number of filters in the encoder, by default 32.
    decoder_n_filters : int, optional
        Number of filters in the decoder, by default 32.
    encoder_dropout : float, optional
        Dropout rate for the encoder, by default 0.0.
    decoder_dropout : float, optional
        Dropout rate for the decoder, by default 0.0.
    nonlinearity : Literal, optional
        Nonlinearity function to use, by default "ReLU".
    analytical_kl : bool, optional
        Whether to use analytical KL divergence, by default False.
    predict_logvar : Literal[None, "pixelwise"], optional
        Type of log variance prediction, by default None.
    logvar_lowerbound : Union[float, None], optional
        Lower bound for the log variance, by default None.
    logger : Literal["wandb", "tensorboard", "none"], optional
        Logger to use for training, by default "none".
    augmentations : Optional[list[Union[XYFlipModel, XYRandomRotate90Model]]], optional
        List of augmentations to apply, by default None.
    train_dataloader_params : Optional[dict[str, Any]], optional
        Parameters for the training dataloader, by default None.
    val_dataloader_params : Optional[dict[str, Any]], optional
        Parameters for the validation dataloader, by default None.

    Returns
    -------
    Configuration
        The configuration object for training HDN.
    """
    transform_list = _list_spatial_augmentations(augmentations)

    loss_config = LVAELossConfig(
        loss_type="hdn", denoisplit_weight=1, musplit_weight=0
    )  # TODO what are the correct defaults for HDN?

    gaussian_likelihood = GaussianLikelihoodConfig(
        predict_logvar=predict_logvar, logvar_lowerbound=logvar_lowerbound
    )

    # algorithm & model
    algorithm_params = _create_vae_based_algorithm(
        algorithm="hdn",
        loss=loss_config,
        input_shape=patch_size,
        encoder_conv_strides=encoder_conv_strides,
        decoder_conv_strides=decoder_conv_strides,
        multiscale_count=multiscale_count,
        z_dims=z_dims,
        output_channels=output_channels,
        encoder_n_filters=encoder_n_filters,
        decoder_n_filters=decoder_n_filters,
        encoder_dropout=encoder_dropout,
        decoder_dropout=decoder_dropout,
        nonlinearity=nonlinearity,
        predict_logvar=predict_logvar,
        analytical_kl=analytical_kl,
        gaussian_likelihood=gaussian_likelihood,
        nm_likelihood=None,
    )

    # data
    data_params = _create_data_configuration(
        data_type=data_type,
        axes=axes,
        patch_size=patch_size,
        batch_size=batch_size,
        augmentations=transform_list,
        train_dataloader_params=train_dataloader_params,
        val_dataloader_params=val_dataloader_params,
    )

    # training
    training_params = _create_training_configuration(
        num_epochs=num_epochs,
        logger=logger,
    )

    return Configuration(
        experiment_name=experiment_name,
        algorithm_config=algorithm_params,
        data_config=data_params,
        training_config=training_params,
    )


def create_microsplit_configuration(
    experiment_name: str,
    data_type: Literal["array", "tiff", "custom"],
    axes: str,
    patch_size: Sequence[int],
    batch_size: int,
    num_epochs: int,
    encoder_conv_strides: tuple[int, ...] = (2, 2),
    decoder_conv_strides: tuple[int, ...] = (2, 2),
    multiscale_count: int = 1,
    z_dims: tuple[int, ...] = (128, 128),
    output_channels: int = 1,
    encoder_n_filters: int = 32,
    decoder_n_filters: int = 32,
    encoder_dropout: float = 0.0,
    decoder_dropout: float = 0.0,
    nonlinearity: Literal[
        "None", "Sigmoid", "Softmax", "Tanh", "ReLU", "LeakyReLU", "ELU"
    ] = "ReLU",
    analytical_kl: bool = False,
    predict_logvar: Literal["pixelwise"] | None = None,
    logvar_lowerbound: Union[float, None] = None,
    logger: Literal["wandb", "tensorboard", "none"] = "none",
    augmentations: list[Union[XYFlipModel, XYRandomRotate90Model]] | None = None,
    nm_paths: list[str] | None = None,
    data_stats: tuple[float, float] | None = None,
    train_dataloader_params: dict[str, Any] | None = None,
    val_dataloader_params: dict[str, Any] | None = None,
<<<<<<< HEAD
) -> Configuration:
    """
    Create a configuration for training MicroSplit.

    Parameters
    ----------
    experiment_name : str
        Name of the experiment.
    data_type : Literal["array", "tiff", "custom"]
        Type of the data.
    axes : str
        Axes of the data (e.g. SYX).
    patch_size : Sequence[int]
        Size of the patches along the spatial dimensions (e.g. [64, 64]).
    batch_size : int
        Batch size.
    num_epochs : int
        Number of training epochs.
    encoder_conv_strides : tuple[int, ...], optional
        Strides for the encoder convolutional layers, by default (2, 2).
    decoder_conv_strides : tuple[int, ...], optional
        Strides for the decoder convolutional layers, by default (2, 2).
    multiscale_count : int, optional
        Number of multiscale levels, by default 1.
    z_dims : tuple[int, ...], optional
        List of latent dimensions for each hierarchy level in the LVAE.
    output_channels : int, optional
        Number of output channels for the model, by default 1.
    encoder_n_filters : int, optional
        Number of filters in the encoder, by default 32.
    decoder_n_filters : int, optional
        Number of filters in the decoder, by default 32.
    encoder_dropout : float, optional
        Dropout rate for the encoder, by default 0.0.
    decoder_dropout : float, optional
        Dropout rate for the decoder, by default 0.0.
    nonlinearity : Literal, optional
        Nonlinearity to use in the model, by default "ReLU".
    analytical_kl : bool, optional
        Whether to use analytical KL divergence, by default False.
    predict_logvar : Literal["pixelwise"] | None, optional
        Type of log-variance prediction, by default None.
    logvar_lowerbound : float, optional
        Lower bound for the log variance, by default -5.0.
    logger : Literal["wandb", "tensorboard", "none"], optional
        Logger to use for training, by default "none".
    augmentations : list[Union[XYFlipModel, XYRandomRotate90Model]] | None, optional
        List of augmentations to apply, by default None.
    nm_paths : list[str] | None, optional
        Paths to the noise model files, by default None.
    data_stats : tuple[float, float] | None, optional
        Data statistics (mean, std), by default None.
    train_dataloader_params : dict[str, Any] | None, optional
        Parameters for the training dataloader, by default None.
    val_dataloader_params : dict[str, Any] | None, optional
        Parameters for the validation dataloader, by default None.
=======
):  # TODO loss selection shouldn't be done here. Loss will become just microsplit
    """
    Create_microsplit_configuration.

    Parameters
    ----------
    input_shape : tuple, default=(1, 64, 64)
        Shape of the input patch (channels, Y, X) or (channels, Z, Y, X) for 3D.
    z_dims : tuple, default=(128, 128, 128, 128)
        List of latent dimensions for each hierarchy level in the LVAE.
    encoder_conv_strides : tuple, default=(2, 2)
        Strides for the encoder convolutional layers.
    decoder_conv_strides : tuple, default=(2, 2)
        Strides for the decoder convolutional layers.
    multiscale_count : int, default=0
        Number of multiscale levels (0 disables multiscale).
    output_channels : int, default=1
        Number of output channels for the model.
    encoder_n_filters : int, default=64
        Number of filters in the encoder.
    decoder_n_filters : int, default=64
        Number of filters in the decoder.
    encoder_dropout : float, default=0.1
        Dropout rate for the encoder.
    decoder_dropout : float, default=0.1
        Dropout rate for the decoder.
    nonlinearity : str, default="ELU"
        Nonlinearity to use in the model (e.g., "ELU", "ReLU").
    predict_logvar : str, default="pixelwise"
        Type of log-variance prediction ("pixelwise" or None).
    analytical_kl : bool, default=False
        Whether to use analytical KL divergence.
    optimizer : str, default="Adam"
        Optimizer to use for training.
    optimizer_params : dict, optional
        Parameters for the optimizer.
    lr_scheduler : str, default="ReduceLROnPlateau"
        Learning rate scheduler to use.
    lr_scheduler_params : dict, optional
        Parameters for the learning rate scheduler.
    loss_weights : dict, optional
        Weights for different loss components.
    **kwargs : dict
        Additional keyword arguments for the configuration.
>>>>>>> 70c8bfa7

    Returns
    -------
    Configuration
        A configuration object for the microsplit algorithm.
    """
    transform_list = _list_spatial_augmentations(augmentations)

    loss_config = LVAELossConfig(
        loss_type="denoisplit_musplit", denoisplit_weight=0.9, musplit_weight=0.1
    )  # TODO losses need to be refactored! just for example. Add validator if sum to 1

    # Create likelihood configurations
    gaussian_likelihood_config, noise_model_config, nm_likelihood_config = (
        get_likelihood_config(
            loss_type="denoisplit_musplit",
            predict_logvar=predict_logvar,
            logvar_lowerbound=logvar_lowerbound,
            nm_paths=nm_paths,
            data_stats=data_stats,
        )
    )

    # Create the LVAE model
    network_model = _create_vae_configuration(
        input_shape=patch_size,
        encoder_conv_strides=encoder_conv_strides,
        decoder_conv_strides=decoder_conv_strides,
        multiscale_count=multiscale_count,
        z_dims=z_dims,
        output_channels=output_channels,
        encoder_n_filters=encoder_n_filters,
        decoder_n_filters=decoder_n_filters,
        encoder_dropout=encoder_dropout,
        decoder_dropout=decoder_dropout,
        nonlinearity=nonlinearity,
        predict_logvar=predict_logvar,
        analytical_kl=analytical_kl,
    )

    # Create the MicroSplit algorithm configuration
    algorithm_params = {
        "algorithm": "microsplit",
        "loss": loss_config,
        "model": network_model,
        "gaussian_likelihood": gaussian_likelihood_config,
        "noise_model_likelihood": nm_likelihood_config,
    }

    # Convert to MicroSplitAlgorithm instance
    algorithm_config = MicroSplitAlgorithm(**algorithm_params)

    # data
    data_params = _create_data_configuration(
        data_type=data_type,
        axes=axes,
        patch_size=patch_size,
        batch_size=batch_size,
        augmentations=transform_list,
        train_dataloader_params=train_dataloader_params,
        val_dataloader_params=val_dataloader_params,
    )

    # training
    training_params = _create_training_configuration(
        num_epochs=num_epochs,
        logger=logger,
    )

    return Configuration(
        experiment_name=experiment_name,
        algorithm_config=algorithm_config,
        data_config=data_params,
        training_config=training_params,
    )<|MERGE_RESOLUTION|>--- conflicted
+++ resolved
@@ -7,6 +7,7 @@
 
 from careamics.config.algorithms import (
     CAREAlgorithm,
+    MicroSplitAlgorithm,
     MicroSplitAlgorithm,
     N2NAlgorithm,
     N2VAlgorithm,
@@ -1452,11 +1453,7 @@
     loss_type: Literal["musplit", "denoisplit", "denoisplit_musplit"],
     # TODO remove different microsplit loss types, refac
     predict_logvar: Literal["pixelwise"] | None = None,
-<<<<<<< HEAD
     logvar_lowerbound: float | None = -5.0,
-=======
-    logvar_lowerbound: float = -5.0,
->>>>>>> 70c8bfa7
     nm_paths: list[str] | None = None,
     data_stats: tuple[float, float] | None = None,
 ) -> tuple[
@@ -1473,11 +1470,7 @@
     predict_logvar : Literal["pixelwise"] | None, optional
         Type of log variance prediction, by default None.
         Required when loss_type is "musplit" or "denoisplit_musplit".
-<<<<<<< HEAD
     logvar_lowerbound : float | None, optional
-=======
-    logvar_lowerbound : float, optional
->>>>>>> 70c8bfa7
         Lower bound for the log variance, by default -5.0.
         Used when loss_type is "musplit" or "denoisplit_musplit".
     nm_paths : list[str] | None, optional
@@ -1489,18 +1482,12 @@
 
     Returns
     -------
-<<<<<<< HEAD
     tuple[GaussianLikelihoodConfig | None, MultiChannelNMConfig | None, NMLikelihoodConfig | None]
         A tuple containing the likelihood and noise model configurations for the specified loss type.
 
         - GaussianLikelihoodConfig: Gaussian likelihood configuration for musplit losses
         - MultiChannelNMConfig: Multi-channel noise model configuration for denoisplit losses
         - NMLikelihoodConfig: Noise model likelihood configuration for denoisplit losses
-=======
-    tuple[GaussianLikelihoodConfig | None, MultiChannelNMConfig | None,
-    NMLikelihoodConfig | None]
-        The likelihoods and noise models configurations.
->>>>>>> 70c8bfa7
 
     Raises
     ------
@@ -1736,7 +1723,6 @@
     data_stats: tuple[float, float] | None = None,
     train_dataloader_params: dict[str, Any] | None = None,
     val_dataloader_params: dict[str, Any] | None = None,
-<<<<<<< HEAD
 ) -> Configuration:
     """
     Create a configuration for training MicroSplit.
@@ -1793,52 +1779,6 @@
         Parameters for the training dataloader, by default None.
     val_dataloader_params : dict[str, Any] | None, optional
         Parameters for the validation dataloader, by default None.
-=======
-):  # TODO loss selection shouldn't be done here. Loss will become just microsplit
-    """
-    Create_microsplit_configuration.
-
-    Parameters
-    ----------
-    input_shape : tuple, default=(1, 64, 64)
-        Shape of the input patch (channels, Y, X) or (channels, Z, Y, X) for 3D.
-    z_dims : tuple, default=(128, 128, 128, 128)
-        List of latent dimensions for each hierarchy level in the LVAE.
-    encoder_conv_strides : tuple, default=(2, 2)
-        Strides for the encoder convolutional layers.
-    decoder_conv_strides : tuple, default=(2, 2)
-        Strides for the decoder convolutional layers.
-    multiscale_count : int, default=0
-        Number of multiscale levels (0 disables multiscale).
-    output_channels : int, default=1
-        Number of output channels for the model.
-    encoder_n_filters : int, default=64
-        Number of filters in the encoder.
-    decoder_n_filters : int, default=64
-        Number of filters in the decoder.
-    encoder_dropout : float, default=0.1
-        Dropout rate for the encoder.
-    decoder_dropout : float, default=0.1
-        Dropout rate for the decoder.
-    nonlinearity : str, default="ELU"
-        Nonlinearity to use in the model (e.g., "ELU", "ReLU").
-    predict_logvar : str, default="pixelwise"
-        Type of log-variance prediction ("pixelwise" or None).
-    analytical_kl : bool, default=False
-        Whether to use analytical KL divergence.
-    optimizer : str, default="Adam"
-        Optimizer to use for training.
-    optimizer_params : dict, optional
-        Parameters for the optimizer.
-    lr_scheduler : str, default="ReduceLROnPlateau"
-        Learning rate scheduler to use.
-    lr_scheduler_params : dict, optional
-        Parameters for the learning rate scheduler.
-    loss_weights : dict, optional
-        Weights for different loss components.
-    **kwargs : dict
-        Additional keyword arguments for the configuration.
->>>>>>> 70c8bfa7
 
     Returns
     -------
