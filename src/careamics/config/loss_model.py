"""Configuration classes for LVAE losses."""

from typing import Literal

from pydantic import BaseModel, ConfigDict


class KLLossConfig(BaseModel):
    """KL loss configuration."""

    model_config = ConfigDict(validate_assignment=True, validate_default=True)

    loss_type: Literal["kl", "kl_restricted"] = "kl"
    """Type of KL divergence used as KL loss."""
    rescaling: Literal["latent_dim", "image_dim"] = "latent_dim"
    """Rescaling of the KL loss."""
    aggregation: Literal["sum", "mean"] = "mean"
    """Aggregation of the KL loss across different layers."""
    free_bits_coeff: float = 0.0
    """Free bits coefficient for the KL loss."""
    annealing: bool = False
    """Whether to apply KL loss annealing."""
    start: int = -1
    """Epoch at which KL loss annealing starts."""
    annealtime: int = 10
    """Number of epochs for which KL loss annealing is applied."""
    current_epoch: int = 0
    """Current epoch in the training loop."""


class LVAELossConfig(BaseModel):
    """LVAE loss configuration."""

    model_config = ConfigDict(
        validate_assignment=True, validate_default=True, arbitrary_types_allowed=True
    )

<<<<<<< HEAD
    loss_type: Literal[
        "hdn", "microsplit", "musplit", "denoisplit", "denoisplit_musplit"
    ]
=======
    loss_type: Literal["hdn", "musplit", "denoisplit", "denoisplit_musplit"]
>>>>>>> 6e75196a
    """Type of loss to use for LVAE."""

    reconstruction_weight: float = 1.0
    """Weight for the reconstruction loss in the total net loss
    (i.e., `net_loss = reconstruction_weight * rec_loss + kl_weight * kl_loss`)."""
    kl_weight: float = 1.0
    """Weight for the KL loss in the total net loss.
    (i.e., `net_loss = reconstruction_weight * rec_loss + kl_weight * kl_loss`)."""
    musplit_weight: float = 0.1
    """Weight for the muSplit loss (used in the muSplit-denoiSplit loss)."""
    denoisplit_weight: float = 0.9
    """Weight for the denoiSplit loss (used in the muSplit-deonoiSplit loss)."""
    kl_params: KLLossConfig = KLLossConfig()
    """KL loss configuration."""
    # TODO revisit weights for the losses
    # TODO: remove?
    non_stochastic: bool = False
    """Whether to sample latents and compute KL."""

    # TODO what are the correct parameters for HDN ?<|MERGE_RESOLUTION|>--- conflicted
+++ resolved
@@ -35,13 +35,9 @@
         validate_assignment=True, validate_default=True, arbitrary_types_allowed=True
     )
 
-<<<<<<< HEAD
     loss_type: Literal[
         "hdn", "microsplit", "musplit", "denoisplit", "denoisplit_musplit"
     ]
-=======
-    loss_type: Literal["hdn", "musplit", "denoisplit", "denoisplit_musplit"]
->>>>>>> 6e75196a
     """Type of loss to use for LVAE."""
 
     reconstruction_weight: float = 1.0
