--- conflicted
+++ resolved
@@ -69,12 +69,6 @@
         validate_default=True,
     )
 
-<<<<<<< HEAD
-=======
-    # Dataloader configuration
-    batch_size: int = Field(default=1, ge=1, validate_default=True)
-
->>>>>>> 45fbfc1c
     @field_validator("patch_size")
     @classmethod
     def all_elements_non_zero_even(cls, patch_list: List[int]) -> List[int]:
@@ -141,7 +135,6 @@
         check_axes_validity(axes)
 
         return axes
-<<<<<<< HEAD
     
     @field_validator("transforms")
     @classmethod
@@ -187,8 +180,6 @@
                 
         return transforms
 
-=======
->>>>>>> 45fbfc1c
 
     @model_validator(mode="after")
     def std_only_with_mean(cls, data_model: DataModel) -> DataModel:
@@ -266,10 +257,7 @@
                     elif transform.name == SupportedTransform.XY_RANDOM_ROTATE90:
                         transform.parameters.is_3D = False
 
-<<<<<<< HEAD
-
-=======
->>>>>>> 45fbfc1c
+
         return data_model
 
     def _update(self, **kwargs: Any):
@@ -287,10 +275,7 @@
             True if the transforms are a list, False otherwise.
         """
         return isinstance(self.transforms, list)
-<<<<<<< HEAD
     
-=======
->>>>>>> 45fbfc1c
 
     def set_mean_and_std(self, mean: float, std: float) -> None:
         """
@@ -318,7 +303,6 @@
             raise ValueError(
                 "Setting mean and std with Compose transforms is not allowed. Add "
                 "mean and std parameters directly to the transform in the Compose."
-<<<<<<< HEAD
             )
         
     def set_3D(self, axes: str, patch_size: List[int]) -> None:
@@ -414,6 +398,4 @@
             raise ValueError(
                 "Setting structN2VMask with Compose transforms is not allowed. Add "
                 "structN2VMask parameters directly to the transform in the Compose."
-=======
->>>>>>> 45fbfc1c
             )