"""Data configuration."""

from __future__ import annotations

from pprint import pformat
from typing import Any, List, Literal, Optional, Union

from pydantic import (
    BaseModel,
    ConfigDict,
    Discriminator,
    Field,
    field_validator,
    model_validator,
)
from typing_extensions import Annotated, Self

from .support import SupportedTransform
from .transformations.n2v_manipulate_model import N2VManipulateModel
from .transformations.normalize_model import NormalizeModel
from .transformations.xy_flip_model import XYFlipModel
from .transformations.xy_random_rotate90_model import XYRandomRotate90Model
from .validators import check_axes_validity, patch_size_ge_than_8_power_of_2

TRANSFORMS_UNION = Annotated[
    Union[
        XYFlipModel,
        XYRandomRotate90Model,
        NormalizeModel,
        N2VManipulateModel,
    ],
    Discriminator("name"),  # used to tell the different transform models apart
]


class DataConfig(BaseModel):
    """
    Data configuration.

    If std is specified, mean must be specified as well. Note that setting the std first
    and then the mean (if they were both `None` before) will raise a validation error.
    Prefer instead `set_mean_and_std` to set both at once. Means and stds are expected
    to be lists of floats, one for each channel. For supervised tasks, the mean and std
    of the target could be different from the input data.

    All supported transforms are defined in the SupportedTransform enum.

    Examples
    --------
    Minimum example:

    >>> data = DataConfig(
    ...     data_type="array", # defined in SupportedData
    ...     patch_size=[128, 128],
    ...     batch_size=4,
    ...     axes="YX"
    ... )

    To change the mean and std of the data:
    >>> data.set_mean_and_std(mean=[214.3], std=[84.5])

    One can pass also a list of transformations, by keyword, using the
    SupportedTransform value:
    >>> from careamics.config.support import SupportedTransform
    >>> data = DataConfig(
    ...     data_type="tiff",
    ...     patch_size=[128, 128],
    ...     batch_size=4,
    ...     axes="YX",
    ...     transforms=[
    ...         {
    ...             "name": SupportedTransform.NORMALIZE.value,
    ...             "mean": 167.6,
    ...             "std": 47.2,
    ...         },
    ...         {
    ...             "name": "XYFlip",
    ...         }
    ...     ]
    ... )
    """

    # Pydantic class configuration
    model_config = ConfigDict(
        validate_assignment=True,
    )

    # Dataset configuration
    data_type: Literal["array", "tiff", "custom"]  # As defined in SupportedData
    patch_size: Union[List[int]] = Field(..., min_length=2, max_length=3)
    batch_size: int = Field(default=1, ge=1, validate_default=True)
    axes: str

    # Optional fields
    image_mean: Optional[List[float]] = Field(default=[], min_length=0, max_length=32)
    image_std: Optional[List[float]] = Field(default=[], min_length=0, max_length=32)
    target_mean: Optional[List[float]] = Field(default=[], min_length=0, max_length=32)
    target_std: Optional[List[float]] = Field(default=[], min_length=0, max_length=32)

    transforms: List[TRANSFORMS_UNION] = Field(
        default=[
            {
                "name": SupportedTransform.NORMALIZE.value,
            },
            {
                "name": SupportedTransform.XY_FLIP.value,
            },
            {
                "name": SupportedTransform.XY_RANDOM_ROTATE90.value,
            },
            {
                "name": SupportedTransform.N2V_MANIPULATE.value,
            },
        ],
        validate_default=True,
    )

    dataloader_params: Optional[dict] = None

    @field_validator("patch_size")
    @classmethod
    def all_elements_power_of_2_minimum_8(
        cls, patch_list: Union[List[int]]
    ) -> Union[List[int]]:
        """
        Validate patch size.

        Patch size must be powers of 2 and minimum 8.

        Parameters
        ----------
        patch_list : Union[List[int]]
            Patch size.

        Returns
        -------
        Union[List[int]]
            Validated patch size.

        Raises
        ------
        ValueError
            If the patch size is smaller than 8.
        ValueError
            If the patch size is not a power of 2.
        """
        patch_size_ge_than_8_power_of_2(patch_list)

        return patch_list

    @field_validator("axes")
    @classmethod
    def axes_valid(cls, axes: str) -> str:
        """
        Validate axes.

        Axes must:
        - be a combination of 'STCZYX'
        - not contain duplicates
        - contain at least 2 contiguous axes: X and Y
        - contain at most 4 axes
        - not contain both S and T axes

        Parameters
        ----------
        axes : str
            Axes to validate.

        Returns
        -------
        str
            Validated axes.

        Raises
        ------
        ValueError
            If axes are not valid.
        """
        # Validate axes
        check_axes_validity(axes)

        return axes

    @field_validator("transforms")
    @classmethod
    def validate_prediction_transforms(
        cls, transforms: List[TRANSFORMS_UNION]
    ) -> List[TRANSFORMS_UNION]:
        """
        Validate N2VManipulate transform position in the transform list.

        Parameters
        ----------
        transforms : List[Transformations_Union]
            Transforms.

        Returns
        -------
        List[TRANSFORMS_UNION]
            Validated transforms.

        Raises
        ------
        ValueError
            If multiple instances of N2VManipulate are found.
        """
        transform_list = [t.name for t in transforms]

        if SupportedTransform.N2V_MANIPULATE in transform_list:
            # multiple N2V_MANIPULATE
            if transform_list.count(SupportedTransform.N2V_MANIPULATE.value) > 1:
                raise ValueError(
                    f"Multiple instances of "
                    f"{SupportedTransform.N2V_MANIPULATE} transforms "
                    f"are not allowed."
                )

            # N2V_MANIPULATE not the last transform
            elif transform_list[-1] != SupportedTransform.N2V_MANIPULATE:
                index = transform_list.index(SupportedTransform.N2V_MANIPULATE.value)
                transform = transforms.pop(index)
                transforms.append(transform)

        return transforms

    @model_validator(mode="after")
    def std_only_with_mean(self: Self) -> Self:
        """
        Check that mean and std are either both None, or both specified.

        Returns
        -------
        Self
            Validated data model.

        Raises
        ------
        ValueError
            If std is not None and mean is None.
        """
        # check that mean and std are either both None, or both specified
        if (self.image_mean and not self.image_std) or (
            self.image_std and not self.image_mean
        ):
            raise ValueError(
                "Mean and std must be either both None, or both specified."
            )

        elif (self.image_mean is not None and self.image_std is not None) and (
            len(self.image_mean) != len(self.image_std)
        ):
            raise ValueError(
                "Mean and std must be specified for each " "input channel."
            )

        if (self.target_mean and not self.target_std) or (
            self.target_std and not self.target_mean
        ):
            raise ValueError(
                "Mean and std must be either both None, or both specified "
            )

        elif self.target_mean is not None and self.target_std is not None:
            if len(self.target_mean) != len(self.target_std):
                raise ValueError(
                    "Mean and std must be either both None, or both specified for each "
                    "target channel."
                )

            if len(self.target_mean) > 0 and len(self.image_mean) != len(
                self.target_mean
            ):
                raise ValueError(
                    "Statistics of input and target channels must be the same."
                )

        return self

    @model_validator(mode="after")
    def add_std_and_mean_to_normalize(self: Self) -> Self:
        """
        Add mean and std to the Normalize transform if it is present.

        Returns
        -------
        Self
            Data model with mean and std added to the Normalize transform.
        """
<<<<<<< HEAD
        if self.image_mean and self.image_std:
=======
        if self.mean is not None and self.std is not None:
>>>>>>> 763d9651
            # search in the transforms for Normalize and update parameters
            for transform in self.transforms:
                if transform.name == SupportedTransform.NORMALIZE.value:
                    transform.image_means = self.image_mean
                    transform.image_stds = self.image_std
                    transform.target_means = self.target_mean
                    transform.target_stds = self.target_std

        return self

    @model_validator(mode="after")
    def validate_dimensions(self: Self) -> Self:
        """
        Validate 2D/3D dimensions between axes, patch size and transforms.

        Returns
        -------
        Self
            Validated data model.

        Raises
        ------
        ValueError
            If the transforms are not valid.
        """
        if "Z" in self.axes:
            if len(self.patch_size) != 3:
                raise ValueError(
                    f"Patch size must have 3 dimensions if the data is 3D "
                    f"({self.axes})."
                )

        else:
            if len(self.patch_size) != 2:
                raise ValueError(
                    f"Patch size must have 3 dimensions if the data is 3D "
                    f"({self.axes})."
                )

        return self

    def __str__(self) -> str:
        """
        Pretty string reprensenting the configuration.

        Returns
        -------
        str
            Pretty string.
        """
        return pformat(self.model_dump())

    def _update(self, **kwargs: Any) -> None:
        """
        Update multiple arguments at once.

        Parameters
        ----------
        **kwargs : Any
            Keyword arguments to update.
        """
        self.__dict__.update(kwargs)
        self.__class__.model_validate(self.__dict__)

    def has_n2v_manipulate(self) -> bool:
        """
        Check if the transforms contain N2VManipulate.

        Returns
        -------
        bool
            True if the transforms contain N2VManipulate, False otherwise.
        """
        return any(
            transform.name == SupportedTransform.N2V_MANIPULATE.value
            for transform in self.transforms
        )

    def add_n2v_manipulate(self) -> None:
        """Add N2VManipulate to the transforms."""
        if not self.has_n2v_manipulate():
            self.transforms.append(
                N2VManipulateModel(name=SupportedTransform.N2V_MANIPULATE.value)
            )

    def remove_n2v_manipulate(self) -> None:
        """Remove N2VManipulate from the transforms."""
        if self.has_n2v_manipulate():
            self.transforms.pop(-1)

    def set_mean_and_std(
        self,
        image_mean: Optional[List] = (),
        image_std: Optional[List] = (),
        target_mean: Optional[List] = (),
        target_std: Optional[List] = (),
    ) -> None:
        """
        Set mean and standard deviation of the data.

        This method should be used instead setting the fields directly, as it would
        otherwise trigger a validation error.

        Parameters
        ----------
        mean : float
            Mean of the data.
        std : float
            Standard deviation of the data.
        """
        self._update(
            image_mean=image_mean,
            image_std=image_std,
            target_mean=target_mean,
            target_std=target_std,
        )

<<<<<<< HEAD
        # search in the transforms for Normalize and update parameters
        for transform in self.transforms:
            if transform.name == SupportedTransform.NORMALIZE.value:
                transform.image_means = self.image_mean
                transform.image_stds = self.image_std
                transform.target_means = self.target_mean
                transform.target_stds = self.target_std

=======
>>>>>>> 763d9651
    def set_3D(self, axes: str, patch_size: List[int]) -> None:
        """
        Set 3D parameters.

        Parameters
        ----------
        axes : str
            Axes.
        patch_size : List[int]
            Patch size.
        """
        self._update(axes=axes, patch_size=patch_size)

    def set_N2V2(self, use_n2v2: bool) -> None:
        """
        Set N2V2.

        Parameters
        ----------
        use_n2v2 : bool
            Whether to use N2V2.

        Raises
        ------
        ValueError
            If the N2V pixel manipulate transform is not found in the transforms.
        """
        if use_n2v2:
            self.set_N2V2_strategy("median")
        else:
            self.set_N2V2_strategy("uniform")

    def set_N2V2_strategy(self, strategy: Literal["uniform", "median"]) -> None:
        """
        Set N2V2 strategy.

        Parameters
        ----------
        strategy : Literal["uniform", "median"]
            Strategy to use for N2V2.

        Raises
        ------
        ValueError
            If the N2V pixel manipulate transform is not found in the transforms.
        """
        found_n2v = False

        for transform in self.transforms:
            if transform.name == SupportedTransform.N2V_MANIPULATE.value:
                transform.strategy = strategy
                found_n2v = True

        if not found_n2v:
            transforms = [t.name for t in self.transforms]
            raise ValueError(
                f"N2V_Manipulate transform not found in the transforms list "
                f"({transforms})."
            )

    def set_structN2V_mask(
        self, mask_axis: Literal["horizontal", "vertical", "none"], mask_span: int
    ) -> None:
        """
        Set structN2V mask parameters.

        Setting `mask_axis` to `none` will disable structN2V.

        Parameters
        ----------
        mask_axis : Literal["horizontal", "vertical", "none"]
            Axis along which to apply the mask. `none` will disable structN2V.
        mask_span : int
            Total span of the mask in pixels.

        Raises
        ------
        ValueError
            If the N2V pixel manipulate transform is not found in the transforms.
        """
        found_n2v = False

        for transform in self.transforms:
            if transform.name == SupportedTransform.N2V_MANIPULATE.value:
                transform.struct_mask_axis = mask_axis
                transform.struct_mask_span = mask_span
                found_n2v = True

        if not found_n2v:
            transforms = [t.name for t in self.transforms]
            raise ValueError(
                f"N2V pixel manipulate transform not found in the transforms "
                f"({transforms})."
            )<|MERGE_RESOLUTION|>--- conflicted
+++ resolved
@@ -286,11 +286,7 @@
         Self
             Data model with mean and std added to the Normalize transform.
         """
-<<<<<<< HEAD
-        if self.image_mean and self.image_std:
-=======
-        if self.mean is not None and self.std is not None:
->>>>>>> 763d9651
+        if self.image_mean is not None and self.image_std is not None:
             # search in the transforms for Normalize and update parameters
             for transform in self.transforms:
                 if transform.name == SupportedTransform.NORMALIZE.value:
@@ -408,17 +404,6 @@
             target_std=target_std,
         )
 
-<<<<<<< HEAD
-        # search in the transforms for Normalize and update parameters
-        for transform in self.transforms:
-            if transform.name == SupportedTransform.NORMALIZE.value:
-                transform.image_means = self.image_mean
-                transform.image_stds = self.image_std
-                transform.target_means = self.target_mean
-                transform.target_stds = self.target_std
-
-=======
->>>>>>> 763d9651
     def set_3D(self, axes: str, patch_size: List[int]) -> None:
         """
         Set 3D parameters.
