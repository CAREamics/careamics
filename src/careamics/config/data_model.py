"""Data configuration."""

from __future__ import annotations

from pprint import pformat
from typing import Any, Literal, Optional, Union

import numpy as np
from pydantic import (
    BaseModel,
    ConfigDict,
    Discriminator,
    Field,
    field_validator,
    model_validator,
)
from typing_extensions import Annotated, Self

from .support import SupportedTransform
from .transformations.n2v_manipulate_model import N2VManipulateModel
from .transformations.xy_flip_model import XYFlipModel
from .transformations.xy_random_rotate90_model import XYRandomRotate90Model
from .validators import check_axes_validity, patch_size_ge_than_8_power_of_2

TRANSFORMS_UNION = Annotated[
    Union[
        XYFlipModel,
        XYRandomRotate90Model,
        N2VManipulateModel,
    ],
    Discriminator("name"),  # used to tell the different transform models apart
]


class DataConfig(BaseModel):
    """
    Data configuration.

    If std is specified, mean must be specified as well. Note that setting the std first
    and then the mean (if they were both `None` before) will raise a validation error.
    Prefer instead `set_mean_and_std` to set both at once. Means and stds are expected
    to be lists of floats, one for each channel. For supervised tasks, the mean and std
    of the target could be different from the input data.

    All supported transforms are defined in the SupportedTransform enum.

    Examples
    --------
    Minimum example:

    >>> data = DataConfig(
    ...     data_type="array", # defined in SupportedData
    ...     patch_size=[128, 128],
    ...     batch_size=4,
    ...     axes="YX"
    ... )

    To change the mean and std of the data:
    >>> data.set_mean_and_std(image_mean=[214.3], image_std=[84.5])

    One can pass also a list of transformations, by keyword, using the
    SupportedTransform value:
    >>> from careamics.config.support import SupportedTransform
    >>> data = DataConfig(
    ...     data_type="tiff",
    ...     patch_size=[128, 128],
    ...     batch_size=4,
    ...     axes="YX",
    ...     transforms=[
    ...         {
<<<<<<< HEAD
    ...             "name": SupportedTransform.NORMALIZE.value,
    ...             "image_means": [167.6],
    ...             "image_stds": [47.2],
    ...         },
    ...         {
=======
>>>>>>> 955d1e91
    ...             "name": "XYFlip",
    ...         }
    ...     ]
    ... )
    """

    # Pydantic class configuration
    model_config = ConfigDict(
        validate_assignment=True,
    )

    # Dataset configuration
    data_type: Literal["array", "tiff", "custom"]  # As defined in SupportedData
<<<<<<< HEAD
    patch_size: Union[list[int]] = Field(..., min_length=2, max_length=3)
=======
    patch_size: list[int] = Field(..., min_length=2, max_length=3)
>>>>>>> 955d1e91
    batch_size: int = Field(default=1, ge=1, validate_default=True)
    axes: str

    # Optional fields
    image_mean: Optional[list] = Field(default=None, min_length=0, max_length=32)
    image_std: Optional[list] = Field(default=None, min_length=0, max_length=32)
    target_mean: Optional[list] = Field(default=None, min_length=0, max_length=32)
    target_std: Optional[list] = Field(default=None, min_length=0, max_length=32)

    transforms: list[TRANSFORMS_UNION] = Field(
        default=[
            {
                "name": SupportedTransform.XY_FLIP.value,
            },
            {
                "name": SupportedTransform.XY_RANDOM_ROTATE90.value,
            },
            {
                "name": SupportedTransform.N2V_MANIPULATE.value,
            },
        ],
        validate_default=True,
    )

    dataloader_params: Optional[dict] = None

    @field_validator("patch_size")
    @classmethod
<<<<<<< HEAD
    def all_elements_power_of_2_minimum_8(
        cls, patch_list: Union[list[int]]
    ) -> Union[list[int]]:
=======
    def all_elements_power_of_2_minimum_8(cls, patch_list: list[int]) -> list[int]:
>>>>>>> 955d1e91
        """
        Validate patch size.

        Patch size must be powers of 2 and minimum 8.

        Parameters
        ----------
<<<<<<< HEAD
        patch_list : list of int
=======
        patch_list : list[int]
>>>>>>> 955d1e91
            Patch size.

        Returns
        -------
<<<<<<< HEAD
        list of int
=======
        list[int]
>>>>>>> 955d1e91
            Validated patch size.

        Raises
        ------
        ValueError
            If the patch size is smaller than 8.
        ValueError
            If the patch size is not a power of 2.
        """
        patch_size_ge_than_8_power_of_2(patch_list)

        return patch_list

    @field_validator("axes")
    @classmethod
    def axes_valid(cls, axes: str) -> str:
        """
        Validate axes.

        Axes must:
        - be a combination of 'STCZYX'
        - not contain duplicates
        - contain at least 2 contiguous axes: X and Y
        - contain at most 4 axes
        - not contain both S and T axes

        Parameters
        ----------
        axes : str
            Axes to validate.

        Returns
        -------
        str
            Validated axes.

        Raises
        ------
        ValueError
            If axes are not valid.
        """
        # Validate axes
        check_axes_validity(axes)

        return axes

    @field_validator("transforms")
    @classmethod
    def validate_prediction_transforms(
        cls, transforms: list[TRANSFORMS_UNION]
    ) -> list[TRANSFORMS_UNION]:
        """
        Validate N2VManipulate transform position in the transform list.

        Parameters
        ----------
        transforms : list[Transformations_Union]
            Transforms.

        Returns
        -------
<<<<<<< HEAD
        list of transforms
=======
        list[TRANSFORMS_UNION]
>>>>>>> 955d1e91
            Validated transforms.

        Raises
        ------
        ValueError
            If multiple instances of N2VManipulate are found.
        """
        transform_list = [t.name for t in transforms]

        if SupportedTransform.N2V_MANIPULATE in transform_list:
            # multiple N2V_MANIPULATE
            if transform_list.count(SupportedTransform.N2V_MANIPULATE.value) > 1:
                raise ValueError(
                    f"Multiple instances of "
                    f"{SupportedTransform.N2V_MANIPULATE} transforms "
                    f"are not allowed."
                )

            # N2V_MANIPULATE not the last transform
            elif transform_list[-1] != SupportedTransform.N2V_MANIPULATE:
                index = transform_list.index(SupportedTransform.N2V_MANIPULATE.value)
                transform = transforms.pop(index)
                transforms.append(transform)

        return transforms

    @model_validator(mode="after")
    def std_only_with_mean(self: Self) -> Self:
        """
        Check that mean and std are either both None, or both specified.

        Returns
        -------
        Self
            Validated data model.

        Raises
        ------
        ValueError
            If std is not None and mean is None.
        """
        # check that mean and std are either both None, or both specified
        if (self.image_mean and not self.image_std) or (
            self.image_std and not self.image_mean
        ):
            raise ValueError(
                "Mean and std must be either both None, or both specified."
            )

        elif (self.image_mean is not None and self.image_std is not None) and (
            len(self.image_mean) != len(self.image_std)
        ):
            raise ValueError(
                "Mean and std must be specified for each " "input channel."
            )

        if (self.target_mean and not self.target_std) or (
            self.target_std and not self.target_mean
        ):
            raise ValueError(
                "Mean and std must be either both None, or both specified "
            )

        elif self.target_mean is not None and self.target_std is not None:
            if len(self.target_mean) != len(self.target_std):
                raise ValueError(
                    "Mean and std must be either both None, or both specified for each "
                    "target channel."
                )

        return self

    @model_validator(mode="after")
<<<<<<< HEAD
    def add_std_and_mean_to_normalize(self: Self) -> Self:
        """
        Add mean and std to the Normalize transform if it is present.

        Returns
        -------
        Self
            Data model with mean and std added to the Normalize transform.
        """
        if self.image_mean is not None and self.image_std is not None:
            # search in the transforms for Normalize and update parameters
            for transform in self.transforms:
                if transform.name == SupportedTransform.NORMALIZE.value:
                    transform.image_means = self.image_mean
                    transform.image_stds = self.image_std
                    transform.target_means = self.target_mean
                    transform.target_stds = self.target_std

        return self

    @model_validator(mode="after")
=======
>>>>>>> 955d1e91
    def validate_dimensions(self: Self) -> Self:
        """
        Validate 2D/3D dimensions between axes, patch size and transforms.

        Returns
        -------
        Self
            Validated data model.

        Raises
        ------
        ValueError
            If the transforms are not valid.
        """
        if "Z" in self.axes:
            if len(self.patch_size) != 3:
                raise ValueError(
                    f"Patch size must have 3 dimensions if the data is 3D "
                    f"({self.axes})."
                )

        else:
            if len(self.patch_size) != 2:
                raise ValueError(
                    f"Patch size must have 3 dimensions if the data is 3D "
                    f"({self.axes})."
                )

        return self

    def __str__(self) -> str:
        """
        Pretty string reprensenting the configuration.

        Returns
        -------
        str
            Pretty string.
        """
        return pformat(self.model_dump())

    def _update(self, **kwargs: Any) -> None:
        """
        Update multiple arguments at once.

        Parameters
        ----------
        **kwargs : Any
            Keyword arguments to update.
        """
        self.__dict__.update(kwargs)
        self.__class__.model_validate(self.__dict__)

    def has_n2v_manipulate(self) -> bool:
        """
        Check if the transforms contain N2VManipulate.

        Returns
        -------
        bool
            True if the transforms contain N2VManipulate, False otherwise.
        """
        return any(
            transform.name == SupportedTransform.N2V_MANIPULATE.value
            for transform in self.transforms
        )

    def add_n2v_manipulate(self) -> None:
        """Add N2VManipulate to the transforms."""
        if not self.has_n2v_manipulate():
            self.transforms.append(
                N2VManipulateModel(name=SupportedTransform.N2V_MANIPULATE.value)
            )

    def remove_n2v_manipulate(self) -> None:
        """Remove N2VManipulate from the transforms."""
        if self.has_n2v_manipulate():
            self.transforms.pop(-1)

    def set_mean_and_std(
        self,
        image_mean: Union[np.ndarray, tuple, list, None],
        image_std: Union[np.ndarray, tuple, list, None],
        target_mean: Optional[Union[np.ndarray, tuple, list, None]] = None,
        target_std: Optional[Union[np.ndarray, tuple, list, None]] = None,
    ) -> None:
        """
        Set mean and standard deviation of the data.

        This method should be used instead setting the fields directly, as it would
        otherwise trigger a validation error.

        Parameters
        ----------
        image_mean : np.ndarray or tuple or list
            Mean value for normalization.
        image_std : np.ndarray or tuple or list
            Standard deviation value for normalization.
        target_mean : np.ndarray or tuple or list, optional
            Target mean value for normalization, by default ().
        target_std : np.ndarray or tuple or list, optional
            Target standard deviation value for normalization, by default ().
        """
        # make sure we pass a list
        if image_mean is not None:
            image_mean = list(image_mean)
        if image_std is not None:
            image_std = list(image_std)
        if target_mean is not None:
            target_mean = list(target_mean)
        if target_std is not None:
            target_std = list(target_std)

        self._update(
            image_mean=image_mean,
            image_std=image_std,
            target_mean=target_mean,
            target_std=target_std,
        )

    def set_3D(self, axes: str, patch_size: list[int]) -> None:
        """
        Set 3D parameters.

        Parameters
        ----------
        axes : str
            Axes.
<<<<<<< HEAD
        patch_size : list of int
=======
        patch_size : list[int]
>>>>>>> 955d1e91
            Patch size.
        """
        self._update(axes=axes, patch_size=patch_size)

    def set_N2V2(self, use_n2v2: bool) -> None:
        """
        Set N2V2.

        Parameters
        ----------
        use_n2v2 : bool
            Whether to use N2V2.

        Raises
        ------
        ValueError
            If the N2V pixel manipulate transform is not found in the transforms.
        """
        if use_n2v2:
            self.set_N2V2_strategy("median")
        else:
            self.set_N2V2_strategy("uniform")

    def set_N2V2_strategy(self, strategy: Literal["uniform", "median"]) -> None:
        """
        Set N2V2 strategy.

        Parameters
        ----------
        strategy : Literal["uniform", "median"]
            Strategy to use for N2V2.

        Raises
        ------
        ValueError
            If the N2V pixel manipulate transform is not found in the transforms.
        """
        found_n2v = False

        for transform in self.transforms:
            if transform.name == SupportedTransform.N2V_MANIPULATE.value:
                transform.strategy = strategy
                found_n2v = True

        if not found_n2v:
            transforms = [t.name for t in self.transforms]
            raise ValueError(
                f"N2V_Manipulate transform not found in the transforms list "
                f"({transforms})."
            )

    def set_structN2V_mask(
        self, mask_axis: Literal["horizontal", "vertical", "none"], mask_span: int
    ) -> None:
        """
        Set structN2V mask parameters.

        Setting `mask_axis` to `none` will disable structN2V.

        Parameters
        ----------
        mask_axis : Literal["horizontal", "vertical", "none"]
            Axis along which to apply the mask. `none` will disable structN2V.
        mask_span : int
            Total span of the mask in pixels.

        Raises
        ------
        ValueError
            If the N2V pixel manipulate transform is not found in the transforms.
        """
        found_n2v = False

        for transform in self.transforms:
            if transform.name == SupportedTransform.N2V_MANIPULATE.value:
                transform.struct_mask_axis = mask_axis
                transform.struct_mask_span = mask_span
                found_n2v = True

        if not found_n2v:
            transforms = [t.name for t in self.transforms]
            raise ValueError(
                f"N2V pixel manipulate transform not found in the transforms "
                f"({transforms})."
            )<|MERGE_RESOLUTION|>--- conflicted
+++ resolved
@@ -68,14 +68,11 @@
     ...     axes="YX",
     ...     transforms=[
     ...         {
-<<<<<<< HEAD
     ...             "name": SupportedTransform.NORMALIZE.value,
     ...             "image_means": [167.6],
     ...             "image_stds": [47.2],
     ...         },
     ...         {
-=======
->>>>>>> 955d1e91
     ...             "name": "XYFlip",
     ...         }
     ...     ]
@@ -89,11 +86,7 @@
 
     # Dataset configuration
     data_type: Literal["array", "tiff", "custom"]  # As defined in SupportedData
-<<<<<<< HEAD
     patch_size: Union[list[int]] = Field(..., min_length=2, max_length=3)
-=======
-    patch_size: list[int] = Field(..., min_length=2, max_length=3)
->>>>>>> 955d1e91
     batch_size: int = Field(default=1, ge=1, validate_default=True)
     axes: str
 
@@ -122,13 +115,9 @@
 
     @field_validator("patch_size")
     @classmethod
-<<<<<<< HEAD
     def all_elements_power_of_2_minimum_8(
         cls, patch_list: Union[list[int]]
     ) -> Union[list[int]]:
-=======
-    def all_elements_power_of_2_minimum_8(cls, patch_list: list[int]) -> list[int]:
->>>>>>> 955d1e91
         """
         Validate patch size.
 
@@ -136,20 +125,12 @@
 
         Parameters
         ----------
-<<<<<<< HEAD
         patch_list : list of int
-=======
-        patch_list : list[int]
->>>>>>> 955d1e91
             Patch size.
 
         Returns
         -------
-<<<<<<< HEAD
         list of int
-=======
-        list[int]
->>>>>>> 955d1e91
             Validated patch size.
 
         Raises
@@ -211,11 +192,7 @@
 
         Returns
         -------
-<<<<<<< HEAD
         list of transforms
-=======
-        list[TRANSFORMS_UNION]
->>>>>>> 955d1e91
             Validated transforms.
 
         Raises
@@ -289,30 +266,6 @@
         return self
 
     @model_validator(mode="after")
-<<<<<<< HEAD
-    def add_std_and_mean_to_normalize(self: Self) -> Self:
-        """
-        Add mean and std to the Normalize transform if it is present.
-
-        Returns
-        -------
-        Self
-            Data model with mean and std added to the Normalize transform.
-        """
-        if self.image_mean is not None and self.image_std is not None:
-            # search in the transforms for Normalize and update parameters
-            for transform in self.transforms:
-                if transform.name == SupportedTransform.NORMALIZE.value:
-                    transform.image_means = self.image_mean
-                    transform.image_stds = self.image_std
-                    transform.target_means = self.target_mean
-                    transform.target_stds = self.target_std
-
-        return self
-
-    @model_validator(mode="after")
-=======
->>>>>>> 955d1e91
     def validate_dimensions(self: Self) -> Self:
         """
         Validate 2D/3D dimensions between axes, patch size and transforms.
@@ -441,11 +394,7 @@
         ----------
         axes : str
             Axes.
-<<<<<<< HEAD
         patch_size : list of int
-=======
-        patch_size : list[int]
->>>>>>> 955d1e91
             Patch size.
         """
         self._update(axes=axes, patch_size=patch_size)
