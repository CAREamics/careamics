--- conflicted
+++ resolved
@@ -274,10 +274,7 @@
             True if the transforms are a list, False otherwise.
         """
         return isinstance(self.transforms, list)
-<<<<<<< HEAD
-
-=======
->>>>>>> 70fa8165
+
 
     def set_mean_and_std(self, mean: float, std: float) -> None:
         """
