--- conflicted
+++ resolved
@@ -2,18 +2,13 @@
 
 from typing import Annotated, Literal
 
-<<<<<<< HEAD
-from pydantic import ConfigDict, model_validator
-from typing_extensions import Self
-=======
-from pydantic import AfterValidator
+from pydantic import ConfigDict, AfterValidator
 
 from careamics.config.architectures import UNetModel
 from careamics.config.validators import (
     model_matching_in_out_channels,
     model_without_final_activation,
 )
->>>>>>> cf3a0945
 
 from careamics.config.transformations import N2VManipulateModel
 
@@ -31,113 +26,10 @@
     loss: Literal["n2v"] = "n2v"
     """N2V loss function."""
 
-<<<<<<< HEAD
     n2v_masking: N2VManipulateModel = N2VManipulateModel()
 
-    @model_validator(mode="after")
-    def algorithm_cross_validation(self: Self) -> Self:
-        """Validate the algorithm model for N2V.
-
-        Returns
-        -------
-        Self
-            The validated model.
-        """
-        if self.model.in_channels != self.model.num_classes:
-            raise ValueError(
-                "N2V requires the same number of input and output channels. Make "
-                "sure that `in_channels` and `num_classes` are the same."
-            )
-
-        if self.model.n2v2 is True:
-            self.set_masking_strategy("median")
-
-        return self
-
-    def set_n2v2(self, use_n2v2: bool) -> None:
-        """
-        Set the N2V transform to the N2V2 version.
-
-        Parameters
-        ----------
-        use_n2v2 : bool
-            Whether to use N2V2.
-
-        Raises
-        ------
-        ValueError
-            If the N2V pixel manipulate transform is not found in the transforms.
-        """
-        if use_n2v2:
-            self.set_masking_strategy("median")
-        else:
-            self.set_masking_strategy("uniform")
-
-    def set_masking_strategy(self, strategy: Literal["uniform", "median"]) -> None:
-        """
-        Set masking strategy.
-
-        Parameters
-        ----------
-        strategy : "uniform" or "median"
-            Strategy to use for N2V2.
-
-        Raises
-        ------
-        ValueError
-            If the N2V pixel manipulate transform is not found in the transforms.
-        """
-        self.n2v_masking.strategy = strategy
-
-    def get_masking_strategy(self) -> Literal["uniform", "median"]:
-        """
-        Get N2V2 strategy.
-
-        Returns
-        -------
-        "uniform" or "median"
-            Strategy used for N2V2.
-        """
-        return self.n2v_masking.strategy
-
-    def set_structN2V_mask(
-        self, mask_axis: Literal["horizontal", "vertical", "none"], mask_span: int
-    ) -> None:
-        """
-        Set structN2V mask parameters.
-
-        Setting `mask_axis` to `none` will disable structN2V.
-
-        Parameters
-        ----------
-        mask_axis : Literal["horizontal", "vertical", "none"]
-            Axis along which to apply the mask. `none` will disable structN2V.
-        mask_span : int
-            Total span of the mask in pixels.
-
-        Raises
-        ------
-        ValueError
-            If the N2V pixel manipulate transform is not found in the transforms.
-        """
-        self.n2v_masking.struct_mask_axis = mask_axis
-        self.n2v_masking.struct_mask_span = mask_span
-
-
-    def is_using_struct_n2v(self) -> bool:
-        """
-        Check if structN2V is enabled.
-
-        Returns
-        -------
-        bool
-            Whether structN2V is enabled or not.
-        """
-        return self.n2v_masking.struct_mask_axis != "none"
-=======
     model: Annotated[
         UNetModel,
         AfterValidator(model_matching_in_out_channels),
         AfterValidator(model_without_final_activation),
-    ]
->>>>>>> cf3a0945
+    ]