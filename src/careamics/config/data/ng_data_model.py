"""Data configuration."""

from __future__ import annotations

import os
import random
import sys
from collections.abc import Sequence
from pprint import pformat
from typing import Annotated, Any, Literal, Self, Union
from warnings import warn

import numpy as np
from numpy.typing import NDArray
from pydantic import (
    BaseModel,
    ConfigDict,
    Field,
    PlainSerializer,
    field_validator,
    model_validator,
)

from ..transformations import XYFlipModel, XYRandomRotate90Model
from ..validators import check_axes_validity
from .patch_filter import (
    MaskFilterModel,
    MaxFilterModel,
    MeanSTDFilterModel,
    ShannonFilterModel,
)
from .patching_strategies import (
    RandomPatchingModel,
    TiledPatchingModel,
    WholePatchingModel,
)

# TODO: Validate the specific sizes of tiles and overlaps given UNet constraints
#   - needs to be done in the Configuration
#   - patches and overlaps sizes must also be checked against dimensionality

# TODO: is 3D updated anywhere in the code in CAREamist/downstream?
#       - this will be important when swapping the data config in Configuration
#       - `set_3D` currently not implemented here
# TODO: we can't tell that the patching strategy is correct
#       - or is the responsibility of the creator (e.g. conveneince functions)


def generate_random_seed() -> int:
    """Generate a random seed for reproducibility.

    Returns
    -------
    int
        A random integer between 1 and 2^31 - 1.
    """
    return random.randint(1, 2**31 - 1)


def np_float_to_scientific_str(x: float) -> str:
    """Return a string scientific representation of a float.

    In particular, this method is used to serialize floats to strings, allowing
    numpy.float32 to be passed in the Pydantic model and written to a yaml file as str.

    Parameters
    ----------
    x : float
        Input value.

    Returns
    -------
    str
        Scientific string representation of the input value.
    """
    return np.format_float_scientific(x, precision=7)


Float = Annotated[float, PlainSerializer(np_float_to_scientific_str, return_type=str)]
"""Annotated float type, used to serialize floats to strings."""

PatchingStrategies = Union[
    RandomPatchingModel,
    # SequentialPatchingModel, # not supported yet
    TiledPatchingModel,
    WholePatchingModel,
]
"""Patching strategies."""

PatchFilters = Union[
    MaxFilterModel,
    MeanSTDFilterModel,
    ShannonFilterModel,
]
"""Patch filters."""

CoordFilters = Union[MaskFilterModel]  # add more here as needed
"""Coordinate filters."""


class NGDataConfig(BaseModel):
    """Next-Generation Dataset configuration.

    NGDataConfig are used for both training and prediction, with the patching strategy
    determining how the data is processed. Note that `random` is the only patching
    strategy compatible with training, while `tiled` and `whole` are only used for
    prediction.

    If std is specified, mean must be specified as well. Note that setting the std first
    and then the mean (if they were both `None` before) will raise a validation error.
    Prefer instead `set_means_and_stds` to set both at once. Means and stds are expected
    to be lists of floats, one for each channel. For supervised tasks, the mean and std
    of the target could be different from the input data.

    All supported transforms are defined in the SupportedTransform enum.
    """

    # Pydantic class configuration
    model_config = ConfigDict(
        validate_assignment=True,
    )

    # Dataset configuration
    data_type: Literal["array", "tiff", "zarr", "custom"]
    """Type of input data."""

    axes: str
    """Axes of the data, as defined in SupportedAxes."""

    patching: PatchingStrategies = Field(..., discriminator="name")
    """Patching strategy to use. Note that `random` is the only supported strategy for
    training, while `tiled` and `whole` are only used for prediction."""

    # Optional fields
    batch_size: int = Field(default=1, ge=1, validate_default=True)
    """Batch size for training."""

    patch_filter: PatchFilters | None = Field(default=None, discriminator="name")
    """Patch filter to apply when using random patching. Only available during
    training."""

    coord_filter: CoordFilters | None = Field(default=None, discriminator="name")
    """Coordinate filter to apply when using random patching. Only available during
    training."""

    patch_filter_patience: int = Field(default=5, ge=1)
    """Number of consecutive patches not passing the filter before accepting the next
    patch."""

    image_means: list[Float] | None = Field(default=None, min_length=0, max_length=32)
    """Means of the data across channels, used for normalization."""

    image_stds: list[Float] | None = Field(default=None, min_length=0, max_length=32)
    """Standard deviations of the data across channels, used for normalization."""

    target_means: list[Float] | None = Field(default=None, min_length=0, max_length=32)
    """Means of the target data across channels, used for normalization."""

    target_stds: list[Float] | None = Field(default=None, min_length=0, max_length=32)
    """Standard deviations of the target data across channels, used for
    normalization."""

    transforms: Sequence[Union[XYFlipModel, XYRandomRotate90Model]] = Field(
        default=(
            XYFlipModel(),
            XYRandomRotate90Model(),
        ),
        validate_default=True,
    )
    """List of transformations to apply to the data, available transforms are defined
    in SupportedTransform."""

    train_dataloader_params: dict[str, Any] = Field(
        default={"shuffle": True}, validate_default=True
    )
    """Dictionary of PyTorch training dataloader parameters. The dataloader parameters,
    should include the `shuffle` key, which is set to `True` by default. We strongly
    recommend to keep it as `True` to ensure the best training results."""

    val_dataloader_params: dict[str, Any] = Field(default={})
    """Dictionary of PyTorch validation dataloader parameters."""

    test_dataloader_params: dict[str, Any] = Field(default={})
    """Dictionary of PyTorch test dataloader parameters."""

    seed: int | None = Field(default_factory=generate_random_seed, gt=0)
    """Random seed for reproducibility. If not specified, a random seed is generated."""

    @field_validator("axes")
    @classmethod
    def axes_valid(cls, axes: str) -> str:
        """
        Validate axes.

        Axes must:
        - be a combination of 'STCZYX'
        - not contain duplicates
        - contain at least 2 contiguous axes: X and Y
        - contain at most 4 axes
        - not contain both S and T axes

        Parameters
        ----------
        axes : str
            Axes to validate.

        Returns
        -------
        str
            Validated axes.

        Raises
        ------
        ValueError
            If axes are not valid.
        """
        # Validate axes
        check_axes_validity(axes)

        return axes

    @field_validator("train_dataloader_params")
    @classmethod
    def shuffle_train_dataloader(
        cls, train_dataloader_params: dict[str, Any]
    ) -> dict[str, Any]:
        """
        Validate that "shuffle" is included in the training dataloader params.

        A warning will be raised if `shuffle=False`.

        Parameters
        ----------
        train_dataloader_params : dict of {str: Any}
            The training dataloader parameters.

        Returns
        -------
        dict of {str: Any}
            The validated training dataloader parameters.

        Raises
        ------
        ValueError
            If "shuffle" is not included in the training dataloader params.
        """
        if "shuffle" not in train_dataloader_params:
            raise ValueError(
                "Value for 'shuffle' was not included in the `train_dataloader_params`."
            )
        elif ("shuffle" in train_dataloader_params) and (
            not train_dataloader_params["shuffle"]
        ):
            warn(
                "Dataloader parameters include `shuffle=False`, this will be passed to "
                "the training dataloader and may lead to lower quality results.",
                stacklevel=1,
            )
        return train_dataloader_params

    @model_validator(mode="after")
    def std_only_with_mean(self: Self) -> Self:
        """
        Check that mean and std are either both None, or both specified.

        Returns
        -------
        Self
            Validated data model.

        Raises
        ------
        ValueError
            If std is not None and mean is None.
        """
        # check that mean and std are either both None, or both specified
        if (self.image_means and not self.image_stds) or (
            self.image_stds and not self.image_means
        ):
            raise ValueError(
                "Mean and std must be either both None, or both specified."
            )

        elif (self.image_means is not None and self.image_stds is not None) and (
            len(self.image_means) != len(self.image_stds)
        ):
            raise ValueError("Mean and std must be specified for each input channel.")

        if (self.target_means and not self.target_stds) or (
            self.target_stds and not self.target_means
        ):
            raise ValueError(
                "Mean and std must be either both None, or both specified "
            )

        elif self.target_means is not None and self.target_stds is not None:
            if len(self.target_means) != len(self.target_stds):
                raise ValueError(
                    "Mean and std must be either both None, or both specified for each "
                    "target channel."
                )

        return self

    @model_validator(mode="after")
    def validate_dimensions(self: Self) -> Self:
        """
        Validate 2D/3D dimensions between axes and patch size.

        Returns
        -------
        Self
            Validated data model.

        Raises
        ------
        ValueError
            If the patch size dimension is not compatible with the axes.
        """
        if "Z" in self.axes:
            if (
                hasattr(self.patching, "patch_size")
                and len(self.patching.patch_size) != 3
            ):
                raise ValueError(
                    f"`patch_size` in `patching` must have 3 dimensions if the data is"
                    f" 3D, got axes {self.axes})."
                )
        else:
            if (
                hasattr(self.patching, "patch_size")
                and len(self.patching.patch_size) != 2
            ):
                raise ValueError(
                    f"`patch_size` in `patching` must have 2 dimensions if the data is"
                    f" 3D, got axes {self.axes})."
                )

        return self

    @model_validator(mode="after")
<<<<<<< HEAD
    def propagate_seed_to_filters(self: Self) -> Self:
        """
        Propagate the main seed to patch and coordinate filters that support seeds.

        This ensures that all filters use the same seed for reproducibility,
=======
    def propagate_seed_to_transforms(self: Self) -> Self:
        """
        Propagate the main seed to all transforms that support seeds.

        This ensures that all transforms use the same seed for reproducibility,
>>>>>>> 402b11ca
        unless they already have a seed explicitly set.

        Returns
        -------
        Self
            Data model with propagated seeds.
        """
        if self.seed is not None:
<<<<<<< HEAD
            if self.patch_filter is not None:
                if (
                    hasattr(self.patch_filter, "seed")
                    and self.patch_filter.seed is None
                ):
                    self.patch_filter.seed = self.seed

            if self.coord_filter is not None:
                if (
                    hasattr(self.coord_filter, "seed")
                    and self.coord_filter.seed is None
                ):
                    self.coord_filter.seed = self.seed

=======
            for transform in self.transforms:
                if hasattr(transform, "seed") and transform.seed is None:
                    transform.seed = self.seed
        return self

    @field_validator("train_dataloader_params", "val_dataloader_params", mode="before")
    @classmethod
    def set_default_pin_memory(
        cls, dataloader_params: dict[str, Any]
    ) -> dict[str, Any]:
        """
        Set default pin_memory for dataloader parameters if not provided.

        - If 'pin_memory' is not set, it defaults to True if CUDA is available.

        Parameters
        ----------
        dataloader_params : dict of {str: Any}
            The dataloader parameters.

        Returns
        -------
        dict of {str: Any}
            The dataloader parameters with pin_memory default applied.
        """
        if "pin_memory" not in dataloader_params:
            import torch

            dataloader_params["pin_memory"] = torch.cuda.is_available()
        return dataloader_params

    @field_validator("train_dataloader_params", mode="before")
    @classmethod
    def set_default_train_workers(
        cls, dataloader_params: dict[str, Any]
    ) -> dict[str, Any]:
        """
        Set default num_workers for training dataloader if not provided.

        - If 'num_workers' is not set, it defaults to the number of available CPU cores.

        Parameters
        ----------
        dataloader_params : dict of {str: Any}
            The training dataloader parameters.

        Returns
        -------
        dict of {str: Any}
            The dataloader parameters with num_workers default applied.
        """
        if "num_workers" not in dataloader_params:
            # Use 0 workers during tests, otherwise use all available CPU cores
            if "pytest" in sys.modules:
                dataloader_params["num_workers"] = 0
            else:
                dataloader_params["num_workers"] = os.cpu_count()

        return dataloader_params

    @model_validator(mode="after")
    def set_val_workers_to_match_train(self: Self) -> Self:
        """
        Set validation dataloader num_workers to match training dataloader if not specified.

        If num_workers is not specified in val_dataloader_params, it will be set to the
        same value as train_dataloader_params["num_workers"].

        Returns
        -------
        Self
            Validated data model with synchronized num_workers.
        """
        if "num_workers" not in self.val_dataloader_params:
            self.val_dataloader_params["num_workers"] = self.train_dataloader_params[
                "num_workers"
            ]
>>>>>>> 402b11ca
        return self

    def __str__(self) -> str:
        """
        Pretty string reprensenting the configuration.

        Returns
        -------
        str
            Pretty string.
        """
        return pformat(self.model_dump())

    def _update(self, **kwargs: Any) -> None:
        """
        Update multiple arguments at once.

        Parameters
        ----------
        **kwargs : Any
            Keyword arguments to update.
        """
        self.__dict__.update(kwargs)
        self.__class__.model_validate(self.__dict__)

    def set_means_and_stds(
        self,
        image_means: Union[NDArray, tuple, list, None],
        image_stds: Union[NDArray, tuple, list, None],
        target_means: Union[NDArray, tuple, list, None] | None = None,
        target_stds: Union[NDArray, tuple, list, None] | None = None,
    ) -> None:
        """
        Set mean and standard deviation of the data across channels.

        This method should be used instead setting the fields directly, as it would
        otherwise trigger a validation error.

        Parameters
        ----------
        image_means : numpy.ndarray, tuple or list
            Mean values for normalization.
        image_stds : numpy.ndarray, tuple or list
            Standard deviation values for normalization.
        target_means : numpy.ndarray, tuple or list, optional
            Target mean values for normalization, by default ().
        target_stds : numpy.ndarray, tuple or list, optional
            Target standard deviation values for normalization, by default ().
        """
        # make sure we pass a list
        if image_means is not None:
            image_means = list(image_means)
        if image_stds is not None:
            image_stds = list(image_stds)
        if target_means is not None:
            target_means = list(target_means)
        if target_stds is not None:
            target_stds = list(target_stds)

        self._update(
            image_means=image_means,
            image_stds=image_stds,
            target_means=target_means,
            target_stds=target_stds,
        )

    # def set_3D(self, axes: str, patch_size: list[int]) -> None:
    #     """
    #     Set 3D parameters.

    #     Parameters
    #     ----------
    #     axes : str
    #         Axes.
    #     patch_size : list of int
    #         Patch size.
    #     """
    #     self._update(axes=axes, patch_size=patch_size)<|MERGE_RESOLUTION|>--- conflicted
+++ resolved
@@ -339,19 +339,11 @@
         return self
 
     @model_validator(mode="after")
-<<<<<<< HEAD
     def propagate_seed_to_filters(self: Self) -> Self:
         """
         Propagate the main seed to patch and coordinate filters that support seeds.
 
         This ensures that all filters use the same seed for reproducibility,
-=======
-    def propagate_seed_to_transforms(self: Self) -> Self:
-        """
-        Propagate the main seed to all transforms that support seeds.
-
-        This ensures that all transforms use the same seed for reproducibility,
->>>>>>> 402b11ca
         unless they already have a seed explicitly set.
 
         Returns
@@ -360,7 +352,6 @@
             Data model with propagated seeds.
         """
         if self.seed is not None:
-<<<<<<< HEAD
             if self.patch_filter is not None:
                 if (
                     hasattr(self.patch_filter, "seed")
@@ -375,7 +366,22 @@
                 ):
                     self.coord_filter.seed = self.seed
 
-=======
+        return self
+
+    @model_validator(mode="after")
+    def propagate_seed_to_transforms(self: Self) -> Self:
+        """
+        Propagate the main seed to all transforms that support seeds.
+
+        This ensures that all transforms use the same seed for reproducibility,
+        unless they already have a seed explicitly set.
+
+        Returns
+        -------
+        Self
+            Data model with propagated seeds.
+        """
+        if self.seed is not None:
             for transform in self.transforms:
                 if hasattr(transform, "seed") and transform.seed is None:
                     transform.seed = self.seed
@@ -453,7 +459,6 @@
             self.val_dataloader_params["num_workers"] = self.train_dataloader_params[
                 "num_workers"
             ]
->>>>>>> 402b11ca
         return self
 
     def __str__(self) -> str:
