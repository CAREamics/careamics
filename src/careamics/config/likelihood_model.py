"""Likelihood model."""

from typing import Literal, Optional, Union

import numpy as np
import torch
<<<<<<< HEAD
from pydantic import BaseModel, ConfigDict, Field
=======
from pydantic import BaseModel, ConfigDict, Field, PlainSerializer, PlainValidator
from typing_extensions import Annotated
>>>>>>> 1b60f076

from careamics.models.lvae.noise_models import (
    GaussianMixtureNoiseModel,
    MultiChannelNoiseModel,
)
from careamics.utils.serializers import _array_to_json, _to_torch

NoiseModel = Union[GaussianMixtureNoiseModel, MultiChannelNoiseModel]

# TODO: this is a temporary solution to serialize and deserialize tensor fields
# in pydantic models. Specifically, the aim is to enable saving and loading configs
# with such tensors to/from JSON files during, resp., training and evaluation.
Tensor = Annotated[
    Union[np.ndarray, torch.Tensor],
    PlainSerializer(_array_to_json, return_type=str),
    PlainValidator(_to_torch),
]
"""Annotated tensor type, used to serialize arrays or tensors to JSON strings
and deserialize them back to tensors."""


class GaussianLikelihoodConfig(BaseModel):
    """Gaussian likelihood configuration."""

    model_config = ConfigDict(validate_assignment=True)

    predict_logvar: Optional[Literal["pixelwise"]] = None
    """If `pixelwise`, log-variance is computed for each pixel, else log-variance
    is not computed."""

    logvar_lowerbound: Union[float, None] = None
    """The lowerbound value for log-variance."""


class NMLikelihoodConfig(BaseModel):
    """Noise model likelihood configuration."""

    model_config = ConfigDict(validate_assignment=True, arbitrary_types_allowed=True)

<<<<<<< HEAD
    # TODO remove and use as parameters to the likelihood functions? 
    data_mean: Union[np.ndarray, torch.Tensor] = Field(default=torch.zeros(1), exclude=True)
    """The mean of the data, used to unnormalize data for noise model evaluation.
    Shape is (target_ch,) (or (1, target_ch, [1], 1, 1))."""

    # TODO remove and use as parameters to the likelihood functions? 
    data_std: Union[np.ndarray, torch.Tensor] = Field(default=torch.ones(1), exclude=True)
    """The standard deviation of the data, used to unnormalize data for noise
    model evaluation. Shape is (target_ch,) (or (1, target_ch, [1], 1, 1))."""

=======
    # TODO remove and use as parameters to the likelihood functions?
    data_mean: Tensor = torch.zeros(1)
    """The mean of the data, used to unnormalize data for noise model evaluation.
    Shape is (target_ch,) (or (1, target_ch, [1], 1, 1))."""

    # TODO remove and use as parameters to the likelihood functions?
    data_std: Tensor = torch.ones(1)
    """The standard deviation of the data, used to unnormalize data for noise
    model evaluation. Shape is (target_ch,) (or (1, target_ch, [1], 1, 1))."""

    # TODO: serialization/deserialization for this
>>>>>>> 1b60f076
    noise_model: Optional[NoiseModel] = Field(default=None, exclude=True)
    """The noise model instance used to compute the likelihood."""<|MERGE_RESOLUTION|>--- conflicted
+++ resolved
@@ -4,12 +4,8 @@
 
 import numpy as np
 import torch
-<<<<<<< HEAD
-from pydantic import BaseModel, ConfigDict, Field
-=======
 from pydantic import BaseModel, ConfigDict, Field, PlainSerializer, PlainValidator
 from typing_extensions import Annotated
->>>>>>> 1b60f076
 
 from careamics.models.lvae.noise_models import (
     GaussianMixtureNoiseModel,
@@ -49,18 +45,6 @@
 
     model_config = ConfigDict(validate_assignment=True, arbitrary_types_allowed=True)
 
-<<<<<<< HEAD
-    # TODO remove and use as parameters to the likelihood functions? 
-    data_mean: Union[np.ndarray, torch.Tensor] = Field(default=torch.zeros(1), exclude=True)
-    """The mean of the data, used to unnormalize data for noise model evaluation.
-    Shape is (target_ch,) (or (1, target_ch, [1], 1, 1))."""
-
-    # TODO remove and use as parameters to the likelihood functions? 
-    data_std: Union[np.ndarray, torch.Tensor] = Field(default=torch.ones(1), exclude=True)
-    """The standard deviation of the data, used to unnormalize data for noise
-    model evaluation. Shape is (target_ch,) (or (1, target_ch, [1], 1, 1))."""
-
-=======
     # TODO remove and use as parameters to the likelihood functions?
     data_mean: Tensor = torch.zeros(1)
     """The mean of the data, used to unnormalize data for noise model evaluation.
@@ -72,6 +56,5 @@
     model evaluation. Shape is (target_ch,) (or (1, target_ch, [1], 1, 1))."""
 
     # TODO: serialization/deserialization for this
->>>>>>> 1b60f076
     noise_model: Optional[NoiseModel] = Field(default=None, exclude=True)
     """The noise model instance used to compute the likelihood."""