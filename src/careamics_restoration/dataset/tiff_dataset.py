--- conflicted
+++ resolved
@@ -84,9 +84,6 @@
         self.patch_transform = patch_transform
         self.patch_transform_params = patch_transform_params
 
-    def __len__(self):
-        return len(self.files)
-
     def list_files(self) -> List[Path]:
         files = sorted(Path(self.data_path).rglob(f"*.{self.data_format}*"))
         return files
@@ -106,12 +103,7 @@
                 raise e
 
         sample = sample.squeeze()
-<<<<<<< HEAD
-        # TODO this doesn't work with object dtype. Move these checks somewhere or dont support object dtype
-        # check number of dimensions
-=======
-
->>>>>>> 9ae0c90a
+
         if len(sample.shape) < 2 or len(sample.shape) > 4:
             raise ValueError(
                 f"Incorrect data dimensions. Must be 2, 3 or 4 (got {sample.shape} for file {file_path})."
@@ -122,13 +114,7 @@
             raise ValueError(
                 f"Incorrect axes length (got {self.axes} for file {file_path})."
             )
-<<<<<<< HEAD
-
         sample = self.fix_axes(sample)
-
-=======
-        sample = self.fix_axes(sample)
->>>>>>> 9ae0c90a
         return sample
 
     def calculate_mean_and_std(self) -> Tuple[float, float]:
@@ -148,7 +134,7 @@
         # TODO pass stage here to be more explicit with logging
         return result_mean, result_std
 
-    # TODO Jean-Paul: get rid of numpy for now 
+    # TODO Jean-Paul: get rid of numpy for now
 
     def fix_axes(self, sample: np.ndarray) -> np.ndarray:
         # concatenate ST axes to N, return NCZYX
@@ -272,7 +258,6 @@
                 "mask_pixel_percentage": config.algorithm.masked_pixel_percentage
             },
         )
-
     elif stage == ConfigStageEnum.PREDICTION:
         if config.prediction is None:
             raise ValueError("Prediction configuration is not defined.")
