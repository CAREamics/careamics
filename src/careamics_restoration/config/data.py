from __future__ import annotations

from enum import Enum
from pathlib import Path
from typing import Optional, Union

from pydantic import (
    BaseModel,
    ConfigDict,
    FieldValidationInfo,
    field_validator,
    model_validator,
)

# TODO this creates a circular import when instantiating the engine
# engine -> config -> evaluation -> data -> dataloader_utils
# then are_axes_valid are imported again in the engine.
<<<<<<< HEAD
from ..utils import check_axes_validity
=======
from ..utils import are_axes_valid
from .config_filter import paths_to_str

>>>>>>> 81a309e7

class SupportedExtensions(str, Enum):
    """Supported extensions for input data.

    Currently supported:
        - tif/tiff: .tiff files.
        - npy: numpy files.
    """

    TIFF = "tiff"
    TIF = "tif"
    NPY = "npy"  # TODO check if actually supported, probably not.

    @classmethod
    def _missing_(cls, value: object):
        """Override default behaviour for missing values.

        This method is called when `value` is not found in the enum values. It convert
        `value` to lowercase, remove "." if it is the first character and try to match
        it with enum values.
        """
        if isinstance(value, str):
            lower_value = value.lower()

            if lower_value.startswith("."):
                lower_value = lower_value[1:]

            # attempt to match lowercase value with enum values
            for member in cls:
                if member.value == lower_value:
                    return member

        # still missing
        return super()._missing_(value)


class Data(BaseModel):
    """Data configuration.

    The data paths are individually optional, however, at least one of training or
    prediction must be specified.

    The optional paths to the training, validation and prediction data should point to
    the parent folder of the images.

    Attributes
    ----------
    data_format : SupportedExtensions
        Extensions of the data.
    axes : str
        Axes of the data.
    training_path : Optional[Union[Path, str]]
        Path to the training data.
    validation_path : Optional[Union[Path, str]]
        Path to the validation data.
    prediction_path : Optional[Union[Path, str]]
        Path to the prediction data.
    """

    # Pydantic class configuration
    model_config = ConfigDict(use_enum_values=True)

    # Mandatory fields
    data_format: SupportedExtensions
    axes: str

    # Optional fields
    training_path: Optional[Union[Path, str]] = None
    validation_path: Optional[Union[Path, str]] = None
    prediction_path: Optional[Union[Path, str]] = None

    @field_validator("training_path", "validation_path", "prediction_path")
    def path_contains_images(cls, path_value: str, values: FieldValidationInfo) -> Path:
        """Validate folder path.

        Check that files with the correct extension can be found in the folder.
        """
        path = Path(path_value)

        # check that the path exists
        if not path.exists():
            raise ValueError(f"Path {path} does not exist")
        elif not path.is_dir():
            raise ValueError(f"Path {path} is not a directory")

        # check that the path contains files with the correct extension
        if "data_format" in values.data:
            ext = values.data["data_format"]

            if len(list(path.glob(f"*.{ext}"))) == 0:
                raise ValueError(f"No files with extension {ext} found in {path}.")
        else:
            raise ValueError(
                "Cannot check path validity without extension, make sure it has been "
                "correctly specified."
            )

        return path

    @field_validator("axes")
    def valid_axes(cls, axes: str) -> str:
        """Validate axes.

        Axes must be a subset of STZYX, must contain YX, be in the right order
        and not contain both S and T.

        Parameters
        ----------
        axes : str
            Axes of the training data
        values : dict
            Dictionary of other parameter values

        Returns
        -------
        str
            Axes of the training data

        Raises
        ------
        ValueError
            If axes are not valid
        """
        # validate axes
        are_axes_valid(axes)

        return axes

    @model_validator(mode="after")
    def at_least_one_path_valid(cls, data_model: Data) -> Data:
        """Validate that at least one of training or prediction paths is specified.

        Parameters
        ----------
        data_model : Data
            Data model to validate

        Returns
        -------
        Data
            Validated model

        Raises
        ------
        ValueError
            If neither training or prediction paths are specified
        """
        if data_model.training_path is None and data_model.prediction_path is None:
            raise ValueError(
                "At least one of training or prediction paths must be specified."
            )

        return data_model

    def model_dump(self, *args, **kwargs) -> dict:
        """Override model_dump method.

        The purpose is to ensure export smooth import to yaml. It includes:
            - remove entries with None value
            - replace Path by str
            - remove optional values if they have the default value
        """
        dictionary = super().model_dump(exclude_none=True)

        # replace Paths by str
        return paths_to_str(dictionary)<|MERGE_RESOLUTION|>--- conflicted
+++ resolved
@@ -15,13 +15,9 @@
 # TODO this creates a circular import when instantiating the engine
 # engine -> config -> evaluation -> data -> dataloader_utils
 # then are_axes_valid are imported again in the engine.
-<<<<<<< HEAD
+from .config_filter import paths_to_str
 from ..utils import check_axes_validity
-=======
-from ..utils import are_axes_valid
-from .config_filter import paths_to_str
 
->>>>>>> 81a309e7
 
 class SupportedExtensions(str, Enum):
     """Supported extensions for input data.
@@ -146,7 +142,7 @@
             If axes are not valid
         """
         # validate axes
-        are_axes_valid(axes)
+        check_axes_validity(axes)
 
         return axes
 
