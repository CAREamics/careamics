from pathlib import Path
from typing import Dict


def paths_to_str(dictionary: dict) -> dict:
    """Replace Path objects in a dictionary by str.

    Parameters
    ----------
    dictionary : dict
        Dictionary to modify.

    Returns
    -------
    dict
        Modified dictionary.
    """ """
    """
    for k in dictionary.keys():
        if isinstance(dictionary[k], Path):
            dictionary[k] = str(dictionary[k])

    return dictionary


<<<<<<< HEAD
def remove_default_optionals(dictionary: Dict, default: Dict):
=======
def remove_default_optionals(dictionary: dict, default: dict):
>>>>>>> 235b96c1
    """Remove default arguments from a dictionary.

    Removes arguments if they are equal to the provided default ones in place

    Parameters
    ----------
    dictionary : dict
        Dictionary to modify.
    default : dict
        Dictionary containing the default values.
    """
    dict_copy = dictionary.copy()
    for k in dict_copy.keys():
        if k in default.keys():
            if dict_copy[k] == default[k]:
                del dictionary[k]
    return None<|MERGE_RESOLUTION|>--- conflicted
+++ resolved
@@ -23,11 +23,7 @@
     return dictionary
 
 
-<<<<<<< HEAD
 def remove_default_optionals(dictionary: Dict, default: Dict):
-=======
-def remove_default_optionals(dictionary: dict, default: dict):
->>>>>>> 235b96c1
     """Remove default arguments from a dictionary.
 
     Removes arguments if they are equal to the provided default ones in place
@@ -43,5 +39,4 @@
     for k in dict_copy.keys():
         if k in default.keys():
             if dict_copy[k] == default[k]:
-                del dictionary[k]
-    return None+                del dictionary[k]