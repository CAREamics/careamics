import itertools
import numpy as np
from skimage.util import view_as_windows

from typing import Tuple


AXES = "STCZYX"


def are_axes_valid(axes: str) -> bool:
    """Sanity check on axes.

    The constraints on the axes are the following:
    - must be a combination of 'STCZYX'
    - must not contain duplicates
    - must contain at least 2 contiguous axes: X and Y
    - must contain at most 4 axes
    - cannot contain both S and T axes
    - C is currently not allowed

    Parameters
    ----------
    axes :
        Axes to validate.

    Returns
    -------
    bool
        True if axes are valid, False otherwise.
    """
    _axes = axes.upper()

    # Minimum is 2 (XY) and maximum is 4 (TZYX)
    if len(_axes) < 2 or len(_axes) > 4:
        raise ValueError(
            f"Invalid axes {axes}. Must contain at least 2 and at most 4 axes."
        )

    # all characters must be in REF_AXES = 'STCZYX'
    if not all([s in AXES for s in _axes]):
        raise ValueError(f"Invalid axes {axes}. Must be a combination of {AXES}.")

    # check for repeating characters
    for i, s in enumerate(_axes):
        if i != _axes.rfind(s):
            raise ValueError(
                f"Invalid axes {axes}. Cannot contain duplicate axes (got multiple {axes[i]})."
            )

    # currently no implementation for C
    if "C" in _axes:
        raise NotImplementedError("Currently, C axis is not supported.")

    # prevent S and T axes together
    if "T" in _axes and "S" in _axes:
        raise NotImplementedError(
            f"Invalid axes {axes}. Cannot contain both S and T axes."
        )

    # prior: X and Y contiguous (#FancyComments)
    # right now the next check is invalidating this, but in the future, we might
    # allow random order of axes (or at least XY and YX)
    if not ("XY" in _axes) and not ("YX" in _axes):
        raise ValueError(f"Invalid axes {axes}. X and Y must be contiguous.")

    # check that the axes are in the right order
    for i, s in enumerate(_axes):
        if i < len(_axes) - 1:
            index_s = AXES.find(s)
            index_next = AXES.find(_axes[i + 1])

            if index_s > index_next:
                raise ValueError(
                    f"Invalid axes {axes}. Axes must be in the order {AXES}."
                )


def _compute_number_of_patches(arr: np.ndarray, patch_sizes: Tuple[int]) -> Tuple[int]:
    """Compute a number of patches in each dimension in order to covert the whole
    array.

    Array must be of dimensions C(Z)YX, and patches must be of dimensions YX or ZYX.

    Parameters
    ----------
    arr : np.ndarray
        Input array 3 or 4 dimensions.
    patche_sizes : Tuple[int]
        Size of the patches

    Returns
    -------
    Tuple[int]
        Number of patches in each dimension
    """
    n_patches = [
        np.ceil(arr.shape[i + 1] / patch_sizes[i]).astype(int)
        for i in range(len(patch_sizes))
    ]
    return tuple(n_patches)


def compute_overlap(arr: np.ndarray, patch_sizes: Tuple[int]) -> Tuple[int]:
    """Compute the overlap between patches in each dimension.

    Array must be of dimensions C(Z)YX, and patches must be of dimensions YX or ZYX.
    If the array dimensions are divisible by the patch sizes, then the overlap is 0.
    Otherwise, it is the result of the division rounded to the upper value.

    Parameters
    ----------
    arr : np.ndarray
        Input array 3 or 4 dimensions.
    patche_sizes : Tuple[int]
        Size of the patches

    Returns
    -------
    Tuple[int]
        Overlap between patches in each dimension
    """
    n_patches = _compute_number_of_patches(arr, patch_sizes)

    overlap = [
        np.ceil(
            # TODO check min clip ?
            np.clip(n_patches[i] * patch_sizes[i] - arr.shape[i + 1], 0, None)
            / max(1, (n_patches[i] - 1))
        ).astype(int)
        for i in range(len(patch_sizes))
    ]
    return tuple(overlap)


<<<<<<< HEAD
def compute_crop_and_stitch_coords_1d(
    axis_size: int, tile_size: int, overlap: int
) -> Tuple[Tuple[int]]:
    """Compute the coordinates for cropping image into tiles, cropping the overlap from predictions and stitching
    the tiles back together across one axis.
=======
def compute_overlap_auto(d, patch_size, min_overlap=30):
    for delta in range(min_overlap, patch_size - 1):
        if (d - patch_size) % (patch_size - delta) == 0:
            return patch_size - delta, delta

    return 1, patch_size - 1


def compute_overlap_predict(
    arr: np.ndarray, patch_size: Tuple[int], overlap: Tuple[int]
) -> Tuple[int]:
    steps, overlaps = [], []
    for i in range(len(patch_size)):
        step, overlap = compute_overlap_auto(
            arr.shape[i + 1], patch_size[i], overlap[i]
        )
        steps.append(step)
        overlaps.append(overlap)
>>>>>>> 221098f2

    Parameters
    ----------
    axis_size : int
        Length of the axis
    tile_size : int
        size of the tile for the given axis
    overlap : int
        size of the overlap for the given axis

    Returns
    -------
    Tuple[Tuple[int]]
        Tuple of all coordinates for given axis
    """
    axis_size = axis_size
    # Compute the step between tiles
    step = tile_size - overlap
    crop_coords = []
    stitch_coords = []
    overlap_crop_coords = []
    # Iterate over the axis with a certain step
    for i in range(0, axis_size + 1, step):
        # Check if the tile fits within the axis
        if i + tile_size <= axis_size:
            # Add the coordinates to crop one tile
            crop_coords.append((i, i + tile_size))
            # Add the pixel coordinates of the cropped tile in the image space
            stitch_coords.append(
                (i + overlap // 2 if i > 0 else 0, i + tile_size - overlap // 2)
            )
            # Add the coordinates to crop the overlap from the prediction
            overlap_crop_coords.append(
                (overlap // 2 if i > 0 else 0, tile_size - overlap // 2)
            )
        # If the tile does not fit within the axis, perform the abovementioned operations starting from the end of the axis
        else:
            crop_coords.append((axis_size - tile_size, axis_size))
            last_tile_end_coord = stitch_coords[-1][1]
            stitch_coords.append((last_tile_end_coord, axis_size))
            overlap_crop_coords.append(
                (tile_size - (axis_size - last_tile_end_coord), tile_size)
            )
            break
    return crop_coords, stitch_coords, overlap_crop_coords


def compute_patch_steps(patch_sizes: Tuple[int], overlaps: Tuple[int]) -> Tuple[int]:
    """Compute steps between patches.

    Parameters
    ----------
    patch_size : Tuple[int]
        Size of the patches
    overlaps : Tuple[int]
        Overlap between patches

    Returns
    -------
    Tuple[int]
        Steps between patches
    """
    steps = [
        min(patch_sizes[i] - overlaps[i], patch_sizes[i])
        for i in range(len(patch_sizes))
    ]
    return tuple(steps)


def compute_reshaped_view(
    arr: np.ndarray,
    window_shape: Tuple[int],
    step: Tuple[int],
    output_shape: Tuple[int],
) -> np.ndarray:
    """Compute the reshaped views of an array.

    Parameters
    ----------
    arr : np.ndarray
        Array from which the views are extracted
    window_shape : Tuple[int]
        Shape of the views
    step : Tuple[int]
        Steps between views
    output_shape : Tuple[int]
        Shape of the output array
    """
    rng = np.random.default_rng()  # TODO not sure shuffling should be done here
    patches = view_as_windows(arr, window_shape=window_shape, step=step).reshape(
        *output_shape
    )
    rng.shuffle(patches, axis=0)
    return patches<|MERGE_RESOLUTION|>--- conflicted
+++ resolved
@@ -133,32 +133,11 @@
     return tuple(overlap)
 
 
-<<<<<<< HEAD
 def compute_crop_and_stitch_coords_1d(
     axis_size: int, tile_size: int, overlap: int
 ) -> Tuple[Tuple[int]]:
     """Compute the coordinates for cropping image into tiles, cropping the overlap from predictions and stitching
     the tiles back together across one axis.
-=======
-def compute_overlap_auto(d, patch_size, min_overlap=30):
-    for delta in range(min_overlap, patch_size - 1):
-        if (d - patch_size) % (patch_size - delta) == 0:
-            return patch_size - delta, delta
-
-    return 1, patch_size - 1
-
-
-def compute_overlap_predict(
-    arr: np.ndarray, patch_size: Tuple[int], overlap: Tuple[int]
-) -> Tuple[int]:
-    steps, overlaps = [], []
-    for i in range(len(patch_size)):
-        step, overlap = compute_overlap_auto(
-            arr.shape[i + 1], patch_size[i], overlap[i]
-        )
-        steps.append(step)
-        overlaps.append(overlap)
->>>>>>> 221098f2
 
     Parameters
     ----------
