--- conflicted
+++ resolved
@@ -53,14 +53,8 @@
     'typer>=0.12.3,<=0.16.0',
     'scikit-image<=0.25.2',
     'zarr<3.0.0',
-<<<<<<< HEAD
     'pillow<=11.3.0',
-    'matplotlib<=3.10.3',
-    'xarray<2025.3.0',
-=======
-    'pillow<=11.2.1',
     'matplotlib<=3.10.6',
->>>>>>> df52cd99
 ]
 
 [project.optional-dependencies]
