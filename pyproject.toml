# https://peps.python.org/pep-0517/

[build-system]
requires = ["hatchling", "hatch-vcs"]
build-backend = "hatchling.build"
# read more about configuring hatch at:
# https://hatch.pypa.io/latest/config/build/

# https://hatch.pypa.io/latest/config/metadata/
[tool.hatch.version]
source = "vcs"

[tool.hatch.build.targets.wheel]
only-include = ["src"]
sources = ["src"]

# https://peps.python.org/pep-0621/
[project]
name = "careamics"
dynamic = ["version"]
description = "Toolbox for running N2V and friends."
readme = "README.md"
requires-python = ">=3.11"
license = { text = "BSD-3-Clause" }
authors = [
    { name = 'CAREamics team', email = 'rse@fht.org' },
    { name = 'Ashesh', email = 'ashesh.ashesh@fht.org' },
    { name = 'Federico Carrara', email = 'federico.carrara@fht.org' },
    { name = 'Melisande Croft', email = 'melisande.croft@fht.org' },
    { name = 'Joran Deschamps', email = 'joran.deschamps@fht.org' },
    { name = 'Vera Galinova', email = 'vera.galinova@fht.org' },
    { name = 'Igor Zubarev', email = 'igor.zubarev@fht.org' },
]
classifiers = [
    "Development Status :: 3 - Alpha",
    "Programming Language :: Python :: 3",
    "Programming Language :: Python :: 3.11",
    "Programming Language :: Python :: 3.12",
    "Programming Language :: Python :: 3.13",
    "License :: OSI Approved :: BSD License",
    "Typing :: Typed",
]
dependencies = [
    "numpy>=1.21",
    "numpy>=2.1.0; python_version>='3.13'", # prevents ml_dtypes conflict in py313
<<<<<<< HEAD
    'torch>=2.0,<=2.9.0',
    'torchvision<=0.24.1',
=======
    'torch>=2.0,<=2.9.1',
    'torchvision<=0.24.0',
>>>>>>> 48414c7a
    'bioimageio.core>=0.9.0',
    'tifffile<=2025.10.16',
    'psutil<=7.1.3',
    'pydantic>=2.11,<=2.12.4',
    'pytorch_lightning>=2.2,<=2.5.6',
    'pyyaml!=6.0.0,<=6.0.3',
    'typer>=0.12.3,<=0.20.0',
    'scikit-image<=0.25.2',
    'zarr>=3.0.0,<4.0.0',
    'pillow<=12.0.0',
    'matplotlib<=3.10.7',
    'validators<=0.35.0',
    'torchmetrics>=0.11.0,<1.5.0' # 1.5.0 causes `data_range` mandatory parameter issues
]

[project.optional-dependencies]

# czi format
czi = ['pylibCZIrw>=4.1.2,<6.0.0']

# notebooks
examples = ["jupyter", "careamics-portfolio"]

# loggers
wandb = ["wandb"]
tensorboard = ["tensorboard", "protobuf==5.29.1"]

[dependency-groups]
# development dependencies and tooling
dev = [
    "pre-commit",
    "pytest",
    "pytest-cov",
    "sybil",      # doctesting

    # libraries used in some tests
    "onnx",
    "ml_dtypes>=0.5.0" # required by onnx, causes issues in gh runners with py313
]

[project.urls]
homepage = "https://careamics.github.io/"
repository = "https://github.com/CAREamics/careamics"

# cli
[project.scripts]
careamics = "careamics.cli.main:run"

# https://beta.ruff.rs/docs
[tool.ruff]
fix = true
line-length = 88
target-version = "py311" # is this needed? see .pre-commit-config.yaml
src = ["src"]
lint.select = [
    "E",  # style errors
    "W",  # style warnings
    "F",  # flakes
    "D",  # pydocstyle
    "I",  # isort
    "UP", # pyupgrade
    # "S",    # bandit
    "C4",   # flake8-comprehensions
    "B",    # flake8-bugbear
    "A001", # flake8-builtins
    "RUF",  # ruff-specific rules
]
lint.ignore = [
    "D100", # Missing docstring in public module
    "D107", # Missing docstring in __init__
    "D203", # 1 blank line required before class docstring
    "D212", # Multi-line docstring summary should start at the first line
    "D213", # Multi-line docstring summary should start at the second line
    "D401", # First line should be in imperative mood
    "D413", # Missing blank line after last section
    "D416", # Section name should end with a colon

    # incompatibility with mypy
    "RUF005", # collection-literal-concatenation, in prediction_utils.py:30

    # version specific
    "UP007", # Replace Union by |, mandatory for py3.9
]
show-fixes = true

[tool.ruff.lint.pydocstyle]
convention = "numpy"

[tool.ruff.lint.per-file-ignores]
"tests/*.py" = ["D", "S"]
"setup.py" = ["D"]
# temporarily ignore docstrings in next generation dataset development
"src/careamics/dataset_ng/*" = ["D"]

[tool.black]
line-length = 88

# https://mypy.readthedocs.io/en/stable/config_file.html
[tool.mypy]
# plugins = ["pydantic.mypy"]
files = "src/**/"
strict = false
# allow_untyped_defs = false
# allow_untyped_calls = false
# disallow_any_generics = false
# ignore_missing_imports = false

# https://docs.pydantic.dev/latest/integrations/mypy/
# [tool.pydantic-mypy]
# init_forbid_extra = true
# init_typed = true
# warn_required_dynamic_aliases = true


# https://docs.pytest.org/en/6.2.x/customize.html
[tool.pytest.ini_options]
minversion = "6.0"
testpaths = ["src/careamics", "tests"] # add src/careamics for doctest discovery
filterwarnings = [
    # "error",
    # "ignore::UserWarning",
]
addopts = "-p no:doctest"

markers = [
    # "gpu: marks tests as requiring gpu",
    "lvae: marks tests as testing lvae",
    "mps_gh_fail: marks tests as failing on Github macos-latest runner",
    "czi: marks tests using czi files",
]

# https://coverage.readthedocs.io/en/6.4/config.html
[tool.coverage.report]
exclude_lines = [
    "if TYPE_CHECKING:",
    "@overload",
    "except ImportError",
    "raise NotImplementedError()",
    "except PackageNotFoundError:",
]

[tool.coverage.run]
source = ["src/careamics"]
omit = ["src/careamics/lvae_training/*"]

# https://github.com/mgedmin/check-manifest#configuration
# add files that you want check-manifest to explicitly ignore here
# (files that are in the repo but shouldn't go in the package)
[tool.check-manifest]
ignore = [
    ".github_changelog_generator",
    ".pre-commit-config.yaml",
    ".ruff_cache/**/*",
    "setup.py",
    "tests/**/*",
]

[tool.numpydoc_validation]
checks = [
    "all",  # report on all checks, except the below
    "EX01", # Example section not found
    "SA01", # See Also section not found
    "ES01", # Extended Summar not found
    "GL01", # Docstring text (summary) should start in the line immediately
    # after the opening quotes
    "GL02", # Closing quotes should be placed in the line after the last text 
    # in the docstring
    "GL03", # Double line break found
    "RT04", # Return value description should start with a capital letter
]
exclude = [ # don't report on objects that match any of these regex
    "test_*",
    "src/careamics/lvae_training/*",
]<|MERGE_RESOLUTION|>--- conflicted
+++ resolved
@@ -43,13 +43,7 @@
 dependencies = [
     "numpy>=1.21",
     "numpy>=2.1.0; python_version>='3.13'", # prevents ml_dtypes conflict in py313
-<<<<<<< HEAD
-    'torch>=2.0,<=2.9.0',
-    'torchvision<=0.24.1',
-=======
     'torch>=2.0,<=2.9.1',
-    'torchvision<=0.24.0',
->>>>>>> 48414c7a
     'bioimageio.core>=0.9.0',
     'tifffile<=2025.10.16',
     'psutil<=7.1.3',
