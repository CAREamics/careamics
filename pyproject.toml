--- conflicted
+++ resolved
@@ -48,13 +48,8 @@
     'bioimageio.core==0.7',
     'tifffile<=2025.3.13',
     'psutil<=7.0.0',
-<<<<<<< HEAD
-    'pydantic>=2.5,<2.11',
+    'pydantic>=2.11,<=2.12',
     'pytorch_lightning>=2.2,<=2.5.1rc0',
-=======
-    'pydantic>=2.11,<=2.12',
-    'pytorch_lightning>=2.2,<=2.5.0.post0',
->>>>>>> 9a7d9f8d
     'pyyaml<=6.0.2,!=6.0.0',
     'typer>=0.12.3,<=0.15.2',
     'scikit-image<=0.25.2',
