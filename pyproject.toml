# https://peps.python.org/pep-0517/

[build-system]
requires = ["hatchling", "hatch-vcs"]
build-backend = "hatchling.build"
# read more about configuring hatch at:
# https://hatch.pypa.io/latest/config/build/

# https://hatch.pypa.io/latest/config/metadata/
[tool.hatch.version]
source = "vcs"

[tool.hatch.build.targets.wheel]
only-include = ["src"]
sources = ["src"]

# https://peps.python.org/pep-0621/
[project]
name = "careamics"
dynamic = ["version"]
description = "Toolbox for running N2V and friends."
readme = "README.md"
requires-python = ">=3.11"
license = { text = "BSD-3-Clause" }
authors = [
    { name = 'CAREamics team', email = 'rse@fht.org' },
    { name = 'Ashesh', email = 'ashesh.ashesh@fht.org' },
    { name = 'Federico Carrara', email = 'federico.carrara@fht.org' },
    { name = 'Melisande Croft', email = 'melisande.croft@fht.org' },
    { name = 'Joran Deschamps', email = 'joran.deschamps@fht.org' },
    { name = 'Vera Galinova', email = 'vera.galinova@fht.org' },
    { name = 'Igor Zubarev', email = 'igor.zubarev@fht.org' },
]
classifiers = [
    "Development Status :: 3 - Alpha",
    "Programming Language :: Python :: 3",
    "Programming Language :: Python :: 3.11",
    "Programming Language :: Python :: 3.12",
    "Programming Language :: Python :: 3.13",
    "License :: OSI Approved :: BSD License",
    "Typing :: Typed",
]
dependencies = [
    "numpy>=1.21",
    "numpy>=2.1.0; python_version>='3.13'", # prevents ml_dtypes conflict in py313
<<<<<<< HEAD
    'torch>=2.0,<=2.8.0',
    'torchvision<=0.24.0',
=======
    'torch>=2.0,<=2.9.0',
    'torchvision<=0.23.0',
>>>>>>> 8b55c828
    'bioimageio.core>=0.9.0',
    'tifffile<=2025.10.4',
    'psutil<=7.1.0',
    'pydantic>=2.11,<=2.12.2',
    'pytorch_lightning>=2.2,<=2.5.5',
    'pyyaml!=6.0.0,<=6.0.3',
    'typer>=0.12.3,<=0.19.2',
    'scikit-image<=0.25.2',
    'zarr>=3.0.0,<4.0.0',
    'pillow<=11.3.0',
    'matplotlib<=3.10.7',
    'validators<=0.35.0',
    'torchmetrics>=0.11.0,<1.5.0' # 1.5.0 causes `data_range` mandatory parameter issues
]

[project.optional-dependencies]

# czi format
czi = ['pylibCZIrw>=4.1.2,<6.0.0']

# notebooks
examples = ["jupyter", "careamics-portfolio"]

# loggers
wandb = ["wandb"]
tensorboard = ["tensorboard", "protobuf==5.29.1"]

[dependency-groups]
# development dependencies and tooling
dev = [
    "pre-commit",
    "pytest",
    "pytest-cov",
    "sybil",      # doctesting

    # libraries used in some tests
    "onnx",
    "ml_dtypes>=0.5.0" # required by onnx, causes issues in gh runners with py313
]

[project.urls]
homepage = "https://careamics.github.io/"
repository = "https://github.com/CAREamics/careamics"

# cli
[project.scripts]
careamics = "careamics.cli.main:run"

# https://beta.ruff.rs/docs
[tool.ruff]
fix = true
line-length = 88
target-version = "py311" # is this needed? see .pre-commit-config.yaml
src = ["src"]
lint.select = [
    "E",  # style errors
    "W",  # style warnings
    "F",  # flakes
    "D",  # pydocstyle
    "I",  # isort
    "UP", # pyupgrade
    # "S",    # bandit
    "C4",   # flake8-comprehensions
    "B",    # flake8-bugbear
    "A001", # flake8-builtins
    "RUF",  # ruff-specific rules
]
lint.ignore = [
    "D100", # Missing docstring in public module
    "D107", # Missing docstring in __init__
    "D203", # 1 blank line required before class docstring
    "D212", # Multi-line docstring summary should start at the first line
    "D213", # Multi-line docstring summary should start at the second line
    "D401", # First line should be in imperative mood
    "D413", # Missing blank line after last section
    "D416", # Section name should end with a colon

    # incompatibility with mypy
    "RUF005", # collection-literal-concatenation, in prediction_utils.py:30

    # version specific
    "UP007", # Replace Union by |, mandatory for py3.9
]
show-fixes = true

[tool.ruff.lint.pydocstyle]
convention = "numpy"

[tool.ruff.lint.per-file-ignores]
"tests/*.py" = ["D", "S"]
"setup.py" = ["D"]
# temporarily ignore docstrings in next generation dataset development
"src/careamics/dataset_ng/*" = ["D"]

[tool.black]
line-length = 88

# https://mypy.readthedocs.io/en/stable/config_file.html
[tool.mypy]
# plugins = ["pydantic.mypy"]
files = "src/**/"
strict = false
# allow_untyped_defs = false
# allow_untyped_calls = false
# disallow_any_generics = false
# ignore_missing_imports = false

# https://docs.pydantic.dev/latest/integrations/mypy/
# [tool.pydantic-mypy]
# init_forbid_extra = true
# init_typed = true
# warn_required_dynamic_aliases = true


# https://docs.pytest.org/en/6.2.x/customize.html
[tool.pytest.ini_options]
minversion = "6.0"
testpaths = ["src/careamics", "tests"] # add src/careamics for doctest discovery
filterwarnings = [
    # "error",
    # "ignore::UserWarning",
]
addopts = "-p no:doctest"

markers = [
    # "gpu: marks tests as requiring gpu",
    "lvae: marks tests as testing lvae",
    "mps_gh_fail: marks tests as failing on Github macos-latest runner",
    "czi: marks tests using czi files",
]

# https://coverage.readthedocs.io/en/6.4/config.html
[tool.coverage.report]
exclude_lines = [
    "if TYPE_CHECKING:",
    "@overload",
    "except ImportError",
    "raise NotImplementedError()",
    "except PackageNotFoundError:",
]

[tool.coverage.run]
source = ["src/careamics"]
omit = ["src/careamics/lvae_training/*"]

# https://github.com/mgedmin/check-manifest#configuration
# add files that you want check-manifest to explicitly ignore here
# (files that are in the repo but shouldn't go in the package)
[tool.check-manifest]
ignore = [
    ".github_changelog_generator",
    ".pre-commit-config.yaml",
    ".ruff_cache/**/*",
    "setup.py",
    "tests/**/*",
]

[tool.numpydoc_validation]
checks = [
    "all",  # report on all checks, except the below
    "EX01", # Example section not found
    "SA01", # See Also section not found
    "ES01", # Extended Summar not found
    "GL01", # Docstring text (summary) should start in the line immediately
    # after the opening quotes
    "GL02", # Closing quotes should be placed in the line after the last text 
    # in the docstring
    "GL03", # Double line break found
    "RT04", # Return value description should start with a capital letter
]
exclude = [ # don't report on objects that match any of these regex
    "test_*",
    "src/careamics/lvae_training/*",
]<|MERGE_RESOLUTION|>--- conflicted
+++ resolved
@@ -43,13 +43,8 @@
 dependencies = [
     "numpy>=1.21",
     "numpy>=2.1.0; python_version>='3.13'", # prevents ml_dtypes conflict in py313
-<<<<<<< HEAD
-    'torch>=2.0,<=2.8.0',
+    'torch>=2.0,<=2.9.0',
     'torchvision<=0.24.0',
-=======
-    'torch>=2.0,<=2.9.0',
-    'torchvision<=0.23.0',
->>>>>>> 8b55c828
     'bioimageio.core>=0.9.0',
     'tifffile<=2025.10.4',
     'psutil<=7.1.0',
