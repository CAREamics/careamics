--- conflicted
+++ resolved
@@ -52,11 +52,7 @@
     'pyyaml<=6.0.2,!=6.0.0',
     'typer>=0.12.3,<=0.17.4',
     'scikit-image<=0.25.2',
-<<<<<<< HEAD
-    'zarr>3.0.0a0,<4.0.0',
-=======
     'zarr>=3.0.0a0,<4.0.0', # zarr v3 requires Python >3.10
->>>>>>> 11038b56
     'pillow<=11.3.0',
     'matplotlib<=3.10.6',
 ]
@@ -75,7 +71,6 @@
 
     # libraries used in some tests
     "onnx",
-    "ml_dtypes>=0.5.0" # otherwise fails on python 3.13, used in onnx tests
 ]
 
 # notebooks
