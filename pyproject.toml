--- conflicted
+++ resolved
@@ -43,13 +43,9 @@
 ]
 dependencies = [
     'numpy<2.0.0',
-<<<<<<< HEAD
-    'torch>=2.0,<=2.5.1',
+    'torch>=2.0,<=2.6.0',
     'torchvision<=0.21.0',
-=======
-    'torch>=2.0,<=2.6.0',
     'torchvision<=0.20.1',
->>>>>>> d8faafec
     'bioimageio.core==0.7',
     'tifffile<=2025.1.10',
     'psutil<=6.1.1',
