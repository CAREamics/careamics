--- conflicted
+++ resolved
@@ -48,13 +48,8 @@
     'bioimageio.core>=0.9.0',
     'tifffile<=2025.10.16',
     'psutil<=7.1.3',
-<<<<<<< HEAD
     'pydantic>=2.11,<=2.12.4',
-    'pytorch_lightning>=2.2,<=2.5.5',
-=======
-    'pydantic>=2.11,<=2.12.3',
     'pytorch_lightning>=2.2,<=2.5.6',
->>>>>>> 65d003c3
     'pyyaml!=6.0.0,<=6.0.3',
     'typer>=0.12.3,<=0.20.0',
     'scikit-image<=0.25.2',
