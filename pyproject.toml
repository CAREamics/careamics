# https://peps.python.org/pep-0517/

[build-system]
requires = ["hatchling", "hatch-vcs"]
build-backend = "hatchling.build"
# read more about configuring hatch at:
# https://hatch.pypa.io/latest/config/build/

# https://hatch.pypa.io/latest/config/metadata/
[tool.hatch.version]
source = "vcs"

[tool.hatch.build.targets.wheel]
only-include = ["src"]
sources = ["src"]

# https://peps.python.org/pep-0621/
[project]
name = "careamics"
dynamic = ["version"]
description = "Toolbox for running N2V and friends."
readme = "README.md"
requires-python = ">=3.9"
license = { text = "BSD-3-Clause" }
authors = [
    { name = 'CAREamics team', email = 'rse@fht.org' },
    { name = 'Ashesh', email = 'ashesh.ashesh@fht.org' },
    { name = 'Federico Carrara', email = 'federico.carrara@fht.org' },
    { name = 'Melisande Croft', email = 'melisande.croft@fht.org' },
    { name = 'Joran Deschamps', email = 'joran.deschamps@fht.org' },
    { name = 'Vera Galinova', email = 'vera.galinova@fht.org' },
    { name = 'Igor Zubarev', email = 'igor.zubarev@fht.org' },
]
classifiers = [
    "Development Status :: 3 - Alpha",
    "Programming Language :: Python :: 3",
    "Programming Language :: Python :: 3.9",
    "Programming Language :: Python :: 3.10",
    "Programming Language :: Python :: 3.11",
    "Programming Language :: Python :: 3.12",
    "License :: OSI Approved :: BSD License",
    "Typing :: Typed",
]
dependencies = [
    'numpy<2.0.0',
    'torch>=2.0.0',
    'torchvision',
    'bioimageio.core>=0.6.0',
    'tifffile',
    'psutil',
    'pydantic>=2.5,<2.9',
    'pytorch_lightning>=2.2.0',
    'pyyaml',
    'typer==0.12.3',
    'scikit-image<=0.23.2',
    'zarr<3.0.0',
]

[project.optional-dependencies]
# development dependencies and tooling
dev = [
    "pre-commit",
    "pytest",
    "pytest-cov",
    "sybil",      # doctesting
]

# notebooks
examples = ["jupyter", "careamics-portfolio", "matplotlib"]

# loggers
wandb = ["wandb"]
tensorboard = ["tensorboard", "protobuf==3.20.3"]

[project.urls]
homepage = "https://careamics.github.io/"
repository = "https://github.com/CAREamics/careamics"

# cli
[project.scripts]
careamics = "careamics.cli.main:run"

# https://beta.ruff.rs/docs
[tool.ruff]
line-length = 88
target-version = "py39"
src = ["src"]
lint.select = [
    "E",  # style errors
    "W",  # style warnings
    "F",  # flakes
    "D",  # pydocstyle
    "I",  # isort
    "UP", # pyupgrade
    # "S",    # bandit
    "C4",   # flake8-comprehensions
    "B",    # flake8-bugbear
    "A001", # flake8-builtins
    "RUF",  # ruff-specific rules
]
lint.ignore = [
    "D100", # Missing docstring in public module
    "D107", # Missing docstring in __init__
    "D203", # 1 blank line required before class docstring
    "D212", # Multi-line docstring summary should start at the first line
    "D213", # Multi-line docstring summary should start at the second line
    "D401", # First line should be in imperative mood
    "D413", # Missing blank line after last section
    "D416", # Section name should end with a colon

    # incompatibility with mypy
    "RUF005", # collection-literal-concatenation, in prediction_utils.py:30

    # version specific
    "UP007", # Replace Union by |, mandatory for py3.9
]
show-fixes = true

[tool.ruff.lint.pydocstyle]
convention = "numpy"

[tool.ruff.lint.per-file-ignores]
"tests/*.py" = ["D", "S"]
"setup.py" = ["D"]

[tool.black]
line-length = 88

# https://mypy.readthedocs.io/en/stable/config_file.html
[tool.mypy]
files = "src/**/"
strict = false
# allow_untyped_defs = false
# allow_untyped_calls = false
# disallow_any_generics = false
# ignore_missing_imports = false


# https://docs.pytest.org/en/6.2.x/customize.html
[tool.pytest.ini_options]
minversion = "6.0"
testpaths = ["src/careamics", "tests"] # add src/careamics for doctest discovery
filterwarnings = [
    # "error",
    # "ignore::UserWarning",
]
addopts = "-p no:doctest"

markers = [
    # "gpu: marks tests as requiring gpu",
    "lvae: marks tests as testing lvae",
]

# https://coverage.readthedocs.io/en/6.4/config.html
[tool.coverage.report]
exclude_lines = [
    "if TYPE_CHECKING:",
    "@overload",
    "except ImportError",
    "raise NotImplementedError()",
    "except PackageNotFoundError:",
]

[tool.coverage.run]
source = ["src/careamics"]
omit = ["src/careamics/lvae_training/*"]

# https://github.com/mgedmin/check-manifest#configuration
# add files that you want check-manifest to explicitly ignore here
# (files that are in the repo but shouldn't go in the package)
[tool.check-manifest]
ignore = [
    ".github_changelog_generator",
    ".pre-commit-config.yaml",
    ".ruff_cache/**/*",
    "setup.py",
    "tests/**/*",
]

[tool.numpydoc_validation]
checks = [
    "all",  # report on all checks, except the below
    "EX01", # Example section not found
    "SA01", # See Also section not found
    "ES01", # Extended Summar not found
    "GL01", # Docstring text (summary) should start in the line immediately
    # after the opening quotes
    "GL02", # Closing quotes should be placed in the line after the last text 
    # in the docstring
    "GL03", # Double line break found
]
exclude = [ # don't report on objects that match any of these regex
    "test_*",
<<<<<<< HEAD
]
=======
    "src/careamics/lvae_training/*",
]
>>>>>>> bf1dd3f5
<|MERGE_RESOLUTION|>--- conflicted
+++ resolved
@@ -191,9 +191,5 @@
 ]
 exclude = [ # don't report on objects that match any of these regex
     "test_*",
-<<<<<<< HEAD
-]
-=======
     "src/careamics/lvae_training/*",
 ]
->>>>>>> bf1dd3f5
