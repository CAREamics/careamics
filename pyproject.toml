--- conflicted
+++ resolved
@@ -47,13 +47,8 @@
     'torchvision<=0.24.0',
     'bioimageio.core>=0.9.0',
     'tifffile<=2025.10.16',
-<<<<<<< HEAD
-    'psutil<=7.1.0',
+    'psutil<=7.1.1',
     'pydantic>=2.11,<=2.12.3',
-=======
-    'psutil<=7.1.1',
-    'pydantic>=2.11,<=2.12.2',
->>>>>>> 80b13b9c
     'pytorch_lightning>=2.2,<=2.5.5',
     'pyyaml!=6.0.0,<=6.0.3',
     'typer>=0.12.3,<=0.19.2',
