# https://peps.python.org/pep-0517/

[build-system]
requires = ["hatchling", "hatch-vcs"]
build-backend = "hatchling.build"
# read more about configuring hatch at:
# https://hatch.pypa.io/latest/config/build/

# https://hatch.pypa.io/latest/config/metadata/
[tool.hatch.version]
source = "vcs"

[tool.hatch.build.targets.wheel]
only-include = ["src"]
sources = ["src"]

# https://peps.python.org/pep-0621/
[project]
name = "careamics"
dynamic = ["version"]
description = "Toolbox for running N2V and friends."
readme = "README.md"
requires-python = ">=3.10"
license = { text = "BSD-3-Clause" }
authors = [
    { name = 'CAREamics team', email = 'rse@fht.org' },
    { name = 'Ashesh', email = 'ashesh.ashesh@fht.org' },
    { name = 'Federico Carrara', email = 'federico.carrara@fht.org' },
    { name = 'Melisande Croft', email = 'melisande.croft@fht.org' },
    { name = 'Joran Deschamps', email = 'joran.deschamps@fht.org' },
    { name = 'Vera Galinova', email = 'vera.galinova@fht.org' },
    { name = 'Igor Zubarev', email = 'igor.zubarev@fht.org' },
]
classifiers = [
    "Development Status :: 3 - Alpha",
    "Programming Language :: Python :: 3",
    "Programming Language :: Python :: 3.10",
    "Programming Language :: Python :: 3.11",
    "Programming Language :: Python :: 3.12",
    "License :: OSI Approved :: BSD License",
    "Typing :: Typed",
]
dependencies = [
    'numpy<2.0.0',
    'torch>=2.0,<=2.7.1',
    'torchvision<=0.22.1',
    'bioimageio.core==0.7',
    'tifffile<=2025.3.13',
    'psutil<=7.0.0',
    'pydantic>=2.11,<=2.12',
    'pytorch_lightning>=2.2,<=2.5.0.post0',
    'pyyaml<=6.0.2,!=6.0.0',
    'typer>=0.12.3,<=0.16.0',
    'scikit-image<=0.25.2',
    'zarr<3.0.0',
    'pillow<=11.2.1',
    'matplotlib<=3.10.1',
<<<<<<< HEAD
    'xarray<2025.3.0',                      # waiting for bioimage.io == 0.0.9
    'pylibCZIrw>=4.1.2,<6.0.0',
=======
    'xarray<2025.3.0',
>>>>>>> e7014b61
]

[project.optional-dependencies]

# czi format
czi = ['pylibCZIrw>=4.1.2,<6.0.0']

# development dependencies and tooling
dev = [
    "pre-commit",
    "pytest",
    "pytest-cov",
    "onnx",
    "sybil",      # doctesting
]

# notebooks
examples = ["jupyter", "careamics-portfolio"]

# loggers
wandb = ["wandb"]
tensorboard = ["tensorboard", "protobuf==5.29.1"]

[project.urls]
homepage = "https://careamics.github.io/"
repository = "https://github.com/CAREamics/careamics"

# cli
[project.scripts]
careamics = "careamics.cli.main:run"

# https://beta.ruff.rs/docs
[tool.ruff]
line-length = 88
target-version = "py310"
src = ["src"]
lint.select = [
    "E",  # style errors
    "W",  # style warnings
    "F",  # flakes
    "D",  # pydocstyle
    "I",  # isort
    "UP", # pyupgrade
    # "S",    # bandit
    "C4",   # flake8-comprehensions
    "B",    # flake8-bugbear
    "A001", # flake8-builtins
    "RUF",  # ruff-specific rules
]
lint.ignore = [
    "D100", # Missing docstring in public module
    "D107", # Missing docstring in __init__
    "D203", # 1 blank line required before class docstring
    "D212", # Multi-line docstring summary should start at the first line
    "D213", # Multi-line docstring summary should start at the second line
    "D401", # First line should be in imperative mood
    "D413", # Missing blank line after last section
    "D416", # Section name should end with a colon

    # incompatibility with mypy
    "RUF005", # collection-literal-concatenation, in prediction_utils.py:30

    # version specific
    "UP007", # Replace Union by |, mandatory for py3.9
]
show-fixes = true

[tool.ruff.lint.pydocstyle]
convention = "numpy"

[tool.ruff.lint.per-file-ignores]
"tests/*.py" = ["D", "S"]
"setup.py" = ["D"]
# temporarily ignore docstrings in next generation dataset development
"src/careamics/dataset_ng/*" = ["D"]

[tool.black]
line-length = 88

# https://mypy.readthedocs.io/en/stable/config_file.html
[tool.mypy]
# plugins = ["pydantic.mypy"]
files = "src/**/"
strict = false
# allow_untyped_defs = false
# allow_untyped_calls = false
# disallow_any_generics = false
# ignore_missing_imports = false

# https://docs.pydantic.dev/latest/integrations/mypy/
# [tool.pydantic-mypy]
# init_forbid_extra = true
# init_typed = true
# warn_required_dynamic_aliases = true


# https://docs.pytest.org/en/6.2.x/customize.html
[tool.pytest.ini_options]
minversion = "6.0"
testpaths = ["src/careamics", "tests"] # add src/careamics for doctest discovery
filterwarnings = [
    # "error",
    # "ignore::UserWarning",
]
addopts = "-p no:doctest"

markers = [
    # "gpu: marks tests as requiring gpu",
    "lvae: marks tests as testing lvae",
<<<<<<< HEAD
    "mps_gh_fail: marks tests as failing on Github macos-latest runner",
=======
    "czi: marks tests using czi files",
>>>>>>> e7014b61
]

# https://coverage.readthedocs.io/en/6.4/config.html
[tool.coverage.report]
exclude_lines = [
    "if TYPE_CHECKING:",
    "@overload",
    "except ImportError",
    "raise NotImplementedError()",
    "except PackageNotFoundError:",
]

[tool.coverage.run]
source = ["src/careamics"]
omit = ["src/careamics/lvae_training/*"]

# https://github.com/mgedmin/check-manifest#configuration
# add files that you want check-manifest to explicitly ignore here
# (files that are in the repo but shouldn't go in the package)
[tool.check-manifest]
ignore = [
    ".github_changelog_generator",
    ".pre-commit-config.yaml",
    ".ruff_cache/**/*",
    "setup.py",
    "tests/**/*",
]

[tool.numpydoc_validation]
checks = [
    "all",  # report on all checks, except the below
    "EX01", # Example section not found
    "SA01", # See Also section not found
    "ES01", # Extended Summar not found
    "GL01", # Docstring text (summary) should start in the line immediately
    # after the opening quotes
    "GL02", # Closing quotes should be placed in the line after the last text 
    # in the docstring
    "GL03", # Double line break found
    "RT04", # Return value description should start with a capital letter
]
exclude = [ # don't report on objects that match any of these regex
    "test_*",
    "src/careamics/lvae_training/*",
]<|MERGE_RESOLUTION|>--- conflicted
+++ resolved
@@ -55,12 +55,7 @@
     'zarr<3.0.0',
     'pillow<=11.2.1',
     'matplotlib<=3.10.1',
-<<<<<<< HEAD
-    'xarray<2025.3.0',                      # waiting for bioimage.io == 0.0.9
-    'pylibCZIrw>=4.1.2,<6.0.0',
-=======
     'xarray<2025.3.0',
->>>>>>> e7014b61
 ]
 
 [project.optional-dependencies]
@@ -170,11 +165,8 @@
 markers = [
     # "gpu: marks tests as requiring gpu",
     "lvae: marks tests as testing lvae",
-<<<<<<< HEAD
     "mps_gh_fail: marks tests as failing on Github macos-latest runner",
-=======
     "czi: marks tests using czi files",
->>>>>>> e7014b61
 ]
 
 # https://coverage.readthedocs.io/en/6.4/config.html
