{
 "cells": [
  {
   "cell_type": "code",
   "execution_count": null,
   "metadata": {},
   "outputs": [],
   "source": [
    "from pathlib import Path\n",
    "from typing import Union\n",
    "\n",
    "import numpy as np\n",
    "from pytorch_lightning import Trainer\n",
    "from torch.utils.data import DataLoader, Dataset\n",
    "\n",
<<<<<<< HEAD
    "from careamics_portfolio import PortfolioManager\n",
    "\n",
    "from careamics.lightning import CAREamicsModel\n",
=======
    "from careamics import CAREamicsKiln as Kiln\n",
>>>>>>> 7051a8d3
    "from careamics.config.algorithm import Algorithm\n",
    "from careamics.config.data import Data\n",
    "from careamics.dataset.in_memory_dataset import InMemoryDataset\n",
    "from careamics.dataset.iterable_dataset import IterableDataset\n"
   ]
  },
  {
   "cell_type": "code",
   "execution_count": null,
   "metadata": {},
   "outputs": [],
   "source": [
    "# Algorithm configuration\n",
    "config_dict = {\n",
    "    \"algorithm_type\": \"n2v\",\n",
    "    \"model\": {\n",
    "        \"architecture\": \"UNet\",\n",
    "        \"is_3D\": False,\n",
    "        \"parameters\": {}\n",
    "    },\n",
    "    \"loss\": \"n2v\",\n",
    "    \"optimizer\": {\n",
    "        \"name\": \"Adam\",\n",
    "    },\n",
    "    \"lr_scheduler\": {\n",
    "        \"name\": \"ReduceLROnPlateau\"\n",
    "    },\n",
    "}\n",
    "\n",
    "# validate configuration\n",
    "config = Algorithm(**config_dict)"
   ]
  },
  {
   "cell_type": "code",
   "execution_count": null,
   "metadata": {},
   "outputs": [],
   "source": [
    "# instantiate model\n",
    "model = Kiln(config)"
   ]
  },
  {
   "cell_type": "code",
   "execution_count": null,
   "metadata": {},
   "outputs": [],
   "source": [
    "# create trainer\n",
    "trainer = Trainer(max_epochs=1)"
   ]
  },
  {
   "attachments": {},
   "cell_type": "markdown",
   "metadata": {},
   "source": [
    "### Possibility 1: Subclass CAREamics Dataset"
   ]
  },
  {
   "cell_type": "code",
   "execution_count": null,
   "metadata": {},
   "outputs": [],
   "source": [
    "# declare dataset using CAREamics (reader function passed as argument)\n",
    "from careamics.dataset.dataset_utils import read_tiff\n",
    "\n",
    "def read_czi(path) -> np.ndarray:\n",
    "    return ...\n",
    "\n",
    "class CZIDataset(InMemoryDataset):\n",
    " \n",
    "    def __init__(self, path: Union[str, Path], config: Data) -> None:\n",
    "        super().__init__(data_path=path, data=config, read_source_func=read_tiff)\n",
    "\n",
    "# create data configuration\n",
    "data_config_dict = {\n",
    "    \"in_memory\": True,\n",
    "    \"data_format\": \"tiff\", # as opposed to Zarr or Tif\n",
    "    \"patch_size\": [64, 64],\n",
    "    \"axes\": \"SYX\",\n",
    "    \"transforms\": [\n",
    "        # any albumentations transform accepted\n",
    "        {\n",
    "            \"name\": \"RandomRotate90\",\n",
    "        },\n",
    "        {\n",
    "            \"name\": \"Flip\",\n",
    "        },\n",
    "        {   \n",
    "            \"name\": \"Normalize\",\n",
    "        },\n",
    "        # CAREamics N2V transform should come last\n",
    "        {\n",
    "            \"name\": \"ManipulateN2V\",\n",
    "            \"parameters\": {\n",
    "                \"roi_size\": 11,\n",
    "                \"masked_pixel_percentage\": 0.198,\n",
    "            }\n",
    "        },\n",
    "    ],\n",
    "}\n",
    "data_config = Data(**data_config_dict) # validate the configuration\n"
   ]
  },
  {
   "cell_type": "code",
   "execution_count": null,
   "metadata": {},
   "outputs": [],
   "source": [
    "# Explore portfolio\n",
    "portfolio = PortfolioManager()\n",
    "print(portfolio.denoising)\n",
    "\n",
    "# Download and unzip the files\n",
    "root_path = Path(\"data\")\n",
    "files = portfolio.denoising.N2V_BSD68.download(root_path)\n",
    "print(f\"List of downloaded files: {files}\")\n",
    "\n",
    "data_path = Path(root_path / \"denoising-N2V_BSD68.unzip/BSD68_reproducibility_data\")\n",
    "train_path = data_path / \"train\"\n",
    "val_path = data_path / \"val\"\n",
    "\n",
    "train_path.mkdir(parents=True, exist_ok=True)\n",
    "val_path.mkdir(parents=True, exist_ok=True)"
   ]
  },
  {
   "cell_type": "code",
   "execution_count": null,
   "metadata": {},
   "outputs": [],
   "source": [
    "# instantiate dataloaders\n",
    "\n",
    "train_czi_dataloader = DataLoader(\n",
    "    CZIDataset(train_path, data_config),\n",
    "    batch_size=64,\n",
    "    num_workers=4,\n",
    ")\n",
    "val_czi_dataloader = DataLoader(\n",
    "    CZIDataset(val_path, data_config),\n",
    "    batch_size=1,\n",
    "    num_workers=0,\n",
    ")"
   ]
  },
  {
   "attachments": {},
   "cell_type": "markdown",
   "metadata": {},
   "source": [
    "### Possibility 2: Pass your own CAREamics Dataset"
   ]
  },
  {
   "cell_type": "code",
   "execution_count": null,
   "metadata": {},
   "outputs": [],
   "source": [
    "# write your own Dataset class, ouput must be SC(Z)YX\n",
    "from careamics.utils.transforms import ManipulateN2V\n",
    "\n",
    "class CZIDataset(Dataset):\n",
    "\n",
    "    ... # call default_manipulate on your data\n",
    "\n",
    "path_to_train_data = ...\n",
    "path_to_val_data = ...\n",
    "train_czi_dataloader = DataLoader(\n",
    "    CZIDataset(...),\n",
    "    batch_size=64,\n",
    "    num_workers=4,\n",
    ")\n",
    "val_czi_dataloader = DataLoader(\n",
    "    CZIDataset(...),\n",
    "    batch_size=1,\n",
    "    num_workers=0,\n",
    ")"
   ]
  },
  {
   "attachments": {},
   "cell_type": "markdown",
   "metadata": {},
   "source": [
    "### Train and predict using Lightning"
   ]
  },
  {
   "cell_type": "code",
   "execution_count": null,
   "metadata": {},
   "outputs": [],
   "source": [
    "# train model\n",
    "trainer.fit(model, train_czi_dataloader, val_czi_dataloader)"
   ]
  },
  {
   "cell_type": "code",
   "execution_count": null,
   "metadata": {},
   "outputs": [],
   "source": [
    "# predict\n",
    "path_to_pred_data = ...\n",
    "\n",
    "\n",
    "class CZIPredictionDataset(IterableDataset):\n",
    "\n",
    "    def __init__(self, path: Union[str, Path], config: Data) -> None:\n",
    "        super().__init__(data_path=path, data=config, read_source_func=read_czi)\n",
    "\n",
    "\n",
    "pred_czi_dataloader = DataLoader(\n",
    "    CZIPredictionDataset(path_to_pred_data, data_config),\n",
    "    batch_size=1,\n",
    "    num_workers=0,)"
   ]
  },
  {
   "cell_type": "code",
   "execution_count": null,
   "metadata": {},
   "outputs": [],
   "source": [
    "pred = trainer.predict(model, pred_czi_dataloader)"
   ]
  },
  {
   "cell_type": "code",
   "execution_count": null,
   "metadata": {},
   "outputs": [],
   "source": [
    "from careamics.prediction.prediction_utils import stitch_prediction\n",
    "\n",
    "\n",
    "# stitch prediction\n",
    "stitched_prediction = stitch_prediction(pred)"
   ]
  },
  {
   "cell_type": "code",
   "execution_count": null,
   "metadata": {},
   "outputs": [],
   "source": []
  }
 ],
 "metadata": {
  "kernelspec": {
   "display_name": "careamics",
   "language": "python",
   "name": "python3"
  },
  "language_info": {
   "codemirror_mode": {
    "name": "ipython",
    "version": 3
   },
   "file_extension": ".py",
   "mimetype": "text/x-python",
   "name": "python",
   "nbconvert_exporter": "python",
   "pygments_lexer": "ipython3",
   "version": "3.9.16"
  }
 },
 "nbformat": 4,
 "nbformat_minor": 2
}<|MERGE_RESOLUTION|>--- conflicted
+++ resolved
@@ -13,13 +13,7 @@
     "from pytorch_lightning import Trainer\n",
     "from torch.utils.data import DataLoader, Dataset\n",
     "\n",
-<<<<<<< HEAD
-    "from careamics_portfolio import PortfolioManager\n",
-    "\n",
-    "from careamics.lightning import CAREamicsModel\n",
-=======
     "from careamics import CAREamicsKiln as Kiln\n",
->>>>>>> 7051a8d3
     "from careamics.config.algorithm import Algorithm\n",
     "from careamics.config.data import Data\n",
     "from careamics.dataset.in_memory_dataset import InMemoryDataset\n",
