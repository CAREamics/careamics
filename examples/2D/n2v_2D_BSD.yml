--- conflicted
+++ resolved
@@ -69,20 +69,4 @@
   data_format: tiff
 
   # Axes, among STCZYX with constraints on order
-<<<<<<< HEAD
-  axes: SYX
-
-# Optional
-prediction:
-  # Whether to use tiling or not (True or False).
-  # If True, then tile_shape and overlaps must be specified
-  use_tiling: True
-
-  # Tile shape for tiled prediction, 2D or 3D, divisible by 2
-  tile_shape: [64, 64]
-
-  # Overlap for tiled prediction, 2D or 3D, divisible by 2, smaller than tile shape
-  overlaps: [48, 48]
-=======
-  axes: SYX
->>>>>>> 5406a68a
+  axes: SYX