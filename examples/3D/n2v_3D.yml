--- conflicted
+++ resolved
@@ -70,20 +70,4 @@
   data_format: tif
 
   # Axes, among STCZYX with constraints on order
-<<<<<<< HEAD
-  axes: ZYX
-
-# Optional
-prediction:
-  # Whether to use tiling or not (True or False).
-  # If True, then tile_shape and overlaps must be specified
-  use_tiling: True
-
-  # Tile shape for tiled prediction, 2D or 3D, divisible by 2
-  tile_shape: [32, 64, 64]
-
-  # Overlap for tiled prediction, 2D or 3D, divisible by 2, smaller than tile shape
-  overlaps: [24, 48, 48]
-=======
-  axes: ZYX
->>>>>>> 5406a68a
+  axes: ZYX